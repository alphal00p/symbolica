use std::ffi::{c_char, CStr, CString};
use std::fmt::Write;
use std::os::raw::c_ulonglong;
use std::sync::Arc;

use smartstring::{LazyCompact, SmartString};

use crate::domains::finite_field::{FiniteField, FiniteFieldCore, Mersenne64};
use crate::domains::integer::IntegerRing;
use crate::domains::rational::RationalField;
use crate::parser::Token;
use crate::poly::Variable;
use crate::LicenseManager;
use crate::{
    domains::factorized_rational_polynomial::FactorizedRationalPolynomial,
    domains::rational_polynomial::RationalPolynomial,
    printer::{FactorizedRationalPolynomialPrinter, PrintOptions, RationalPolynomialPrinter},
<<<<<<< HEAD
    state::{State, Workspace},
=======
    state::State,
>>>>>>> b576d544
};

struct LocalState {
    buffer: String,
    var_map: Arc<Vec<Variable>>,
    var_name_map: Vec<SmartString<LazyCompact>>,
    input_has_rational_numbers: bool,
    exp_fits_in_u8: bool,
}

struct Symbolica {
<<<<<<< HEAD
    workspace: Workspace,
=======
>>>>>>> b576d544
    local_state: LocalState,
}

/// Set the Symbolica license key for this computer. Can only be called before calling any other Symbolica functions.
#[no_mangle]
unsafe extern "C" fn set_license_key(key: *const c_char) -> bool {
    let key = unsafe { CStr::from_ptr(key) }.to_str().unwrap();
    LicenseManager::set_license_key(key)
        .map_err(|e| eprintln!("{}", e))
        .is_ok()
}

/// Check if the current Symbolica instance has a valid license key set.
#[no_mangle]
unsafe extern "C" fn is_licensed() -> bool {
    LicenseManager::is_licensed()
}

/// Request a key for **non-professional** use for the user `name`, that will be sent to the e-mail address
/// `email`.
#[no_mangle]
unsafe extern "C" fn request_hobbyist_license(name: *const c_char, email: *const c_char) -> bool {
    let name = unsafe { CStr::from_ptr(name) }.to_str().unwrap();
    let email = unsafe { CStr::from_ptr(email) }.to_str().unwrap();

    LicenseManager::request_hobbyist_license(name, email)
        .map(|_| println!("A license key was sent to your e-mail address."))
        .map_err(|e| eprintln!("{}", e))
        .is_ok()
}

/// Request a key for a trial license for the user `name` working at `company`, that will be sent to the e-mail address
/// `email`.
#[no_mangle]
unsafe extern "C" fn request_trial_license(
    name: *const c_char,
    email: *const c_char,
    company: *const c_char,
) -> bool {
    let name = unsafe { CStr::from_ptr(name) }.to_str().unwrap();
    let email = unsafe { CStr::from_ptr(email) }.to_str().unwrap();
    let company = unsafe { CStr::from_ptr(company) }.to_str().unwrap();

    LicenseManager::request_trial_license(name, email, company)
        .map(|_| println!("A license key was sent to your e-mail address."))
        .map_err(|e| eprintln!("{}", e))
        .is_ok()
}

/// Get a license key for offline use, generated from a licensed Symbolica session. The key will remain valid for 24 hours.
/// The key is written into `key`, which must be a buffer of at least 100 bytes.
#[no_mangle]
unsafe extern "C" fn get_offline_license_key(key: *mut c_char) -> bool {
    match LicenseManager::get_offline_license_key() {
        Ok(k) => {
            let cs = CString::new(k).unwrap();
            key.copy_from_nonoverlapping(cs.as_ptr(), cs.as_bytes_with_nul().len());
            true
        }
        Err(e) => {
            eprintln!("{}", e);
            false
        }
    }
}

/// Create a new Symbolica handle.
#[no_mangle]
unsafe extern "C" fn init() -> *mut Symbolica {
    let s = Symbolica {
<<<<<<< HEAD
        workspace: Workspace::new(),
=======
>>>>>>> b576d544
        local_state: LocalState {
            buffer: String::with_capacity(2048),
            var_map: Arc::new(vec![]),
            var_name_map: vec![],
            input_has_rational_numbers: false,
            exp_fits_in_u8: false,
        },
    };

    Box::into_raw(Box::new(s))
}

#[no_mangle]
unsafe extern "C" fn set_options(
    symbolica: *mut Symbolica,
    input_has_rational_numbers: bool,
    exp_fits_in_u8: bool,
) {
    let symbolica = unsafe { &mut *symbolica };

    symbolica.local_state.input_has_rational_numbers = input_has_rational_numbers;
    symbolica.local_state.exp_fits_in_u8 = exp_fits_in_u8;
}

#[no_mangle]
unsafe extern "C" fn set_vars(symbolica: *mut Symbolica, vars: *const c_char) {
    let c = unsafe { CStr::from_ptr(vars) };
    let cstr = c.to_str().unwrap();

    let symbolica = unsafe { &mut *symbolica };

    symbolica.local_state.var_name_map.clear();

    let mut var_map = vec![];

    for var in cstr.split(',') {
<<<<<<< HEAD
        var_map.push(Variable::Symbol(State::get_or_insert_var(var)));
=======
        var_map.push(Variable::Symbol(State::get_symbol(var)));
>>>>>>> b576d544
        symbolica.local_state.var_name_map.push(var.into());
    }

    symbolica.local_state.var_map = Arc::new(var_map);
}

/// Simplify a rational polynomial. The return value is only valid until the next call to
/// `simplify`.
#[no_mangle]
unsafe extern "C" fn simplify(
    symbolica: *mut Symbolica,
    input: *const c_char,
    prime: c_ulonglong,
    explicit_rational_polynomial: bool,
) -> *const c_char {
    let c = unsafe { CStr::from_ptr(input) };
    let cstr = c.to_str().unwrap();

    let symbolica = unsafe { &mut *symbolica };

    let token = Token::parse(cstr).unwrap();

    let opts = PrintOptions {
        terms_on_new_line: false,
        color_top_level_sum: false,
        color_builtin_functions: false,
        print_finite_field: false,
        symmetric_representation_for_finite_field: false,
        explicit_rational_polynomial,
        number_thousands_separator: None,
        multiplication_operator: '*',
        square_brackets_for_function: false,
        num_exp_as_superscript: false,
        latex: false,
    };

    macro_rules! to_rational {
        ($in_field: ty, $exp_size: ty) => {
            if prime == 0 {
                let r: RationalPolynomial<IntegerRing, $exp_size> = token
                    .to_rational_polynomial(
<<<<<<< HEAD
                        &symbolica.workspace,
=======
>>>>>>> b576d544
                        &<$in_field>::new(),
                        &IntegerRing::new(),
                        &symbolica.local_state.var_map,
                        &symbolica.local_state.var_name_map,
                    )
                    .unwrap();

                symbolica.local_state.buffer.clear();
                write!(
                    &mut symbolica.local_state.buffer,
                    "{}\0", // add the NUL character
                    RationalPolynomialPrinter {
                        poly: &r,
                        opts,
                        add_parentheses: false,
                    }
                )
                .unwrap();
            } else if prime <= u32::MAX as c_ulonglong {
                let field = FiniteField::<u32>::new(prime as u32);
                let rf: RationalPolynomial<FiniteField<u32>, $exp_size> = token
                    .to_rational_polynomial(
<<<<<<< HEAD
                        &symbolica.workspace,
=======
>>>>>>> b576d544
                        &field,
                        &field,
                        &symbolica.local_state.var_map,
                        &symbolica.local_state.var_name_map,
                    )
                    .unwrap();

                symbolica.local_state.buffer.clear();
                write!(
                    &mut symbolica.local_state.buffer,
                    "{}\0", // add the NUL character
                    RationalPolynomialPrinter {
                        poly: &rf,
                        opts,
                        add_parentheses: false,
                    }
                )
                .unwrap();
            } else if prime == Mersenne64::PRIME {
                let field = FiniteField::<Mersenne64>::new(Mersenne64::new());
                let rf: RationalPolynomial<FiniteField<Mersenne64>, $exp_size> = token
                    .to_rational_polynomial(
<<<<<<< HEAD
                        &symbolica.workspace,
=======
>>>>>>> b576d544
                        &field,
                        &field,
                        &symbolica.local_state.var_map,
                        &symbolica.local_state.var_name_map,
                    )
                    .unwrap();

                symbolica.local_state.buffer.clear();
                write!(
                    &mut symbolica.local_state.buffer,
                    "{}\0", // add the NUL character
                    RationalPolynomialPrinter {
                        poly: &rf,
                        opts,
                        add_parentheses: false,
                    }
                )
                .unwrap();
            } else {
                let field = FiniteField::<u64>::new(prime as u64);
                let rf: RationalPolynomial<FiniteField<u64>, $exp_size> = token
                    .to_rational_polynomial(
<<<<<<< HEAD
                        &symbolica.workspace,
=======
>>>>>>> b576d544
                        &field,
                        &field,
                        &symbolica.local_state.var_map,
                        &symbolica.local_state.var_name_map,
                    )
                    .unwrap();

                symbolica.local_state.buffer.clear();
                write!(
                    &mut symbolica.local_state.buffer,
                    "{}\0", // add the NUL character
                    RationalPolynomialPrinter {
                        poly: &rf,
                        opts,
                        add_parentheses: false,
                    }
                )
                .unwrap();
            }
        };
    }

    match (
        symbolica.local_state.input_has_rational_numbers,
        symbolica.local_state.exp_fits_in_u8,
    ) {
        (false, true) => to_rational!(IntegerRing, u8),
        (true, true) => to_rational!(RationalField, u8),
        (false, false) => to_rational!(IntegerRing, u16),
        (true, false) => to_rational!(RationalField, u16),
    }

    unsafe { CStr::from_bytes_with_nul_unchecked(symbolica.local_state.buffer.as_bytes()) }.as_ptr()
}

/// Simplify a rational polynomial, factorizing the denominator. The return value is only valid until the next call to
/// `simplify`.
#[no_mangle]
unsafe extern "C" fn simplify_factorized(
    symbolica: *mut Symbolica,
    input: *const c_char,
    prime: c_ulonglong,
    explicit_rational_polynomial: bool,
) -> *const c_char {
    let c = unsafe { CStr::from_ptr(input) };
    let cstr = c.to_str().unwrap();

    let symbolica = unsafe { &mut *symbolica };

    let token = Token::parse(cstr).unwrap();

    let opts = PrintOptions {
        terms_on_new_line: false,
        color_top_level_sum: false,
        color_builtin_functions: false,
        print_finite_field: false,
        symmetric_representation_for_finite_field: false,
        explicit_rational_polynomial,
        number_thousands_separator: None,
        multiplication_operator: '*',
        square_brackets_for_function: false,
        num_exp_as_superscript: false,
        latex: false,
    };

    macro_rules! to_rational {
        ($in_field: ty, $exp_size: ty) => {
            if prime == 0 {
                let r: FactorizedRationalPolynomial<IntegerRing, $exp_size> = token
                    .to_factorized_rational_polynomial(
<<<<<<< HEAD
                        &symbolica.workspace,
=======
>>>>>>> b576d544
                        &<$in_field>::new(),
                        &IntegerRing::new(),
                        &symbolica.local_state.var_map,
                        &symbolica.local_state.var_name_map,
                    )
                    .unwrap();

                symbolica.local_state.buffer.clear();
                write!(
                    &mut symbolica.local_state.buffer,
                    "{}\0", // add the NUL character
                    FactorizedRationalPolynomialPrinter {
                        poly: &r,
                        opts,
                        add_parentheses: false,
                    }
                )
                .unwrap();
            } else if prime <= u32::MAX as c_ulonglong {
                let field = FiniteField::<u32>::new(prime as u32);
                let rf: FactorizedRationalPolynomial<FiniteField<u32>, $exp_size> = token
                    .to_factorized_rational_polynomial(
<<<<<<< HEAD
                        &symbolica.workspace,
=======
>>>>>>> b576d544
                        &field,
                        &field,
                        &symbolica.local_state.var_map,
                        &symbolica.local_state.var_name_map,
                    )
                    .unwrap();

                symbolica.local_state.buffer.clear();
                write!(
                    &mut symbolica.local_state.buffer,
                    "{}\0", // add the NUL character
                    FactorizedRationalPolynomialPrinter {
                        poly: &rf,
                        opts,
                        add_parentheses: false,
                    }
                )
                .unwrap();
            } else if prime == Mersenne64::PRIME {
                let field = FiniteField::<Mersenne64>::new(Mersenne64::new());
                let rf: FactorizedRationalPolynomial<FiniteField<Mersenne64>, $exp_size> = token
                    .to_factorized_rational_polynomial(
<<<<<<< HEAD
                        &symbolica.workspace,
=======
>>>>>>> b576d544
                        &field,
                        &field,
                        &symbolica.local_state.var_map,
                        &symbolica.local_state.var_name_map,
                    )
                    .unwrap();

                symbolica.local_state.buffer.clear();
                write!(
                    &mut symbolica.local_state.buffer,
                    "{}\0", // add the NUL character
                    FactorizedRationalPolynomialPrinter {
                        poly: &rf,
                        opts,
                        add_parentheses: false,
                    }
                )
                .unwrap();
            } else {
                let field = FiniteField::<u64>::new(prime as u64);
                let rf: FactorizedRationalPolynomial<FiniteField<u64>, $exp_size> = token
                    .to_factorized_rational_polynomial(
<<<<<<< HEAD
                        &symbolica.workspace,
=======
>>>>>>> b576d544
                        &field,
                        &field,
                        &symbolica.local_state.var_map,
                        &symbolica.local_state.var_name_map,
                    )
                    .unwrap();

                symbolica.local_state.buffer.clear();
                write!(
                    &mut symbolica.local_state.buffer,
                    "{}\0", // add the NUL character
                    FactorizedRationalPolynomialPrinter {
                        poly: &rf,
                        opts,
                        add_parentheses: false,
                    }
                )
                .unwrap();
            }
        };
    }

    match (
        symbolica.local_state.input_has_rational_numbers,
        symbolica.local_state.exp_fits_in_u8,
    ) {
        (false, true) => to_rational!(IntegerRing, u8),
        (true, true) => to_rational!(RationalField, u8),
        (false, false) => to_rational!(IntegerRing, u16),
        (true, false) => to_rational!(RationalField, u16),
    }

    unsafe { CStr::from_bytes_with_nul_unchecked(symbolica.local_state.buffer.as_bytes()) }.as_ptr()
}

/// Free the Symbolica handle.
#[no_mangle]
unsafe extern "C" fn drop(symbolica: *mut Symbolica) {
    let _ = Box::from_raw(symbolica);
}<|MERGE_RESOLUTION|>--- conflicted
+++ resolved
@@ -15,11 +15,7 @@
     domains::factorized_rational_polynomial::FactorizedRationalPolynomial,
     domains::rational_polynomial::RationalPolynomial,
     printer::{FactorizedRationalPolynomialPrinter, PrintOptions, RationalPolynomialPrinter},
-<<<<<<< HEAD
-    state::{State, Workspace},
-=======
     state::State,
->>>>>>> b576d544
 };
 
 struct LocalState {
@@ -31,10 +27,6 @@
 }
 
 struct Symbolica {
-<<<<<<< HEAD
-    workspace: Workspace,
-=======
->>>>>>> b576d544
     local_state: LocalState,
 }
 
@@ -105,10 +97,6 @@
 #[no_mangle]
 unsafe extern "C" fn init() -> *mut Symbolica {
     let s = Symbolica {
-<<<<<<< HEAD
-        workspace: Workspace::new(),
-=======
->>>>>>> b576d544
         local_state: LocalState {
             buffer: String::with_capacity(2048),
             var_map: Arc::new(vec![]),
@@ -145,11 +133,7 @@
     let mut var_map = vec![];
 
     for var in cstr.split(',') {
-<<<<<<< HEAD
-        var_map.push(Variable::Symbol(State::get_or_insert_var(var)));
-=======
         var_map.push(Variable::Symbol(State::get_symbol(var)));
->>>>>>> b576d544
         symbolica.local_state.var_name_map.push(var.into());
     }
 
@@ -191,10 +175,6 @@
             if prime == 0 {
                 let r: RationalPolynomial<IntegerRing, $exp_size> = token
                     .to_rational_polynomial(
-<<<<<<< HEAD
-                        &symbolica.workspace,
-=======
->>>>>>> b576d544
                         &<$in_field>::new(),
                         &IntegerRing::new(),
                         &symbolica.local_state.var_map,
@@ -217,10 +197,6 @@
                 let field = FiniteField::<u32>::new(prime as u32);
                 let rf: RationalPolynomial<FiniteField<u32>, $exp_size> = token
                     .to_rational_polynomial(
-<<<<<<< HEAD
-                        &symbolica.workspace,
-=======
->>>>>>> b576d544
                         &field,
                         &field,
                         &symbolica.local_state.var_map,
@@ -243,10 +219,6 @@
                 let field = FiniteField::<Mersenne64>::new(Mersenne64::new());
                 let rf: RationalPolynomial<FiniteField<Mersenne64>, $exp_size> = token
                     .to_rational_polynomial(
-<<<<<<< HEAD
-                        &symbolica.workspace,
-=======
->>>>>>> b576d544
                         &field,
                         &field,
                         &symbolica.local_state.var_map,
@@ -269,10 +241,6 @@
                 let field = FiniteField::<u64>::new(prime as u64);
                 let rf: RationalPolynomial<FiniteField<u64>, $exp_size> = token
                     .to_rational_polynomial(
-<<<<<<< HEAD
-                        &symbolica.workspace,
-=======
->>>>>>> b576d544
                         &field,
                         &field,
                         &symbolica.local_state.var_map,
@@ -343,10 +311,6 @@
             if prime == 0 {
                 let r: FactorizedRationalPolynomial<IntegerRing, $exp_size> = token
                     .to_factorized_rational_polynomial(
-<<<<<<< HEAD
-                        &symbolica.workspace,
-=======
->>>>>>> b576d544
                         &<$in_field>::new(),
                         &IntegerRing::new(),
                         &symbolica.local_state.var_map,
@@ -369,10 +333,6 @@
                 let field = FiniteField::<u32>::new(prime as u32);
                 let rf: FactorizedRationalPolynomial<FiniteField<u32>, $exp_size> = token
                     .to_factorized_rational_polynomial(
-<<<<<<< HEAD
-                        &symbolica.workspace,
-=======
->>>>>>> b576d544
                         &field,
                         &field,
                         &symbolica.local_state.var_map,
@@ -395,10 +355,6 @@
                 let field = FiniteField::<Mersenne64>::new(Mersenne64::new());
                 let rf: FactorizedRationalPolynomial<FiniteField<Mersenne64>, $exp_size> = token
                     .to_factorized_rational_polynomial(
-<<<<<<< HEAD
-                        &symbolica.workspace,
-=======
->>>>>>> b576d544
                         &field,
                         &field,
                         &symbolica.local_state.var_map,
@@ -421,10 +377,6 @@
                 let field = FiniteField::<u64>::new(prime as u64);
                 let rf: FactorizedRationalPolynomial<FiniteField<u64>, $exp_size> = token
                     .to_factorized_rational_polynomial(
-<<<<<<< HEAD
-                        &symbolica.workspace,
-=======
->>>>>>> b576d544
                         &field,
                         &field,
                         &symbolica.local_state.var_map,
