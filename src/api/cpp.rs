--- conflicted
+++ resolved
@@ -15,10 +15,6 @@
     domains::factorized_rational_polynomial::FactorizedRationalPolynomial,
     domains::rational_polynomial::RationalPolynomial,
     printer::{FactorizedRationalPolynomialPrinter, PrintOptions, RationalPolynomialPrinter},
-<<<<<<< HEAD
-    representations::default::Linear,
-=======
->>>>>>> 56cb2b18
     state::{State, Workspace},
 };
 
@@ -139,11 +135,7 @@
     let mut var_map = vec![];
 
     for var in cstr.split(',') {
-<<<<<<< HEAD
-        var_map.push(Variable::Identifier(symbolica.state.get_or_insert_var(var)));
-=======
         var_map.push(Variable::Symbol(State::get_or_insert_var(var)));
->>>>>>> 56cb2b18
         symbolica.local_state.var_name_map.push(var.into());
     }
 
