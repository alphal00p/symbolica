use std::{
    borrow::Borrow,
    hash::{Hash, Hasher},
    ops::Neg,
    sync::Arc,
};

use ahash::HashMap;
use pyo3::{
    exceptions::{self, PyIndexError},
    pyclass,
    pyclass::CompareOp,
    pyfunction, pymethods, pymodule,
    types::{PyBytes, PyComplex, PyLong, PyModule, PyTuple, PyType},
    wrap_pyfunction, FromPyObject, IntoPy, PyErr, PyObject, PyRef, PyResult, Python,
};
use rug::Complete;
use self_cell::self_cell;
use smallvec::SmallVec;
use smartstring::{LazyCompact, SmartString};

use crate::{
    domains::{
        finite_field::{FiniteField, FiniteFieldCore, ToFiniteField},
        float::Complex,
        integer::{Integer, IntegerRing},
        rational::RationalField,
        rational_polynomial::{
            FromNumeratorAndDenominator, RationalPolynomial, RationalPolynomialField,
        },
        Ring,
    },
    evaluate::EvaluationFn,
    id::{
        AtomType, Condition, Match, MatchSettings, MatchStack, Pattern, PatternAtomTreeIterator,
        PatternRestriction, ReplaceIterator, WildcardAndRestriction,
    },
    numerical_integration::{ContinuousGrid, DiscreteGrid, Grid, MonteCarloRng, Sample},
    parser::Token,
    poly::{
        evaluate::{
            InstructionEvaluator, InstructionSetMode, InstructionSetModeCPPSettings,
            InstructionSetPrinter,
        },
        factor::Factorize,
        groebner::GroebnerBasis,
        polynomial::MultivariatePolynomial,
        GrevLexOrder, LexOrder, Variable, INLINED_EXPONENTS,
    },
    printer::{
        AtomPrinter, MatrixPrinter, PolynomialPrinter, PrintOptions, RationalPolynomialPrinter,
<<<<<<< HEAD
    },
    representations::{
        default::ListIteratorD, Add, Atom, AtomSet, AtomView, Fun, Identifier, ListSlice, Mul, Num,
        OwnedAdd, OwnedFun, OwnedMul, OwnedNum, OwnedPow, OwnedVar, Pow, Var,
=======
>>>>>>> 56cb2b18
    },
    representations::{Atom, AtomView, Fun, ListIterator, Symbol},
    state::{FunctionAttribute, RecycledAtom, State, Workspace},
    streaming::TermStreamer,
    tensors::matrix::Matrix,
    transformer::{StatsOptions, Transformer, TransformerError},
    LicenseManager,
};

#[pymodule]
fn symbolica(_py: Python, m: &PyModule) -> PyResult<()> {
    m.add_class::<PythonExpression>()?;
    m.add_class::<PythonFunction>()?;
    m.add_class::<PythonPattern>()?;
    m.add_class::<PythonPolynomial>()?;
    m.add_class::<PythonIntegerPolynomial>()?;
    m.add_class::<PythonFiniteFieldPolynomial>()?;
    m.add_class::<PythonRationalPolynomial>()?;
    m.add_class::<PythonRationalPolynomialSmallExponent>()?;
    m.add_class::<PythonFiniteFieldRationalPolynomial>()?;
    m.add_class::<PythonMatrix>()?;
    m.add_class::<PythonNumericalIntegrator>()?;
    m.add_class::<PythonSample>()?;
    m.add_class::<PythonAtomType>()?;
    m.add_class::<PythonAtomTree>()?;
    m.add_class::<PythonInstructionEvaluator>()?;
    m.add_class::<PythonRandomNumberGenerator>()?;

    m.add_function(wrap_pyfunction!(get_version, m)?)?;
    m.add_function(wrap_pyfunction!(is_licensed, m)?)?;
    m.add_function(wrap_pyfunction!(set_license_key, m)?)?;
    m.add_function(wrap_pyfunction!(request_hobbyist_license, m)?)?;
    m.add_function(wrap_pyfunction!(request_trial_license, m)?)?;
    m.add_function(wrap_pyfunction!(request_sublicense, m)?)?;
    m.add_function(wrap_pyfunction!(get_offline_license_key, m)?)?;

    Ok(())
}

/// Get the current Symbolica version.
#[pyfunction]
fn get_version() -> String {
    LicenseManager::get_version().to_string()
}

/// Check if the current Symbolica instance has a valid license key set.
#[pyfunction]
fn is_licensed() -> bool {
    LicenseManager::is_licensed()
}

/// Set the Symbolica license key for this computer. Can only be called before calling any other Symbolica functions.
#[pyfunction]
fn set_license_key(key: String) -> PyResult<()> {
    LicenseManager::set_license_key(&key).map_err(exceptions::PyException::new_err)
}

/// Request a key for **non-professional** use for the user `name`, that will be sent to the e-mail address
/// `email`.
#[pyfunction]
fn request_hobbyist_license(name: String, email: String) -> PyResult<()> {
    LicenseManager::request_hobbyist_license(&name, &email)
        .map(|_| println!("A license key was sent to your e-mail address."))
        .map_err(exceptions::PyConnectionError::new_err)
}

/// Request a key for a trial license for the user `name` working at `company`, that will be sent to the e-mail address
/// `email`.
#[pyfunction]
fn request_trial_license(name: String, email: String, company: String) -> PyResult<()> {
    LicenseManager::request_trial_license(&name, &email, &company)
        .map(|_| println!("A license key was sent to your e-mail address."))
        .map_err(exceptions::PyConnectionError::new_err)
}

/// Request a sublicense key for the user `name` working at `company` that has the site-wide license `super_license`.
/// The key will be sent to the e-mail address `email`.
#[pyfunction]
fn request_sublicense(
    name: String,
    email: String,
    company: String,
    super_license: String,
) -> PyResult<()> {
    LicenseManager::request_sublicense(&name, &email, &company, &super_license)
        .map(|_| println!("A license key was sent to your e-mail address."))
        .map_err(exceptions::PyConnectionError::new_err)
}

/// Get a license key for offline use, generated from a licensed Symbolica session. The key will remain valid for 24 hours.
#[pyfunction]
fn get_offline_license_key() -> PyResult<String> {
    LicenseManager::get_offline_license_key().map_err(exceptions::PyValueError::new_err)
}

/// Specifies the type of the atom.
#[derive(Clone, Copy)]
#[pyclass(name = "AtomType")]
pub enum PythonAtomType {
    Num,
    Var,
    Fn,
    Add,
    Mul,
    Pow,
}

/// A Python representation of a Symbolica expression.
/// The type of the atom is provided in `atom_type`.
///
/// The `head` contains the string representation of:
/// - a number if the type is `Num`
/// - the variable if the type is `Var`
/// - the function name if the type is `Fn`
/// - otherwise it is `None`.
///
/// The tail contains the child atoms:
/// - the summand for type `Add`
/// - the factors for type `Mul`
/// - the base and exponent for type `Pow`
/// - the function arguments for type `Fn`
#[derive(Clone)]
#[pyclass(name = "AtomTree")]
pub struct PythonAtomTree {
    /// The type of this atom.
    #[pyo3(get)]
    pub atom_type: PythonAtomType,
    /// The string data of this atom.
    #[pyo3(get)]
    pub head: Option<String>,
    /// The list of child atoms of this atom.
    #[pyo3(get)]
    pub tail: Vec<PythonAtomTree>,
}

impl<'a> From<AtomView<'a>> for PyResult<PythonAtomTree> {
    fn from(atom: AtomView<'a>) -> Self {
        let tree = match atom {
            AtomView::Num(_) => PythonAtomTree {
                atom_type: PythonAtomType::Num,
                head: Some(format!("{}", AtomPrinter::new(atom))),
                tail: vec![],
            },
            AtomView::Var(v) => PythonAtomTree {
                atom_type: PythonAtomType::Var,
                head: Some(State::get_name(v.get_symbol()).to_string()),
                tail: vec![],
            },
            AtomView::Fun(f) => PythonAtomTree {
                atom_type: PythonAtomType::Fn,
                head: Some(State::get_name(f.get_symbol()).to_string()),
                tail: f.iter().map(|x| x.into()).collect::<Result<Vec<_>, _>>()?,
            },
            AtomView::Add(a) => PythonAtomTree {
                atom_type: PythonAtomType::Add,
                head: None,
                tail: a.iter().map(|x| x.into()).collect::<Result<Vec<_>, _>>()?,
            },
            AtomView::Mul(m) => PythonAtomTree {
                atom_type: PythonAtomType::Mul,
                head: None,
                tail: m.iter().map(|x| x.into()).collect::<Result<Vec<_>, _>>()?,
            },
            AtomView::Pow(p) => {
                let (b, e) = p.get_base_exp();
                PythonAtomTree {
                    atom_type: PythonAtomType::Pow,
                    head: None,
                    tail: vec![
                        <AtomView as Into<PyResult<PythonAtomTree>>>::into(b)?,
                        <AtomView as Into<PyResult<PythonAtomTree>>>::into(e)?,
                    ],
                }
            }
        };

        Ok(tree)
    }
}

#[derive(FromPyObject)]
pub enum ConvertibleToPattern {
    Literal(ConvertibleToExpression),
    Pattern(PythonPattern),
}

impl ConvertibleToPattern {
    pub fn to_pattern(self) -> PyResult<PythonPattern> {
        match self {
            Self::Literal(l) => Ok(PythonPattern {
                expr: Arc::new(l.to_expression().expr.as_view().into_pattern()),
            }),
            Self::Pattern(e) => Ok(e),
        }
    }
}

/// Operations that transform an expression.
#[pyclass(name = "Transformer")]
#[derive(Clone)]
pub struct PythonPattern {
    pub expr: Arc<Pattern>,
}

macro_rules! append_transformer {
    ($self:ident,$t:expr) => {
        if let Pattern::Transformer(b) = $self.expr.borrow() {
            let mut t = b.clone();
            t.1.push($t);
            Ok(PythonPattern {
                expr: Arc::new(Pattern::Transformer(t)),
            })
        } else {
            return Err(exceptions::PyValueError::new_err(
                "Pattern must be a transformer",
            ));
        }
    };
}

#[pymethods]
impl PythonPattern {
    /// Create a new transformer for a term provided by `Expression.map`.
    #[new]
    pub fn new() -> PythonPattern {
        PythonPattern {
            expr: Arc::new(Pattern::Transformer(Box::new((None, vec![])))),
        }
    }

    /// Create a transformer that expands products and powers.
    ///
    /// Examples
    /// --------
    /// >>> from symbolica import Expression, Transformer
    /// >>> x, x_ = Expression.vars('x', 'x_')
    /// >>> f = Expression.fun('f')
    /// >>> e = f((x+1)**2).replace_all(f(x_), x_.transform().expand())
    /// >>> print(e)
    pub fn expand(&self) -> PyResult<PythonPattern> {
        return append_transformer!(self, Transformer::Expand);
    }

    /// Create a transformer that computes the product of a list of arguments.
    ///
    /// Examples
    /// --------
    /// >>> from symbolica import Expression, Transformer
    /// >>> x__ = Expression.var('x__')
    /// >>> f = Expression.fun('f')
    /// >>> e = f(2,3).replace_all(f(x__), x__.transform().prod())
    /// >>> print(e)
    pub fn prod(&self) -> PyResult<PythonPattern> {
        return append_transformer!(self, Transformer::Product);
    }

    /// Create a transformer that computes the sum of a list of arguments.
    ///
    /// Examples
    /// --------
    /// >>> from symbolica import Expression, Transformer
    /// >>> x__ = Expression.var('x__')
    /// >>> f = Expression.fun('f')
    /// >>> e = f(2,3).replace_all(f(x__), x__.transform().sum())
    /// >>> print(e)
    pub fn sum(&self) -> PyResult<PythonPattern> {
        return append_transformer!(self, Transformer::Sum);
    }

    /// Create a transformer that returns the number of arguments.
    /// If the argument is not a function, return 0.
    ///
    /// If `only_for_arg_fun` is `True`, only count the number of arguments
    /// in the `arg()` function and return 1 if the input is not `arg`.
    /// This is useful for obtaining the length of a range during pattern matching.
    ///
    /// Examples
    /// --------
    /// >>> from symbolica import Expression, Transformer
    /// >>> x__ = Expression.var('x__')
    /// >>> f = Expression.fun('f')
    /// >>> e = f(2,3,4).replace_all(f(x__), x__.transform().nargs())
    /// >>> print(e)
    #[pyo3(signature = (only_for_arg_fun = false))]
    pub fn nargs(&self, only_for_arg_fun: bool) -> PyResult<PythonPattern> {
        return append_transformer!(self, Transformer::ArgCount(only_for_arg_fun));
    }

    /// Create a transformer that sorts a list of arguments.
    ///
    /// Examples
    /// --------
    /// >>> from symbolica import Expression, Transformer
    /// >>> x_ = Expression.var('x_')
    /// >>> f = Expression.fun('f')
    /// >>> e = f(3,2,1).replace_all(f(x_), x_.transform().sort())
    /// >>> print(e)
    pub fn sort(&self) -> PyResult<PythonPattern> {
        return append_transformer!(self, Transformer::Sort);
    }

    /// Create a transformer that removes elements from a list if they occur
    /// earlier in the list as well.
    ///
    /// Examples
    /// --------
    /// >>> from symbolica import Expression, Transformer
    /// >>> x__ = Expression.var('x__')
    /// >>> f = Expression.fun('f')
    /// >>> e = f(1,2,1,2).replace_all(f(x__), x__.transform().deduplicate())
    /// >>> print(e)
    ///
    /// Yields `f(1,2)`.
    pub fn deduplicate(&self) -> PyResult<PythonPattern> {
        return append_transformer!(self, Transformer::Deduplicate);
    }

    /// Create a transformer that extracts a rational polynomial from a coefficient.
    ///
    /// Examples
    /// --------
    /// >>> from symbolica import Expression, Function
    /// >>> e = Function.COEFF((x^2+1)/y^2).transform().from_coeff()
    /// >>> print(e)
    pub fn from_coeff(&self) -> PyResult<PythonPattern> {
        return append_transformer!(self, Transformer::FromNumber);
    }

    /// Create a transformer that split a sum or product into a list of arguments.
    ///
    /// Examples
    /// --------
    /// >>> from symbolica import Expression, Transformer
    /// >>> x, x__ = Expression.vars('x', 'x__')
    /// >>> f = Expression.fun('f')
    /// >>> e = (x + 1).replace_all(x__, f(x__.transform().split()))
    /// >>> print(e)
    pub fn split(&self) -> PyResult<PythonPattern> {
        return append_transformer!(self, Transformer::Split);
    }

    /// Create a transformer that partitions a list of arguments into named bins of a given length,
    /// returning all partitions and their multiplicity.
    ///
    /// If the unordered list `elements` is larger than the bins, setting the flag `fill_last`
    /// will add all remaining elements to the last bin.
    ///
    /// Setting the flag `repeat` means that the bins will be repeated to exactly fit all elements,
    /// if possible.
    ///
    /// Note that the functions names to be provided for the bin names must be generated through `Expression.var`.
    ///
    /// Examples
    /// --------
    /// >>> from symbolica import Expression, Transformer
    /// >>> x_, f_id, g_id = Expression.vars('x_', 'f', 'g')
    /// >>> f = Expression.fun('f')
    /// >>> e = f(1,2,1,3).replace_all(f(x_), x_.transform().partitions([(f_id, 2), (g_id, 1), (f_id, 1)]))
    /// >>> print(e)
    ///
    /// yields:
    /// ```
    /// 2*f(1)*f(1,2)*g(3)+2*f(1)*f(1,3)*g(2)+2*f(1)*f(2,3)*g(1)+f(2)*f(1,1)*g(3)+2*f(2)*f(1,3)*g(1)+f(3)*f(1,1)*g(2)+2*f(3)*f(1,2)*g(1)
    /// ```
    #[pyo3(signature = (bins, fill_last = false, repeat = false))]
    pub fn partitions(
        &self,
        bins: Vec<(ConvertibleToPattern, usize)>,
        fill_last: bool,
        repeat: bool,
    ) -> PyResult<PythonPattern> {
        let mut conv_bins = vec![];

        for (x, len) in bins {
            let id = match &*x.to_pattern()?.expr {
                Pattern::Literal(x) => {
                    if let AtomView::Var(x) = x.as_view() {
                        x.get_symbol()
                    } else {
                        return Err(exceptions::PyValueError::new_err(
                            "Derivative must be taken wrt a variable",
                        ));
                    }
                }
                Pattern::Wildcard(x) => *x,
                _ => {
                    return Err(exceptions::PyValueError::new_err(
                        "Derivative must be taken wrt a variable",
                    ))
                }
            };

            conv_bins.push((id, len));
        }

        return append_transformer!(self, Transformer::Partition(conv_bins, fill_last, repeat));
    }

    /// Create a transformer that generates all permutations of a list of arguments.
    ///
    /// Examples
    /// --------
    /// >>> from symbolica import Expression, Transformer
    /// >>> x_, f_id = Expression.vars('x_', 'f')
    /// >>> f = Expression.fun('f')
    /// >>> e = f(1,2,1,2).replace_all(f(x_), x_.transform().permutations(f_id))
    /// >>> print(e)
    ///
    /// yields:
    /// ```
    /// 4*f(1,1,2,2)+4*f(1,2,1,2)+4*f(1,2,2,1)+4*f(2,1,1,2)+4*f(2,1,2,1)+4*f(2,2,1,1)
    /// ```
    pub fn permutations(&self, function_name: ConvertibleToPattern) -> PyResult<PythonPattern> {
        let id = match &*function_name.to_pattern()?.expr {
            Pattern::Literal(x) => {
                if let AtomView::Var(x) = x.as_view() {
                    x.get_symbol()
                } else {
                    return Err(exceptions::PyValueError::new_err(
                        "Derivative must be taken wrt a variable",
                    ));
                }
            }
            Pattern::Wildcard(x) => *x,
            _ => {
                return Err(exceptions::PyValueError::new_err(
                    "Derivative must be taken wrt a variable",
                ))
            }
        };

        return append_transformer!(self, Transformer::Permutations(id));
    }

    /// Create a transformer that apply a function `f`.
    ///
    /// Examples
    /// --------
    /// >>> from symbolica import Expression, Transformer
    /// >>> x_ = Expression.var('x_')
    /// >>> f = Expression.fun('f')
    /// >>> e = f(2).replace_all(f(x_), x_.transform().map(lambda r: r**2))
    /// >>> print(e)
    pub fn map(&self, f: PyObject) -> PyResult<PythonPattern> {
        let transformer = Transformer::Map(Box::new(move |expr, out| {
            let expr = PythonExpression {
                expr: Arc::new(expr.to_owned()),
            };

            let res = Python::with_gil(|py| {
                f.call(py, (expr,), None)
                    .map_err(|e| {
                        TransformerError::ValueError(format!("Bad callback function: {}", e))
                    })?
                    .extract::<ConvertibleToExpression>(py)
                    .map_err(|e| {
                        TransformerError::ValueError(format!(
                            "Function does not return a pattern, but {}",
                            e,
                        ))
                    })
            });

            match res {
                Ok(res) => {
                    out.set_from_view(&res.to_expression().expr.as_view());
                    Ok(())
                }
                Err(e) => Err(e),
            }
        }));

        return append_transformer!(self, transformer);
    }

    /// Create a transformer that checks for a Python interrupt,
    /// such as ctrl-c and aborts the current transformer.
    ///
    /// Examples
    /// --------
    /// >>> from symbolica import *
    /// >>> x_ = Expression.var('x_')
    /// >>> f = Expression.fun('f')
    /// >>> f(10).transform().repeat(Transformer().replace_all(
    /// >>> f(x_), f(x_+1)).check_interrupt()).execute()
    pub fn check_interrupt(&self) -> PyResult<PythonPattern> {
        let transformer = Transformer::Map(Box::new(move |expr, out| {
            out.set_from_view(&expr);
            Python::with_gil(|py| py.check_signals()).map_err(|_| TransformerError::Interrupt)
        }));

        return append_transformer!(self, transformer);
    }

    /// Create a transformer that keeps executing the transformer chain until the input equals the output.
    ///
    /// Examples
    /// --------
    /// >>> from symbolica import Expression
    /// >>> x_ = Expression.var('x_')
    /// >>> f = Expression.fun('f')
    /// >>> e = Expression.parse("f(5)")
    /// >>> e = e.transform().repeat(
    /// >>>     Transformer().expand(),
    /// >>>     Transformer().replace_all(f(x_), f(x_ - 1) + f(x_ - 2), x_.req_gt(1))
    /// >>> ).execute()
    #[pyo3(signature = (*transformers))]
    pub fn repeat(&self, transformers: &PyTuple) -> PyResult<PythonPattern> {
        let mut rep_chain = vec![];
        // fuse all sub-transformers into one chain
        for r in transformers {
            let p = r.extract::<PythonPattern>()?;

            let Pattern::Transformer(t) = p.expr.borrow() else {
                return Err(exceptions::PyValueError::new_err(
                    "Argument must be a transformer",
                ));
            };

            if t.0.is_some() {
                return Err(exceptions::PyValueError::new_err(
                    "Transformers in a repeat must be unbound. Use Transformer() to create it.",
                ));
            }

            rep_chain.extend_from_slice(&t.1);
        }

        return append_transformer!(self, Transformer::Repeat(rep_chain));
    }

    /// Chain several transformers. `chain(A,B,C)` is the same as `A.B.C`,
    /// where `A`, `B`, `C` are transformers.
    ///
    /// Examples
    /// --------
    /// >>> from symbolica import Expression
    /// >>> x_ = Expression.var('x_')
    /// >>> f = Expression.fun('f')
    /// >>> e = Expression.parse("f(5)")
    /// >>> e = e.transform().repeat(
    /// >>>     Transformer().expand(),
    /// >>>     Transformer().replace_all(f(x_), f(x_ - 1) + f(x_ - 2), x_.req_gt(1))
    /// >>> ).execute()
    #[pyo3(signature = (*transformers))]
    pub fn chain(&self, transformers: &PyTuple) -> PyResult<PythonPattern> {
        if let Pattern::Transformer(b) = self.expr.borrow() {
            let mut ts = b.clone();

            for r in transformers {
                let p = r.extract::<PythonPattern>()?;

                let Pattern::Transformer(t) = p.expr.borrow() else {
                    return Err(exceptions::PyValueError::new_err(
                        "Argument must be a transformer",
                    ));
                };

                if t.0.is_some() {
                    return Err(exceptions::PyValueError::new_err(
                        "Transformers in a repeat must be unbound. Use Transformer() to create it.",
                    ));
                }

                ts.1.extend_from_slice(&t.1);
            }

            Ok(PythonPattern {
                expr: Arc::new(Pattern::Transformer(ts)),
            })
        } else {
            Err(exceptions::PyValueError::new_err(
                "Pattern must be a transformer",
            ))
        }
    }

    /// Execute the transformer.
    ///
    /// Examples
    /// --------
    /// >>> from symbolica import Expression
    /// >>> x = Expression.var('x')
    /// >>> e = (x+1)**5
    /// >>> e = e.transform().expand().execute()
    /// >>> print(e)
    pub fn execute(&self) -> PyResult<PythonExpression> {
<<<<<<< HEAD
        let mut out = Atom::new();
        let state = get_state!()?;
        WORKSPACE
            .with(|workspace| {
                self.expr.substitute_wildcards(
                    &state.borrow(),
=======
        let mut out = Atom::default();
        Workspace::get_local()
            .with(|workspace| {
                self.expr.substitute_wildcards(
>>>>>>> 56cb2b18
                    workspace,
                    &mut out,
                    &MatchStack::new(&Condition::default(), &MatchSettings::default()),
                )
            })
            .map_err(|e| match e {
                TransformerError::Interrupt => {
                    exceptions::PyKeyboardInterrupt::new_err("Interrupted by user")
                }
                TransformerError::ValueError(v) => exceptions::PyValueError::new_err(v),
            })?;

        Ok(PythonExpression {
            expr: Arc::new(out),
        })
    }

    /// Create a transformer that derives `self` w.r.t the variable `x`.
    pub fn derivative(&self, x: ConvertibleToPattern) -> PyResult<PythonPattern> {
        let id = match &*x.to_pattern()?.expr {
            Pattern::Literal(x) => {
                if let AtomView::Var(x) = x.as_view() {
                    x.get_symbol()
                } else {
                    return Err(exceptions::PyValueError::new_err(
                        "Derivative must be taken wrt a variable",
                    ));
                }
            }
            Pattern::Wildcard(x) => *x,
            _ => {
                return Err(exceptions::PyValueError::new_err(
                    "Derivative must be taken wrt a variable",
                ))
            }
        };

        return append_transformer!(self, Transformer::Derivative(id));
    }

    /// Create a transformer that Taylor expands in `x` around `expansion_point` to depth `depth`.
    pub fn taylor_series(
        &self,
        x: ConvertibleToExpression,
        expansion_point: ConvertibleToExpression,
        depth: u32,
    ) -> PyResult<PythonPattern> {
        let id = if let AtomView::Var(x) = x.to_expression().expr.as_view() {
            x.get_symbol()
        } else {
            return Err(exceptions::PyValueError::new_err(
                "Derivative must be taken wrt a variable",
            ));
        };

        return append_transformer!(
            self,
            Transformer::TaylorSeries(id, (*expansion_point.to_expression().expr).clone(), depth,)
        );
    }

    /// Create a transformer that replaces all patterns matching the left-hand side `self` by the right-hand side `rhs`.
    /// Restrictions on pattern can be supplied through `cond`. The settings `non_greedy_wildcards` can be used to specify
    /// wildcards that try to match as little as possible.
    ///
    /// Examples
    /// --------
    ///
    /// >>> x, w1_, w2_ = Expression.vars('x','w1_','w2_')
    /// >>> f = Expression.fun('f')
    /// >>> e = f(3,x)
    /// >>> r = e.transform().replace_all(f(w1_,w2_), f(w1_ - 1, w2_**2), (w1_ >= 1) & w2_.is_var())
    /// >>> print(r)
    pub fn replace_all(
        &self,
        lhs: ConvertibleToPattern,
        rhs: ConvertibleToPattern,
        cond: Option<PythonPatternRestriction>,
        non_greedy_wildcards: Option<Vec<PythonExpression>>,
    ) -> PyResult<PythonPattern> {
        let settings = if let Some(ngw) = non_greedy_wildcards {
            Some(MatchSettings {
                non_greedy_wildcards: ngw
                    .iter()
                    .map(|x| match x.expr.as_view() {
                        AtomView::Var(v) => {
<<<<<<< HEAD
                            let name = v.get_name();
                            if get_state!()?.get_wildcard_level(name) == 0 {
=======
                            let name = v.get_symbol();
                            if v.get_wildcard_level() == 0 {
>>>>>>> 56cb2b18
                                return Err(exceptions::PyTypeError::new_err(
                                    "Only wildcards can be restricted.",
                                ));
                            }
                            Ok(name)
                        }
                        _ => Err(exceptions::PyTypeError::new_err(
                            "Only wildcards can be restricted.",
                        )),
                    })
                    .collect::<Result<_, _>>()?,
            })
        } else {
            None
        };

        return append_transformer!(
            self,
            Transformer::ReplaceAll(
                (*lhs.to_pattern()?.expr).clone(),
                (*rhs.to_pattern()?.expr).clone(),
                cond.map(|r| r.condition.as_ref().clone()),
                settings,
            )
        );
    }

    /// Create a transformer that prints the expression.
    ///
    /// Examples
    /// --------
    /// >>> Expression.parse('f(10)').transform().print(terms_on_new_line = True).execute()
    #[pyo3(signature =
        (terms_on_new_line = false,
            color_top_level_sum = true,
            color_builtin_functions = true,
            print_finite_field = true,
            symmetric_representation_for_finite_field = false,
            explicit_rational_polynomial = false,
            number_thousands_separator = None,
            multiplication_operator = '*',
            square_brackets_for_function = false,
            num_exp_as_superscript = true,
            latex = false)
        )]
    pub fn print(
        &self,
        terms_on_new_line: bool,
        color_top_level_sum: bool,
        color_builtin_functions: bool,
        print_finite_field: bool,
        symmetric_representation_for_finite_field: bool,
        explicit_rational_polynomial: bool,
        number_thousands_separator: Option<char>,
        multiplication_operator: char,
        square_brackets_for_function: bool,
        num_exp_as_superscript: bool,
        latex: bool,
    ) -> PyResult<PythonPattern> {
        return append_transformer!(
            self,
            Transformer::Print(PrintOptions {
                terms_on_new_line,
                color_top_level_sum,
                color_builtin_functions,
                print_finite_field,
                symmetric_representation_for_finite_field,
                explicit_rational_polynomial,
                number_thousands_separator,
                multiplication_operator,
                square_brackets_for_function,
                num_exp_as_superscript,
                latex
            },)
        );
    }

    /// Print statistics of a transformer, tagging it with `tag`.
    ///
    /// Examples
    /// --------
    /// >>> from symbolica import Expression
    /// >>> x_ = Expression.var('x_')
    /// >>> f = Expression.fun('f')
    /// >>> e = Expression.parse("f(5)")
    /// >>> e = e.transform().stats('replace', Transformer().replace_all(f(x_), 1)).execute()
    ///
    /// yields
    /// ```log
    /// Stats for replace:
    ///     In  │ 1 │  10.00 B │
    ///     Out │ 1 │   3.00 B │ ⧗ 40.15µs
    /// ```
    #[pyo3(signature =
        (tag,
            transformer,
            color_medium_change_threshold = 10.,
            color_large_change_threshold = 100.)
        )]
    pub fn stats(
        &self,
        tag: String,
        transformer: PythonPattern,
        color_medium_change_threshold: Option<f64>,
        color_large_change_threshold: Option<f64>,
    ) -> PyResult<PythonPattern> {
        let Pattern::Transformer(t) = transformer.expr.borrow() else {
            return Err(exceptions::PyValueError::new_err(
                "Argument must be a transformer",
            ));
        };

        return append_transformer!(
            self,
            Transformer::Stats(
                StatsOptions {
                    tag,
                    color_medium_change_threshold,
                    color_large_change_threshold,
                },
                t.1.clone()
            )
        );
    }

    /// Add this transformer to `other`, returning the result.
    pub fn __add__(&self, rhs: ConvertibleToPattern) -> PyResult<PythonPattern> {
        let res = Workspace::get_local().with(|workspace| {
            Ok::<Pattern, PyErr>(self.expr.add(&rhs.to_pattern()?.expr, workspace))
        })?;

        Ok(PythonPattern {
            expr: Arc::new(res),
        })
    }

    /// Add this transformer to `other`, returning the result.
    pub fn __radd__(&self, rhs: ConvertibleToPattern) -> PyResult<PythonPattern> {
        self.__add__(rhs)
    }

    ///  Subtract `other` from this transformer, returning the result.
    pub fn __sub__(&self, rhs: ConvertibleToPattern) -> PyResult<PythonPattern> {
        self.__add__(ConvertibleToPattern::Pattern(rhs.to_pattern()?.__neg__()?))
    }

    ///  Subtract this transformer from `other`, returning the result.
    pub fn __rsub__(&self, rhs: ConvertibleToPattern) -> PyResult<PythonPattern> {
        rhs.to_pattern()?
            .__add__(ConvertibleToPattern::Pattern(self.__neg__()?))
    }

    /// Add this transformer to `other`, returning the result.
    pub fn __mul__(&self, rhs: ConvertibleToPattern) -> PyResult<PythonPattern> {
        let res = Workspace::get_local().with(|workspace| {
            Ok::<Pattern, PyErr>(self.expr.mul(&rhs.to_pattern()?.expr, workspace))
        });

        Ok(PythonPattern {
            expr: Arc::new(res?),
        })
    }

    /// Add this transformer to `other`, returning the result.
    pub fn __rmul__(&self, rhs: ConvertibleToPattern) -> PyResult<PythonPattern> {
        self.__mul__(rhs)
    }

    /// Divide this transformer by `other`, returning the result.
    pub fn __truediv__(&self, rhs: ConvertibleToPattern) -> PyResult<PythonPattern> {
        let res = Workspace::get_local().with(|workspace| {
            Ok::<Pattern, PyErr>(self.expr.div(&rhs.to_pattern()?.expr, workspace))
        });

        Ok(PythonPattern {
            expr: Arc::new(res?),
        })
    }

    /// Divide `other` by this transformer, returning the result.
    pub fn __rtruediv__(&self, rhs: ConvertibleToPattern) -> PyResult<PythonPattern> {
        rhs.to_pattern()?
            .__truediv__(ConvertibleToPattern::Pattern(self.clone()))
    }

    /// Take `self` to power `exp`, returning the result.
    pub fn __pow__(
        &self,
        rhs: ConvertibleToPattern,
        number: Option<i64>,
    ) -> PyResult<PythonPattern> {
        if number.is_some() {
            return Err(exceptions::PyValueError::new_err(
                "Optional number argument not supported",
            ));
        }

        let res = Workspace::get_local()
            .with(|workspace| Ok::<_, PyErr>(self.expr.pow(&rhs.to_pattern()?.expr, workspace)));

        Ok(PythonPattern {
            expr: Arc::new(res?),
        })
    }

    /// Take `base` to power `self`, returning the result.
    pub fn __rpow__(
        &self,
        rhs: ConvertibleToPattern,
        number: Option<i64>,
    ) -> PyResult<PythonPattern> {
        rhs.to_pattern()?
            .__pow__(ConvertibleToPattern::Pattern(self.clone()), number)
    }

    /// Returns a warning that `**` should be used instead of `^` for taking a power.
    pub fn __xor__(&self, _rhs: PyObject) -> PyResult<PythonPattern> {
        Err(exceptions::PyTypeError::new_err(
            "Cannot xor an expression. Did you mean to write a power? Use ** instead, i.e. x**2",
        ))
    }

    /// Returns a warning that `**` should be used instead of `^` for taking a power.
    pub fn __rxor__(&self, _rhs: PyObject) -> PyResult<PythonPattern> {
        Err(exceptions::PyTypeError::new_err(
            "Cannot xor an expression. Did you mean to write a power? Use ** instead, i.e. x**2",
        ))
    }

    /// Negate the current transformer, returning the result.
    pub fn __neg__(&self) -> PyResult<PythonPattern> {
        let res =
            Workspace::get_local().with(|workspace| Ok::<Pattern, PyErr>(self.expr.neg(workspace)));

        Ok(PythonPattern {
            expr: Arc::new(res?),
        })
    }
}

/// A Symbolica expression.
///
/// Supports standard arithmetic operations, such
/// as addition and multiplication.
///
/// Examples
/// --------
/// >>> x = Expression.var('x')
/// >>> e = x**2 + 2 - x + 1 / x**4
/// >>> print(e)
#[pyclass(name = "Expression")]
#[derive(Clone, PartialEq, Eq, Hash)]
pub struct PythonExpression {
    pub expr: Arc<Atom>,
}

/// A restriction on wildcards.
#[pyclass(name = "PatternRestriction")]
#[derive(Clone)]
pub struct PythonPatternRestriction {
    pub condition: Arc<Condition<WildcardAndRestriction>>,
}

#[pymethods]
impl PythonPatternRestriction {
    /// Create a new pattern restriction that is the logical 'and' operation between two restrictions (i.e., both should hold).
    pub fn __and__(&self, other: Self) -> PythonPatternRestriction {
        PythonPatternRestriction {
            condition: Arc::new(self.condition.as_ref().clone() & other.condition.as_ref().clone()),
        }
    }

    /// Create a new pattern restriction that is the logical 'or' operation between two restrictions (i.e., one of the two should hold).
    pub fn __or__(&self, other: Self) -> PythonPatternRestriction {
        PythonPatternRestriction {
            condition: Arc::new(self.condition.as_ref().clone() | other.condition.as_ref().clone()),
        }
    }

    /// Create a new pattern restriction that takes the logical 'not' of the current restriction.
    pub fn __invert__(&self) -> PythonPatternRestriction {
        PythonPatternRestriction {
            condition: Arc::new(!self.condition.as_ref().clone()),
        }
    }
}

impl<'a> FromPyObject<'a> for ConvertibleToExpression {
    fn extract(ob: &'a pyo3::PyAny) -> PyResult<Self> {
        if let Ok(a) = ob.extract::<PythonExpression>() {
            Ok(ConvertibleToExpression(a))
        } else if let Ok(num) = ob.extract::<i64>() {
            Ok(ConvertibleToExpression(PythonExpression {
                expr: Arc::new(Atom::new_num(num)),
            }))
        } else if let Ok(num) = ob.extract::<&PyLong>() {
            let a = format!("{}", num);
            let i = Integer::from_large(rug::Integer::parse(&a).unwrap().complete());
            Ok(ConvertibleToExpression(PythonExpression {
                expr: Arc::new(Atom::new_num(i)),
            }))
        } else {
            Err(exceptions::PyValueError::new_err(
                "Cannot convert to expression",
            ))
        }
    }
}

impl<'a> FromPyObject<'a> for Symbol {
    fn extract(ob: &'a pyo3::PyAny) -> PyResult<Self> {
        if let Ok(a) = ob.extract::<PythonExpression>() {
            match a.expr.as_view() {
                AtomView::Var(v) => Ok(v.get_symbol()),
                e => Err(exceptions::PyValueError::new_err(format!(
                    "Expected variable instead of {:?}",
                    e
                ))),
            }
        } else if let Ok(a) = ob.extract::<PythonFunction>() {
            Ok(a.id)
        } else {
            Err(exceptions::PyValueError::new_err("Not a valid variable"))
        }
    }
}

impl<'a> FromPyObject<'a> for Variable {
    fn extract(ob: &'a pyo3::PyAny) -> PyResult<Self> {
        Ok(Variable::Symbol(Symbol::extract(ob)?))
    }
}

pub struct ConvertibleToExpression(PythonExpression);

impl ConvertibleToExpression {
    pub fn to_expression(self) -> PythonExpression {
        self.0
    }
}

impl<'a> FromPyObject<'a> for Complex<f64> {
    fn extract(ob: &'a pyo3::PyAny) -> PyResult<Self> {
        if let Ok(a) = ob.extract::<f64>() {
            Ok(Complex::new(a, 0.))
        } else if let Ok(a) = ob.extract::<&PyComplex>() {
            Ok(Complex::new(a.real(), a.imag()))
        } else {
            Err(exceptions::PyValueError::new_err(
                "Not a valid complex number",
            ))
        }
    }
}

macro_rules! req_cmp {
    ($self:ident,$num:ident,$cmp_any_atom:ident,$c:ident) => {{
        let num = $num.to_expression();

        if !$cmp_any_atom && !matches!(num.expr.as_view(), AtomView::Num(_)) {
            return Err(exceptions::PyTypeError::new_err(
                "Can only compare to number",
            ));
        };

        match $self.expr.as_view() {
            AtomView::Var(v) => {
                let name = v.get_symbol();
                if v.get_wildcard_level() == 0 {
                    return Err(exceptions::PyTypeError::new_err(
                        "Only wildcards can be restricted.",
                    ));
                }

                Ok(PythonPatternRestriction {
                    condition: Arc::new(
                        (
                            name,
<<<<<<< HEAD
                            PatternRestriction::Filter(Box::new(move |v: &Match<_>| {
=======
                            PatternRestriction::Filter(Box::new(move |v: &Match| {
>>>>>>> 56cb2b18
                                let k = num.expr.as_view();

                                if let Match::Single(m) = v {
                                    if !$cmp_any_atom {
                                        if let AtomView::Num(_) = m {
                                            return m.cmp(&k).$c();
                                        }
                                    } else {
                                        return m.cmp(&k).$c();
                                    }
                                }

                                false
                            })),
                        )
                            .into(),
                    ),
                })
            }
            _ => Err(exceptions::PyTypeError::new_err(
                "Only wildcards can be restricted.",
            )),
        }
    }};
}

macro_rules! req_wc_cmp {
    ($self:ident,$other:ident,$cmp_any_atom:ident,$c:ident) => {{
        let id = match $self.expr.as_view() {
            AtomView::Var(v) => {
                let name = v.get_symbol();
                if v.get_wildcard_level() == 0 {
                    return Err(exceptions::PyTypeError::new_err(
                        "Only wildcards can be restricted.",
                    ));
                }
                name
            }
            _ => {
                return Err(exceptions::PyTypeError::new_err(
                    "Only wildcards can be restricted.",
                ));
            }
        };

        let other_id = match $other.expr.as_view() {
            AtomView::Var(v) => {
                let name = v.get_symbol();
                if v.get_wildcard_level() == 0 {
                    return Err(exceptions::PyTypeError::new_err(
                        "Only wildcards can be restricted.",
                    ));
                }
                name
            }
            _ => {
                return Err(exceptions::PyTypeError::new_err(
                    "Only wildcards can be restricted.",
                ));
            }
        };

        Ok(PythonPatternRestriction {
            condition: Arc::new(
                (
                    id,
                    PatternRestriction::Cmp(
                        other_id,
<<<<<<< HEAD
                        Box::new(move |m1: &Match<_>, m2: &Match<_>| {
=======
                        Box::new(move |m1: &Match, m2: &Match| {
>>>>>>> 56cb2b18
                            if let Match::Single(a1) = m1 {
                                if let Match::Single(a2) = m2 {
                                    if !$cmp_any_atom {
                                        if let AtomView::Num(_) = a1 {
                                            if let AtomView::Num(_) = a2 {
                                                return a1.cmp(a2).$c();
                                            }
                                        }
                                    } else {
                                        return a1.cmp(a2).$c();
                                    }
                                }
                            }
                            false
                        }),
                    ),
                )
                    .into(),
            ),
        })
    }};
}

#[pymethods]
impl PythonExpression {
    /// Create a Symbolica expression that is a single variable.
    ///
    /// Examples
    /// --------
    /// >>> var_x = Expression.var('x')
    /// >>> print(var_x)
    /// x
    ///
    #[classmethod]
    pub fn var(_cls: &PyType, name: &str) -> PyResult<PythonExpression> {
        // TODO: check if the name meets the requirements
        let id = State::get_or_insert_var(name);
        let var = Atom::new_var(id);

        Ok(PythonExpression {
            expr: Arc::new(var),
        })
    }

    /// Create a Symbolica variable for every name in `*names`.
    #[pyo3(signature = (*args,))]
    #[classmethod]
    pub fn vars(_cls: &PyType, args: &PyTuple) -> PyResult<Vec<PythonExpression>> {
        let mut result = Vec::with_capacity(args.len());

        for a in args {
            // TODO: check if the name meets the requirements
            let name = a.extract::<&str>()?;
            let id = State::get_or_insert_var(name);
            let var = Atom::new_var(id);

            result.push(PythonExpression {
                expr: Arc::new(var),
            });
        }

        Ok(result)
    }

    /// Create a new Symbolica function with a given name.
    ///
    /// Examples
    /// --------
    /// >>> f = Expression.fun('f')
    /// >>> e = f(1,2)
    /// >>> print(e)
    /// f(1,2)
    ///
    /// Define a symmetric function:
    /// >>> f = Expression.fun('f', is_symmetric=True)
    /// >>> e = f(2,1)
    /// >>> print(e)
    /// f(1,2)
    ///
    /// Define a linear and symmetric function:
    /// >>> p1, p2, p3, p4 = Expression.vars('p1', 'p2', 'p3', 'p4')
    /// >>> dot = Expression.fun('dot', is_symmetric=True, is_linear=True)
    /// >>> e = dot(p2+2*p3,p1+3*p2-p3)
    /// dot(p1,p2)+2*dot(p1,p3)+3*dot(p2,p2)-dot(p2,p3)+6*dot(p2,p3)-2*dot(p3,p3)
    #[classmethod]
    pub fn fun(
        _cls: &PyType,
        name: &str,
        is_symmetric: Option<bool>,
        is_antisymmetric: Option<bool>,
        is_linear: Option<bool>,
    ) -> PyResult<PythonFunction> {
        PythonFunction::__new__(name, is_symmetric, is_antisymmetric, is_linear)
    }

    /// Create a Symbolica function for every name in `*names`.
    #[pyo3(signature = (*args,))]
    #[classmethod]
    pub fn funs(_cls: &PyType, args: &PyTuple) -> PyResult<Vec<PythonFunction>> {
        let mut result = Vec::with_capacity(args.len());
        for a in args {
            let name = a.extract::<&str>()?;
            result.push(PythonFunction::__new__(name, None, None, None)?);
        }

        Ok(result)
    }

    /// Create a new Symbolica number.
    ///
    /// Examples
    /// --------
    /// >>> e = Expression.num(1) / 2
    /// >>> print(e)
    /// 1/2
    #[classmethod]
    pub fn num(_cls: &PyType, num: &PyLong) -> PyResult<PythonExpression> {
        if let Ok(num) = num.extract::<i64>() {
            Ok(PythonExpression {
                expr: Arc::new(Atom::new_num(num)),
            })
        } else {
            let a = format!("{}", num);
            PythonExpression::parse(_cls, &a)
        }
    }

    /// Euler's number `e`.
    #[classattr]
    #[pyo3(name = "E")]
    pub fn e() -> PythonExpression {
        PythonExpression {
            expr: Arc::new(Atom::new_var(State::E)),
        }
    }

    /// The mathematical constant `π`.
    #[classattr]
    #[pyo3(name = "PI")]
    pub fn pi() -> PythonExpression {
        PythonExpression {
            expr: Arc::new(Atom::new_var(State::PI)),
        }
    }

    /// The mathematical constant `i`, where
    /// `i^2 = -1`.
    #[classattr]
    #[pyo3(name = "I")]
    pub fn i() -> PythonExpression {
        PythonExpression {
            expr: Arc::new(Atom::new_var(State::I)),
        }
    }

    /// Return all defined symbol names (function names and variables).
    #[classmethod]
    pub fn get_all_symbol_names(_cls: &PyType) -> PyResult<Vec<String>> {
        Ok(State::symbol_iter().map(|x| x.to_string()).collect())
    }

    /// Parse a Symbolica expression from a string.
    ///
    /// Parameters
    /// ----------
    /// input: str
    ///     An input string. UTF-8 character are allowed.
    ///
    /// Examples
    /// --------
    /// >>> e = Expression.parse('x^2+y+y*4')
    /// >>> print(e)
    /// x^2+5*y
    ///
    /// Raises
    /// ------
    /// ValueError
    ///     If the input is not a valid Symbolica expression.
    ///
    #[classmethod]
    pub fn parse(_cls: &PyType, arg: &str) -> PyResult<PythonExpression> {
        let e = Atom::parse(arg).map_err(exceptions::PyValueError::new_err)?;

        Ok(PythonExpression { expr: Arc::new(e) })
    }

    /// Copy the expression.
    pub fn __copy__(&self) -> PythonExpression {
        PythonExpression {
            expr: Arc::new((*self.expr).clone()),
        }
    }

    /// Convert the expression into a human-readable string.
    pub fn __str__(&self) -> PyResult<String> {
        Ok(format!("{}", AtomPrinter::new(self.expr.as_view())))
    }

    /// Get the number of bytes that this expression takes up in memory.
    pub fn get_byte_size(&self) -> usize {
        self.expr.as_view().get_byte_size()
    }

    /// Convert the expression into a human-readable string, with tunable settings.
    ///
    /// Examples
    /// --------
    /// >>> a = Expression.parse('128378127123 z^(2/3)*w^2/x/y + y^4 + z^34 + x^(x+2)+3/5+f(x,x^2)')
    /// >>> print(a.pretty_str(number_thousands_separator='_', multiplication_operator=' '))
    #[pyo3(signature =
    (terms_on_new_line = false,
        color_top_level_sum = true,
        color_builtin_functions = true,
        print_finite_field = true,
        symmetric_representation_for_finite_field = false,
        explicit_rational_polynomial = false,
        number_thousands_separator = None,
        multiplication_operator = '*',
        square_brackets_for_function = false,
        num_exp_as_superscript = true,
        latex = false)
    )]
    pub fn pretty_str(
        &self,
        terms_on_new_line: bool,
        color_top_level_sum: bool,
        color_builtin_functions: bool,
        print_finite_field: bool,
        symmetric_representation_for_finite_field: bool,
        explicit_rational_polynomial: bool,
        number_thousands_separator: Option<char>,
        multiplication_operator: char,
        square_brackets_for_function: bool,
        num_exp_as_superscript: bool,
        latex: bool,
    ) -> PyResult<String> {
        Ok(format!(
            "{}",
            AtomPrinter::new_with_options(
                self.expr.as_view(),
                PrintOptions {
                    terms_on_new_line,
                    color_top_level_sum,
                    color_builtin_functions,
                    print_finite_field,
                    symmetric_representation_for_finite_field,
                    explicit_rational_polynomial,
                    number_thousands_separator,
                    multiplication_operator,
                    square_brackets_for_function,
                    num_exp_as_superscript,
                    latex
                },
            )
        ))
    }

    /// Convert the expression into a LaTeX string.
    ///
    /// Examples
    /// --------
    /// >>> a = Expression.parse('128378127123 z^(2/3)*w^2/x/y + y^4 + z^34 + x^(x+2)+3/5+f(x,x^2)')
    /// >>> print(a.to_latex())
    ///
    /// Yields `$$z^{34}+x^{x+2}+y^{4}+f(x,x^{2})+128378127123 z^{\\frac{2}{3}} w^{2} \\frac{1}{x} \\frac{1}{y}+\\frac{3}{5}$$`.
    pub fn to_latex(&self) -> PyResult<String> {
        Ok(format!(
            "$${}$$",
            AtomPrinter::new_with_options(self.expr.as_view(), PrintOptions::latex(),)
        ))
    }

    /// Hash the expression.
    pub fn __hash__(&self) -> u64 {
        let mut hasher = ahash::AHasher::default();
        self.expr.hash(&mut hasher);
        hasher.finish()
    }

    /// Get the type of the atom.
    pub fn get_type(&self) -> PythonAtomType {
        match self.expr.as_ref() {
            Atom::Num(_) => PythonAtomType::Num,
            Atom::Var(_) => PythonAtomType::Var,
            Atom::Fun(_) => PythonAtomType::Fn,
            Atom::Add(_) => PythonAtomType::Add,
            Atom::Mul(_) => PythonAtomType::Mul,
            Atom::Pow(_) => PythonAtomType::Pow,
            Atom::Empty => unreachable!(),
        }
    }

    /// Convert the expression to a tree.
    pub fn to_atom_tree(&self) -> PyResult<PythonAtomTree> {
        self.expr.as_view().into()
    }

    /// Get the name of a variable or function if the current atom
    /// is a variable or function.
    pub fn get_name(&self) -> PyResult<Option<String>> {
        match self.expr.as_ref() {
            Atom::Var(v) => Ok(Some(
                State::get_name(v.to_var_view().get_symbol()).to_string(),
            )),
            Atom::Fun(f) => Ok(Some(
                State::get_name(f.to_fun_view().get_symbol()).to_string(),
            )),
            _ => Ok(None),
        }
    }

    /// Add this expression to `other`, returning the result.
    pub fn __add__(&self, rhs: ConvertibleToExpression) -> PyResult<PythonExpression> {
        let rhs = rhs.to_expression();
        Ok(PythonExpression {
            expr: Arc::new(self.expr.as_ref() + rhs.expr.as_ref()),
        })
    }

    /// Add this expression to `other`, returning the result.
    pub fn __radd__(&self, rhs: ConvertibleToExpression) -> PyResult<PythonExpression> {
        self.__add__(rhs)
    }

    /// Subtract `other` from this expression, returning the result.
    pub fn __sub__(&self, rhs: ConvertibleToExpression) -> PyResult<PythonExpression> {
        self.__add__(ConvertibleToExpression(rhs.to_expression().__neg__()?))
    }

    /// Subtract this expression from `other`, returning the result.
    pub fn __rsub__(&self, rhs: ConvertibleToExpression) -> PyResult<PythonExpression> {
        rhs.to_expression()
            .__add__(ConvertibleToExpression(self.__neg__()?))
    }

    /// Add this expression to `other`, returning the result.
    pub fn __mul__(&self, rhs: ConvertibleToExpression) -> PyResult<PythonExpression> {
        let rhs = rhs.to_expression();
        Ok(PythonExpression {
            expr: Arc::new(self.expr.as_ref() * rhs.expr.as_ref()),
        })
    }

    /// Add this expression to `other`, returning the result.
    pub fn __rmul__(&self, rhs: ConvertibleToExpression) -> PyResult<PythonExpression> {
        self.__mul__(rhs)
    }

    /// Divide this expression by `other`, returning the result.
    pub fn __truediv__(&self, rhs: ConvertibleToExpression) -> PyResult<PythonExpression> {
<<<<<<< HEAD
        let state = get_state!()?;
        let b = WORKSPACE.with(|workspace| {
            let mut pow = workspace.new_atom();
            let pow_num = pow.to_num();
            pow_num.set_from_coeff((-1).into());

            let mut e = workspace.new_atom();
            let a = e.to_pow();
            a.set_from_base_and_exp(rhs.to_expression().expr.as_view(), pow.get().as_view());
            a.set_dirty(true);

            let mut m = workspace.new_atom();
            let md = m.to_mul();

            md.extend(self.expr.as_view());
            md.extend(e.get().as_view());
            md.set_dirty(true);

            let mut b = Atom::new();
            m.get()
                .as_view()
                .normalize(workspace, state.borrow(), &mut b);
            b
        });

        Ok(PythonExpression { expr: Arc::new(b) })
=======
        let rhs = rhs.to_expression();
        Ok(PythonExpression {
            expr: Arc::new(self.expr.as_ref() / rhs.expr.as_ref()),
        })
>>>>>>> 56cb2b18
    }

    /// Divide `other` by this expression, returning the result.
    pub fn __rtruediv__(&self, rhs: ConvertibleToExpression) -> PyResult<PythonExpression> {
        rhs.to_expression()
            .__truediv__(ConvertibleToExpression(self.clone()))
    }

    /// Take `self` to power `exp`, returning the result.
    pub fn __pow__(
        &self,
        rhs: ConvertibleToExpression,
        number: Option<i64>,
    ) -> PyResult<PythonExpression> {
        if number.is_some() {
            return Err(exceptions::PyValueError::new_err(
                "Optional number argument not supported",
            ));
        }

        let rhs = rhs.to_expression();
        Ok(PythonExpression {
            expr: Arc::new(self.expr.pow(&rhs.expr)),
        })
    }

    /// Take `base` to power `self`, returning the result.
    pub fn __rpow__(
        &self,
        rhs: ConvertibleToExpression,
        number: Option<i64>,
    ) -> PyResult<PythonExpression> {
        rhs.to_expression()
            .__pow__(ConvertibleToExpression(self.clone()), number)
    }

    /// Returns a warning that `**` should be used instead of `^` for taking a power.
    pub fn __xor__(&self, _rhs: PyObject) -> PyResult<PythonExpression> {
        Err(exceptions::PyTypeError::new_err(
            "Cannot xor an expression. Did you mean to write a power? Use ** instead, i.e. x**2",
        ))
    }

    /// Returns a warning that `**` should be used instead of `^` for taking a power.
    pub fn __rxor__(&self, _rhs: PyObject) -> PyResult<PythonExpression> {
        Err(exceptions::PyTypeError::new_err(
            "Cannot xor an expression. Did you mean to write a power? Use ** instead, i.e. x**2",
        ))
    }

    /// Negate the current expression, returning the result.
    pub fn __neg__(&self) -> PyResult<PythonExpression> {
<<<<<<< HEAD
        let state = get_state!()?;
        let b = WORKSPACE.with(|workspace| {
            let mut e = workspace.new_atom();
            let a = e.to_mul();

            let mut sign = workspace.new_atom();
            let sign_num = sign.to_num();
            sign_num.set_from_coeff((-1).into());

            a.extend(self.expr.as_view());
            a.extend(sign.get().as_view());
            a.set_dirty(true);

            let mut b = Atom::new();
            e.get()
                .as_view()
                .normalize(workspace, state.borrow(), &mut b);
            b
        });

        Ok(PythonExpression { expr: Arc::new(b) })
=======
        Ok(PythonExpression {
            expr: Arc::new(-self.expr.as_ref()),
        })
>>>>>>> 56cb2b18
    }

    /// Return the length of the atom.
    fn __len__(&self) -> usize {
        match self.expr.as_view() {
            AtomView::Add(a) => a.get_nargs(),
            AtomView::Mul(a) => a.get_nargs(),
            AtomView::Fun(a) => a.get_nargs(),
            _ => 1,
        }
    }

    /// Convert the input to a transformer, on which subsequent transformations can be applied.
    pub fn transform(&self) -> PyResult<PythonPattern> {
        Ok(PythonPattern {
            expr: Arc::new(Pattern::Transformer(Box::new((
                Some(self.expr.into_pattern()),
                vec![],
            )))),
        })
    }

    /// Get the `idx`th component of the expression.
    fn __getitem__(&self, idx: isize) -> PyResult<PythonExpression> {
        let slice = match self.expr.as_view() {
            AtomView::Add(a) => a.to_slice(),
            AtomView::Mul(m) => m.to_slice(),
            AtomView::Fun(f) => f.to_slice(),
            _ => Err(PyIndexError::new_err("Cannot access child of leaf node"))?,
        };

        if idx.unsigned_abs() < slice.len() {
            Ok(PythonExpression {
<<<<<<< HEAD
                expr: Arc::new(Atom::new_from_view(&if idx < 0 {
                    slice.get(slice.len() - idx.abs() as usize)
                } else {
                    slice.get(idx as usize)
                })),
=======
                expr: Arc::new(if idx < 0 {
                    slice.get(slice.len() - idx.abs() as usize).to_owned()
                } else {
                    slice.get(idx as usize).to_owned()
                }),
>>>>>>> 56cb2b18
            })
        } else {
            Err(PyIndexError::new_err(format!(
                "Index {} out of bounds: the atom only has {} children.",
                idx,
                slice.len(),
            )))
        }
    }

    /// Create a pattern restriction based on the wildcard length before downcasting.
    pub fn req_len(
        &self,
        min_length: usize,
        max_length: Option<usize>,
    ) -> PyResult<PythonPatternRestriction> {
        match self.expr.as_view() {
            AtomView::Var(v) => {
                let name = v.get_symbol();
                if v.get_wildcard_level() == 0 {
                    return Err(exceptions::PyTypeError::new_err(
                        "Only wildcards can be restricted.",
                    ));
                }

                Ok(PythonPatternRestriction {
                    condition: Arc::new(
                        (name, PatternRestriction::Length(min_length, max_length)).into(),
                    ),
                })
            }
            _ => Err(exceptions::PyTypeError::new_err(
                "Only wildcards can be restricted.",
            )),
        }
    }

    /// Create a pattern restriction that tests the type of the atom.
    ///
    /// Examples
    /// --------
    /// >>> from symbolica import Expression, AtomType
    /// >>> x, x_ = Expression.vars('x', 'x_')
    /// >>> f = Expression.fun("f")
    /// >>> e = f(x)*f(2)*f(f(3))
    /// >>> e = e.replace_all(f(x_), 1, x_.req_type(AtomType.Num))
    /// >>> print(e)
    ///
    /// Yields `f(x)*f(1)`.
    pub fn req_type(&self, atom_type: PythonAtomType) -> PyResult<PythonPatternRestriction> {
        match self.expr.as_view() {
            AtomView::Var(v) => {
<<<<<<< HEAD
                let name = v.get_name();
                if get_state!()?.get_wildcard_level(name) == 0 {
=======
                let name = v.get_symbol();
                if v.get_wildcard_level() == 0 {
>>>>>>> 56cb2b18
                    return Err(exceptions::PyTypeError::new_err(
                        "Only wildcards can be restricted.",
                    ));
                }

                Ok(PythonPatternRestriction {
                    condition: Arc::new(
                        (
                            name,
                            PatternRestriction::IsAtomType(match atom_type {
                                PythonAtomType::Num => AtomType::Num,
                                PythonAtomType::Var => AtomType::Var,
                                PythonAtomType::Add => AtomType::Add,
                                PythonAtomType::Mul => AtomType::Mul,
                                PythonAtomType::Pow => AtomType::Pow,
                                PythonAtomType::Fn => AtomType::Fun,
                            }),
                        )
                            .into(),
                    ),
                })
            }
            _ => Err(exceptions::PyTypeError::new_err(
                "Only wildcards can be restricted.",
            )),
        }
    }

    /// Create a pattern restriction that treats the wildcard as a literal variable,
    /// so that it only matches to itself.
    pub fn req_lit(&self) -> PyResult<PythonPatternRestriction> {
        match self.expr.as_view() {
            AtomView::Var(v) => {
                let name = v.get_symbol();
                if v.get_wildcard_level() == 0 {
                    return Err(exceptions::PyTypeError::new_err(
                        "Only wildcards can be restricted.",
                    ));
                }

                Ok(PythonPatternRestriction {
                    condition: Arc::new((name, PatternRestriction::IsLiteralWildcard(name)).into()),
                })
            }
            _ => Err(exceptions::PyTypeError::new_err(
                "Only wildcards can be restricted.",
            )),
        }
    }

    /// Compare two expressions.
    fn __richcmp__(&self, other: ConvertibleToExpression, op: CompareOp) -> PyResult<bool> {
        match op {
            CompareOp::Eq => Ok(self.expr == other.to_expression().expr),
            CompareOp::Ne => Ok(self.expr != other.to_expression().expr),
            _ => {
                let other = other.to_expression();
                if let n1 @ AtomView::Num(_) = self.expr.as_view() {
                    if let n2 @ AtomView::Num(_) = other.expr.as_view() {
                        return Ok(match op {
                            CompareOp::Eq => n1 == n2,
                            CompareOp::Ge => n1 >= n2,
                            CompareOp::Gt => n1 > n2,
                            CompareOp::Le => n1 <= n2,
                            CompareOp::Lt => n1 < n2,
                            CompareOp::Ne => n1 != n2,
                        });
                    }
                }

                Err(exceptions::PyTypeError::new_err(format!(
                    "Inequalities between expression that are not numbers are not allowed in {} {} {}",
                    self.__str__()?,
                    match op {
                        CompareOp::Eq => "==",
                        CompareOp::Ge => ">=",
                        CompareOp::Gt => ">",
                        CompareOp::Le => "<=",
                        CompareOp::Lt => "<",
                        CompareOp::Ne => "!=",
                    },
                    other.__str__()?,
                )
            ))
            }
        }
    }

    /// Create a pattern restriction that passes when the wildcard is smaller than a number `num`.
    /// If the matched wildcard is not a number, the pattern fails.
    ///
    /// When the option `cmp_any_atom` is set to `True`, this function compares atoms
    /// of any type. The result depends on the internal ordering and may change between
    /// different Symbolica versions.
    ///
    /// Examples
    /// --------
    /// >>> from symbolica import Expression
    /// >>> x_ = Expression.var('x_')
    /// >>> f = Expression.fun("f")
    /// >>> e = f(1)*f(2)*f(3)
    /// >>> e = e.replace_all(f(x_), 1, x_.req_lt(2))
    #[pyo3(signature =(other, cmp_any_atom = false))]
    pub fn req_lt(
        &self,
        other: ConvertibleToExpression,
        cmp_any_atom: bool,
    ) -> PyResult<PythonPatternRestriction> {
        return req_cmp!(self, other, cmp_any_atom, is_lt);
    }

    /// Create a pattern restriction that passes when the wildcard is greater than a number `num`.
    /// If the matched wildcard is not a number, the pattern fails.
    ///
    /// When the option `cmp_any_atom` is set to `True`, this function compares atoms
    /// of any type. The result depends on the internal ordering and may change between
    /// different Symbolica versions.
    ///
    /// Examples
    /// --------
    /// >>> from symbolica import Expression
    /// >>> x_ = Expression.var('x_')
    /// >>> f = Expression.fun("f")
    /// >>> e = f(1)*f(2)*f(3)
    /// >>> e = e.replace_all(f(x_), 1, x_.req_gt(2))
    #[pyo3(signature =(other, cmp_any_atom = false))]
    pub fn req_gt(
        &self,
        other: ConvertibleToExpression,
        cmp_any_atom: bool,
    ) -> PyResult<PythonPatternRestriction> {
        return req_cmp!(self, other, cmp_any_atom, is_gt);
    }

    /// Create a pattern restriction that passes when the wildcard is smaller than or equal to a number `num`.
    /// If the matched wildcard is not a number, the pattern fails.
    ///
    /// When the option `cmp_any_atom` is set to `True`, this function compares atoms
    /// of any type. The result depends on the internal ordering and may change between
    /// different Symbolica versions.
    ///
    /// Examples
    /// --------
    /// >>> from symbolica import Expression
    /// >>> x_ = Expression.var('x_')
    /// >>> f = Expression.fun("f")
    /// >>> e = f(1)*f(2)*f(3)
    /// >>> e = e.replace_all(f(x_), 1, x_.req_le(2))
    #[pyo3(signature =(other, cmp_any_atom = false))]
    pub fn req_le(
        &self,
        other: ConvertibleToExpression,
        cmp_any_atom: bool,
    ) -> PyResult<PythonPatternRestriction> {
        return req_cmp!(self, other, cmp_any_atom, is_le);
    }

    /// Create a pattern restriction that passes when the wildcard is greater than or equal to a number `num`.
    /// If the matched wildcard is not a number, the pattern fails.
    ///
    /// When the option `cmp_any_atom` is set to `True`, this function compares atoms
    /// of any type. The result depends on the internal ordering and may change between
    /// different Symbolica versions.
    ///
    /// Examples
    /// --------
    /// >>> from symbolica import Expression
    /// >>> x_ = Expression.var('x_')
    /// >>> f = Expression.fun("f")
    /// >>> e = f(1)*f(2)*f(3)
    /// >>> e = e.replace_all(f(x_), 1, x_.req_ge(2))
    #[pyo3(signature =(other, cmp_any_atom = false))]
    pub fn req_ge(
        &self,
        other: ConvertibleToExpression,
        cmp_any_atom: bool,
    ) -> PyResult<PythonPatternRestriction> {
        return req_cmp!(self, other, cmp_any_atom, is_ge);
    }

    /// Create a new pattern restriction that calls the function `filter_fn` with the matched
    /// atom that should return a boolean. If true, the pattern matches.
    ///
    /// Examples
    /// --------
    /// >>> from symbolica import Expression
    /// >>> x_ = Expression.var('x_')
    /// >>> f = Expression.fun("f")
    /// >>> e = f(1)*f(2)*f(3)
    /// >>> e = e.replace_all(f(x_), 1, x_.req(lambda m: m == 2 or m == 3))
    pub fn req(&self, filter_fn: PyObject) -> PyResult<PythonPatternRestriction> {
        let id = match self.expr.as_view() {
            AtomView::Var(v) => {
                let name = v.get_symbol();
                if v.get_wildcard_level() == 0 {
                    return Err(exceptions::PyTypeError::new_err(
                        "Only wildcards can be restricted.",
                    ));
                }
                name
            }
            _ => {
                return Err(exceptions::PyTypeError::new_err(
                    "Only wildcards can be restricted.",
                ));
            }
        };

        Ok(PythonPatternRestriction {
            condition: Arc::new(
                (
                    id,
                    PatternRestriction::Filter(Box::new(move |m| {
                        let data = PythonExpression {
                            expr: Arc::new({
<<<<<<< HEAD
                                let mut a = Atom::new();
=======
                                let mut a = Atom::default();
>>>>>>> 56cb2b18
                                m.to_atom(&mut a);
                                a
                            }),
                        };

                        Python::with_gil(|py| {
                            filter_fn
                                .call(py, (data,), None)
                                .expect("Bad callback function")
                                .extract::<bool>(py)
                                .expect("Pattern filter does not return a boolean")
                        })
                    })),
                )
                    .into(),
            ),
        })
    }

    /// Create a pattern restriction that passes when the wildcard is smaller than another wildcard.
    /// If the matched wildcards are not a numbers, the pattern fails.
    ///
    /// When the option `cmp_any_atom` is set to `True`, this function compares atoms
    /// of any type. The result depends on the internal ordering and may change between
    /// different Symbolica versions.
    ///
    /// Examples
    /// --------
    /// >>> from symbolica import Expression
    /// >>> x_, y_ = Expression.var('x_', 'y_')
    /// >>> f = Expression.fun("f")
    /// >>> e = f(1,2)
    /// >>> e = e.replace_all(f(x_,y_), 1, x_.req_cmp_lt(y_))
    #[pyo3(signature =(other, cmp_any_atom = false))]
    pub fn req_cmp_lt(
        &self,
        other: PythonExpression,
        cmp_any_atom: bool,
    ) -> PyResult<PythonPatternRestriction> {
        return req_wc_cmp!(self, other, cmp_any_atom, is_lt);
    }

    /// Create a pattern restriction that passes when the wildcard is greater than another wildcard.
    /// If the matched wildcards are not a numbers, the pattern fails.
    ///
    /// When the option `cmp_any_atom` is set to `True`, this function compares atoms
    /// of any type. The result depends on the internal ordering and may change between
    /// different Symbolica versions.
    ///
    /// Examples
    /// --------
    /// >>> from symbolica import Expression
    /// >>> x_, y_ = Expression.var('x_', 'y_')
    /// >>> f = Expression.fun("f")
    /// >>> e = f(2,1)
    /// >>> e = e.replace_all(f(x_,y_), 1, x_.req_cmp_gt(y_))
    #[pyo3(signature =(other, cmp_any_atom = false))]
    pub fn req_cmp_gt(
        &self,
        other: PythonExpression,
        cmp_any_atom: bool,
    ) -> PyResult<PythonPatternRestriction> {
        return req_wc_cmp!(self, other, cmp_any_atom, is_gt);
    }

    /// Create a pattern restriction that passes when the wildcard is less than or equal to another wildcard.
    /// If the matched wildcards are not a numbers, the pattern fails.
    ///
    /// When the option `cmp_any_atom` is set to `True`, this function compares atoms
    /// of any type. The result depends on the internal ordering and may change between
    /// different Symbolica versions.
    ///
    /// Examples
    /// --------
    /// >>> from symbolica import Expression
    /// >>> x_, y_ = Expression.var('x_', 'y_')
    /// >>> f = Expression.fun("f")
    /// >>> e = f(1,2)
    /// >>> e = e.replace_all(f(x_,y_), 1, x_.req_cmp_le(y_))
    #[pyo3(signature =(other, cmp_any_atom = false))]
    pub fn req_cmp_le(
        &self,
        other: PythonExpression,
        cmp_any_atom: bool,
    ) -> PyResult<PythonPatternRestriction> {
        return req_wc_cmp!(self, other, cmp_any_atom, is_le);
    }

    /// Create a pattern restriction that passes when the wildcard is greater than or equal to another wildcard.
    /// If the matched wildcards are not a numbers, the pattern fails.
    ///
    /// When the option `cmp_any_atom` is set to `True`, this function compares atoms
    /// of any type. The result depends on the internal ordering and may change between
    /// different Symbolica versions.
    ///
    /// Examples
    /// --------
    /// >>> from symbolica import Expression
    /// >>> x_, y_ = Expression.var('x_', 'y_')
    /// >>> f = Expression.fun("f")
    /// >>> e = f(2,1)
    /// >>> e = e.replace_all(f(x_,y_), 1, x_.req_cmp_ge(y_))
    #[pyo3(signature =(other, cmp_any_atom = false))]
    pub fn req_cmp_ge(
        &self,
        other: PythonExpression,
        cmp_any_atom: bool,
    ) -> PyResult<PythonPatternRestriction> {
        return req_wc_cmp!(self, other, cmp_any_atom, is_ge);
    }

    /// Create a new pattern restriction that calls the function `cmp_fn` with another the matched
    /// atom and the match atom of the `other` wildcard that should return a boolean. If true, the pattern matches.
    ///
    /// Examples
    /// --------
    /// >>> from symbolica import Expression
    /// >>> x_, y_ = Expression.vars('x_', 'y_')
    /// >>> f = Expression.fun("f")
    /// >>> e = f(1)*f(2)*f(3)
    /// >>> e = e.replace_all(f(x_)*f(y_), 1, x_.req_cmp(y_, lambda m1, m2: m1 + m2 == 4))
    pub fn req_cmp(
        &self,
        other: PythonExpression,
        cmp_fn: PyObject,
    ) -> PyResult<PythonPatternRestriction> {
        let id = match self.expr.as_view() {
            AtomView::Var(v) => {
                let name = v.get_symbol();
                if v.get_wildcard_level() == 0 {
                    return Err(exceptions::PyTypeError::new_err(
                        "Only wildcards can be restricted.",
                    ));
                }
                name
            }
            _ => {
                return Err(exceptions::PyTypeError::new_err(
                    "Only wildcards can be restricted.",
                ));
            }
        };

        let other_id = match other.expr.as_view() {
            AtomView::Var(v) => {
                let name = v.get_symbol();
                if v.get_wildcard_level() == 0 {
                    return Err(exceptions::PyTypeError::new_err(
                        "Only wildcards can be restricted.",
                    ));
                }
                name
            }
            _ => {
                return Err(exceptions::PyTypeError::new_err(
                    "Only wildcards can be restricted.",
                ));
            }
        };

        Ok(PythonPatternRestriction {
            condition: Arc::new(
                (
                    id,
                    PatternRestriction::Cmp(
                        other_id,
                        Box::new(move |m1, m2| {
                            let data1 = PythonExpression {
                                expr: Arc::new({
<<<<<<< HEAD
                                    let mut a = Atom::new();
=======
                                    let mut a = Atom::default();
>>>>>>> 56cb2b18
                                    m1.to_atom(&mut a);
                                    a
                                }),
                            };

                            let data2 = PythonExpression {
                                expr: Arc::new({
<<<<<<< HEAD
                                    let mut a = Atom::new();
=======
                                    let mut a = Atom::default();
>>>>>>> 56cb2b18
                                    m2.to_atom(&mut a);
                                    a
                                }),
                            };

                            Python::with_gil(|py| {
                                cmp_fn
                                    .call(py, (data1, data2), None)
                                    .expect("Bad callback function")
                                    .extract::<bool>(py)
                                    .expect("Pattern comparison does not return a boolean")
                            })
                        }),
                    ),
                )
                    .into(),
            ),
        })
    }

    /// Create an iterator over all atoms in the expression.
    fn __iter__(&self) -> PyResult<PythonAtomIterator> {
        match self.expr.as_view() {
            AtomView::Add(_) | AtomView::Mul(_) | AtomView::Fun(_) => {}
            x => {
                return Err(exceptions::PyValueError::new_err(format!(
                    "Non-iterable type: {:?}",
                    x
                )));
            }
        };

        Ok(PythonAtomIterator::from_expr(self.clone()))
    }

    /// Map the transformations to every term in the expression.
    /// The execution happen in parallel.
    ///
    /// No new functions or variables can be defined and no new
    /// expressions can be parsed inside the map. Doing so will
    /// result in a deadlock.
    ///
    /// Examples
    /// --------
    /// >>> x, x_ = Expression.vars('x', 'x_')
    /// >>> e = (1+x)**2
    /// >>> r = e.map(Transformer().expand().replace_all(x, 6))
    /// >>> print(r)
    pub fn map(&self, op: PythonPattern, py: Python) -> PyResult<PythonExpression> {
        let t = match op.expr.as_ref() {
            Pattern::Transformer(t) => {
                if t.0.is_some() {
                    return Err(exceptions::PyValueError::new_err(
                        "Transformer is bound to expression. Use Transformer() instead."
                            .to_string(),
                    ));
                }
                &t.1
            }
            _ => {
                return Err(exceptions::PyValueError::new_err(
                    "Operation must of a transformer".to_string(),
                ));
            }
        };

        // release the GIL as Python functions may be called from
        // within the term mapper
        let mut stream = py.allow_threads(move || {
            // map every term in the expression
            let stream = TermStreamer::new_from((*self.expr).clone());
            let m = stream.map(|workspace, x| {
<<<<<<< HEAD
                let mut out = Atom::new();
                // TODO: capture and abort the parallel run
                Transformer::execute(x.as_view(), &t, &state.borrow(), workspace, &mut out)
                    .unwrap_or_else(|e| {
                        panic!("Transformer failed during parallel execution: {:?}", e)
                    });
=======
                let mut out = Atom::default();
                // TODO: capture and abort the parallel run
                Transformer::execute(x.as_view(), &t, workspace, &mut out).unwrap_or_else(|e| {
                    panic!("Transformer failed during parallel execution: {:?}", e)
                });
>>>>>>> 56cb2b18
                out
            });
            Ok::<_, PyErr>(m)
        })?;

        let b = stream.to_expression();

        Ok(PythonExpression { expr: Arc::new(b) })
    }

    /// Set the coefficient ring to contain the variables in the `vars` list.
    /// This will move all variables into a rational polynomial function.

    /// Parameters
    /// ----------
    /// vars : List[Expression]
    ///         A list of variables
    pub fn set_coefficient_ring(&self, vars: Vec<PythonExpression>) -> PyResult<PythonExpression> {
        let mut var_map = vec![];
        for v in vars {
            match v.expr.as_view() {
                AtomView::Var(v) => var_map.push(v.get_symbol().into()),
                e => {
                    Err(exceptions::PyValueError::new_err(format!(
                        "Expected variable instead of {:?}",
                        e
                    )))?;
                }
            }
        }

<<<<<<< HEAD
        let state = get_state!()?;
        let b = WORKSPACE.with(|workspace| {
            let mut b = Atom::new();
            self.expr.as_view().set_coefficient_ring(
                &Arc::new(var_map),
                state.borrow(),
                workspace,
                &mut b,
            );
            b
        });
=======
        let b = self.expr.as_view().set_coefficient_ring(&Arc::new(var_map));
>>>>>>> 56cb2b18

        Ok(PythonExpression { expr: Arc::new(b) })
    }

    /// Expand the expression.
    pub fn expand(&self) -> PyResult<PythonExpression> {
        let b = self.expr.as_view().expand();
        Ok(PythonExpression { expr: Arc::new(b) })
    }

    /// Collect terms involving the same power of `x`, where `x` is a variable or function name.
    /// Return the list of key-coefficient pairs and the remainder that matched no key.
    ///
    /// Both the *key* (the quantity collected in) and its coefficient can be mapped using
    /// `key_map` and `coeff_map` respectively.
    ///
    /// Examples
    /// --------
    ///
    /// >>> from symbolica import Expression
    /// >>> x, y = Expression.vars('x', 'y')
    /// >>> e = 5*x + x * y + x**2 + 5
    /// >>>
    /// >>> print(e.collect(x))
    ///
    /// yields `x^2+x*(y+5)+5`.
    ///
    /// >>> from symbolica import Expression
    /// >>> x, y = Expression.vars('x', 'y')
    /// >>> exp, coeff = Expression.funs('var', 'coeff')
    /// >>> e = 5*x + x * y + x**2 + 5
    /// >>>
    /// >>> print(e.collect(x, key_map=lambda x: exp(x), coeff_map=lambda x: coeff(x)))
    ///
    /// yields `var(1)*coeff(5)+var(x)*coeff(y+5)+var(x^2)*coeff(1)`.
    pub fn collect(
        &self,
        x: ConvertibleToExpression,
        key_map: Option<PyObject>,
        coeff_map: Option<PyObject>,
    ) -> PyResult<PythonExpression> {
        let id = if let AtomView::Var(x) = x.to_expression().expr.as_view() {
            x.get_symbol()
        } else {
            return Err(exceptions::PyValueError::new_err(
                "Collect must be done wrt a variable or function name",
            ));
        };

        let b = self.expr.as_view().collect(
            id,
            if let Some(key_map) = key_map {
                Some(Box::new(move |key, out| {
                    Python::with_gil(|py| {
                        let key = PythonExpression {
                            expr: Arc::new(key.to_owned()),
                        };

                        out.set_from_view(
                            &key_map
                                .call(py, (key,), None)
                                .expect("Bad callback function")
                                .extract::<PythonExpression>(py)
                                .expect("Key map should return an expression")
                                .expr
                                .as_view(),
                        )
                    });
                }))
            } else {
                None
            },
            if let Some(coeff_map) = coeff_map {
                Some(Box::new(move |coeff, out| {
                    Python::with_gil(|py| {
                        let coeff = PythonExpression {
                            expr: Arc::new(coeff.to_owned()),
                        };

                        out.set_from_view(
                            &coeff_map
                                .call(py, (coeff,), None)
                                .expect("Bad callback function")
                                .extract::<PythonExpression>(py)
                                .expect("Coeff map should return an expression")
                                .expr
                                .as_view(),
                        )
                    });
                }))
            } else {
                None
            },
        );

        Ok(PythonExpression { expr: Arc::new(b) })
    }

    /// Collect terms involving the same power of `x`, where `x` is a variable or function name.
    /// Return the list of key-coefficient pairs and the remainder that matched no key.
    ///
    /// Examples
    /// --------
    ///
    /// from symbolica import Expression
    /// >>>
    /// >>> x, y = Expression.vars('x', 'y')
    /// >>> e = 5*x + x * y + x**2 + 5
    /// >>>
    /// >>> for a in e.coefficient_list(x):
    /// >>>     print(a[0], a[1])
    ///
    /// yields
    ///
    /// ```
    /// x y+5
    /// x^2 1
    /// 1 5
    /// ```
    pub fn coefficient_list(
        &self,
        x: ConvertibleToExpression,
    ) -> PyResult<Vec<(PythonExpression, PythonExpression)>> {
        let id = if let AtomView::Var(x) = x.to_expression().expr.as_view() {
            x.get_symbol()
        } else {
            return Err(exceptions::PyValueError::new_err(
                "Coefficient list must be done wrt a variable or function name",
            ));
        };

        let (list, rest) = self.expr.coefficient_list(id);

        let mut py_list: Vec<_> = list
            .into_iter()
            .map(|e| {
                (
                    PythonExpression {
                        expr: Arc::new(e.0.to_owned()),
                    },
                    PythonExpression {
                        expr: Arc::new(e.1),
                    },
                )
            })
            .collect();

        if let Atom::Num(n) = &rest {
            if n.to_num_view().is_zero() {
                return Ok(py_list);
            }
        }

        py_list.push((
            PythonExpression {
                expr: Arc::new(Atom::new_num(1)),
            },
            PythonExpression {
                expr: Arc::new(rest),
            },
        ));

        Ok(py_list)
    }

    /// Derive the expression w.r.t the variable `x`.
    pub fn derivative(&self, x: ConvertibleToExpression) -> PyResult<PythonExpression> {
        let id = if let AtomView::Var(x) = x.to_expression().expr.as_view() {
            x.get_symbol()
        } else {
            return Err(exceptions::PyValueError::new_err(
                "Derivative must be taken wrt a variable",
            ));
        };

        let b = self.expr.derivative(id);

        Ok(PythonExpression { expr: Arc::new(b) })
    }

    /// Taylor expand in `x` around `expansion_point` to depth `depth`.
    ///
    /// Example
    /// -------
    /// >>> from symbolica import Expression
    /// >>> x, y = Expression.vars('x', 'y')
    /// >>> f = Expression.fun('f')
    /// >>>
    /// >>> e = 2* x**2 * y + f(x)
    /// >>> e = e.taylor_series(x, 0, 2)
    /// >>>
    /// >>> print(e)
    ///
    /// yields `f(0)+x*der(1,f(0))+1/2*x^2*(der(2,f(0))+4*y)`.
    pub fn taylor_series(
        &self,
        x: ConvertibleToExpression,
        expansion_point: ConvertibleToExpression,
        depth: u32,
    ) -> PyResult<PythonExpression> {
        let id = if let AtomView::Var(x) = x.to_expression().expr.as_view() {
            x.get_symbol()
        } else {
            return Err(exceptions::PyValueError::new_err(
                "Derivative must be taken wrt a variable",
            ));
        };

        let b = self
            .expr
            .taylor_series(id, expansion_point.to_expression().expr.as_view(), depth);

        Ok(PythonExpression { expr: Arc::new(b) })
    }

    /// Convert the expression to a polynomial, optionally, with the variables and the ordering specified in `vars`.
    pub fn to_polynomial(&self, vars: Option<Vec<PythonExpression>>) -> PyResult<PythonPolynomial> {
        let mut var_map = vec![];
        if let Some(vm) = vars {
            for v in vm {
                match v.expr.as_view() {
                    AtomView::Var(v) => var_map.push(v.get_symbol().into()),
                    e => {
                        Err(exceptions::PyValueError::new_err(format!(
                            "Expected variable instead of {:?}",
                            e
                        )))?;
                    }
                }
            }
        }

        let var_map = if var_map.is_empty() {
            None
        } else {
            Some(Arc::new(var_map))
        };

        self.expr
            .as_view()
            .to_polynomial(&RationalField::new(), var_map.as_ref())
            .map(|x| PythonPolynomial { poly: Arc::new(x) })
            .map_err(|e| {
                exceptions::PyValueError::new_err(format!(
                    "Could not convert to polynomial: {:?}",
                    e
                ))
            })
    }

    /// Convert the expression to a polynomial, converting all non-polynomial elements to
    /// new independent variables.
    pub fn to_polynomial_with_conversion(&self) -> PythonPolynomial {
        PythonPolynomial {
            poly: Arc::new(
                self.expr
                    .as_view()
                    .to_polynomial_with_conversion(&RationalField::new()),
            ),
        }
    }

    /// Convert the expression to a rational polynomial, optionally, with the variables and the ordering specified in `vars`.
    /// The latter is useful if it is known in advance that more variables may be added in the future to the
    /// rational polynomial through composition with other rational polynomials.
    ///
    /// Examples
    /// --------
    /// >>> a = Expression.parse('(1 + 3*x1 + 5*x2 + 7*x3 + 9*x4 + 11*x5 + 13*x6 + 15*x7)^2 - 1').to_rational_polynomial()
    /// >>> print(a)
    pub fn to_rational_polynomial(
        &self,
        vars: Option<Vec<PythonExpression>>,
    ) -> PyResult<PythonRationalPolynomial> {
        let mut var_map = vec![];
        if let Some(vm) = vars {
            for v in vm {
                match v.expr.as_view() {
                    AtomView::Var(v) => var_map.push(v.get_symbol().into()),
                    e => {
                        Err(exceptions::PyValueError::new_err(format!(
                            "Expected variable instead of {:?}",
                            e
                        )))?;
                    }
                }
            }
        }

        let var_map = if var_map.is_empty() {
            None
        } else {
            Some(Arc::new(var_map))
        };

<<<<<<< HEAD
        WORKSPACE.with(|workspace| {
=======
        Workspace::get_local().with(|workspace| {
>>>>>>> 56cb2b18
            self.expr
                .as_view()
                .to_rational_polynomial(
                    workspace,
                    &RationalField::new(),
                    &IntegerRing::new(),
                    var_map.as_ref(),
                )
                .map(|x| PythonRationalPolynomial { poly: Arc::new(x) })
                .map_err(|e| {
                    exceptions::PyValueError::new_err(format!(
                        "Could not convert to polynomial: {:?}",
                        e
                    ))
                })
        })
    }

    /// Similar to [PythonExpression::to_rational_polynomial()], but the power of each variable limited to 255.
    pub fn to_rational_polynomial_small_exponent(
        &self,
        vars: Option<Vec<PythonExpression>>,
    ) -> PyResult<PythonRationalPolynomialSmallExponent> {
        let mut var_map = vec![];
        if let Some(vm) = vars {
            for v in vm {
                match v.expr.as_view() {
                    AtomView::Var(v) => var_map.push(v.get_symbol().into()),
                    e => {
                        Err(exceptions::PyValueError::new_err(format!(
                            "Expected variable instead of {:?}",
                            e
                        )))?;
                    }
                }
            }
        }

        let var_map = if var_map.is_empty() {
            None
        } else {
            Some(Arc::new(var_map))
        };

<<<<<<< HEAD
        WORKSPACE.with(|workspace| {
=======
        Workspace::get_local().with(|workspace| {
>>>>>>> 56cb2b18
            self.expr
                .as_view()
                .to_rational_polynomial(
                    workspace,
                    &RationalField::new(),
                    &IntegerRing::new(),
                    var_map.as_ref(),
                )
                .map(|x| PythonRationalPolynomialSmallExponent { poly: Arc::new(x) })
                .map_err(|e| {
                    exceptions::PyValueError::new_err(format!(
                        "Could not convert to polynomial: {:?}",
                        e
                    ))
                })
        })
    }

    /// Convert the expression to a rational polynomial, converting all non-polynomial elements to
    /// new independent variables.
    pub fn to_rational_polynomial_with_conversion(&self) -> PyResult<PythonRationalPolynomial> {
<<<<<<< HEAD
        let state = get_state!()?;
        let p = WORKSPACE.with(|workspace| {
            self.expr.as_view().to_rational_polynomial_with_conversion(
                workspace,
                &&state,
=======
        let p = Workspace::get_local().with(|workspace| {
            self.expr.as_view().to_rational_polynomial_with_conversion(
                workspace,
>>>>>>> 56cb2b18
                &RationalField::new(),
                &IntegerRing::new(),
            )
        });

        Ok(PythonRationalPolynomial { poly: Arc::new(p) })
    }

    /// Return an iterator over the pattern `self` matching to `lhs`.
    /// Restrictions on pattern can be supplied through `cond`.
    ///
    /// Examples
    /// --------
    ///
    /// >>> x, x_ = Expression.vars('x','x_')
    /// >>> f = Expression.fun('f')
    /// >>> e = f(x)*f(1)*f(2)*f(3)
    /// >>> for match in e.match(f(x_)):
    /// >>>    for map in match:
    /// >>>        print(map[0],'=', map[1])
    #[pyo3(name = "r#match")]
    pub fn pattern_match(
        &self,
        lhs: ConvertibleToPattern,
        cond: Option<PythonPatternRestriction>,
    ) -> PyResult<PythonMatchIterator> {
        let conditions = cond
            .map(|r| r.condition.clone())
            .unwrap_or(Arc::new(Condition::default()));
        let settings = Arc::new(MatchSettings::default());
        Ok(PythonMatchIterator::new(
            (
                lhs.to_pattern()?.expr,
                self.expr.clone(),
                conditions,
                settings,
<<<<<<< HEAD
                get_state!()?.clone(), // FIXME: state is cloned
            ),
            move |(lhs, target, res, settings, state)| {
                PatternAtomTreeIterator::new(lhs, target.as_view(), state, res, settings)
=======
            ),
            move |(lhs, target, res, settings)| {
                PatternAtomTreeIterator::new(lhs, target.as_view(), res, settings)
>>>>>>> 56cb2b18
            },
        ))
    }

    /// Return an iterator over the replacement of the pattern `self` on `lhs` by `rhs`.
    /// Restrictions on pattern can be supplied through `cond`.
    ///
    /// Examples
    /// --------
    ///
    /// >>> from symbolica import Expression
    /// >>> x_ = Expression.var('x_')
    /// >>> f = Expression.fun('f')
    /// >>> e = f(1)*f(2)*f(3)
    /// >>> for r in e.replace(f(x_), f(x_ + 1)):
    /// >>>     print(r)
    ///
    /// Yields:
    /// ```
    /// f(2)*f(2)*f(3)
    /// f(1)*f(3)*f(3)
    /// f(1)*f(2)*f(4)
    /// ```
    pub fn replace(
        &self,
        lhs: ConvertibleToPattern,
        rhs: ConvertibleToPattern,
        cond: Option<PythonPatternRestriction>,
    ) -> PyResult<PythonReplaceIterator> {
        let conditions = cond
            .map(|r| r.condition.clone())
            .unwrap_or(Arc::new(Condition::default()));
        let settings = Arc::new(MatchSettings::default());

        Ok(PythonReplaceIterator::new(
            (
                lhs.to_pattern()?.expr,
                self.expr.clone(),
                rhs.to_pattern()?.expr,
                conditions,
                settings,
<<<<<<< HEAD
                get_state!()?.clone(), // FIXME: state is cloned
            ),
            move |(lhs, target, rhs, res, settings, state)| {
                ReplaceIterator::new(lhs, target.as_view(), rhs, state, res, settings)
=======
            ),
            move |(lhs, target, rhs, res, settings)| {
                ReplaceIterator::new(lhs, target.as_view(), rhs, res, settings)
>>>>>>> 56cb2b18
            },
        ))
    }

    /// Replace all atoms matching the pattern `pattern` by the right-hand side `rhs`.
    /// Restrictions on pattern can be supplied through `cond`.
    ///
    /// The entire operation can be repeated until there are no more matches using `repeat=True`.
    ///
    /// Examples
    /// --------
    ///
    /// >>> x, w1_, w2_ = Expression.vars('x','w1_','w2_')
    /// >>> f = Expression.fun('f')
    /// >>> e = f(3,x)
    /// >>> r = e.replace_all(f(w1_,w2_), f(w1_ - 1, w2_**2), (w1_ >= 1) & w2_.is_var())
    /// >>> print(r)
    pub fn replace_all(
        &self,
        pattern: ConvertibleToPattern,
        rhs: ConvertibleToPattern,
        cond: Option<PythonPatternRestriction>,
        non_greedy_wildcards: Option<Vec<PythonExpression>>,
        repeat: Option<bool>,
    ) -> PyResult<PythonExpression> {
        let pattern = &pattern.to_pattern()?.expr;
        let rhs = &rhs.to_pattern()?.expr;
<<<<<<< HEAD
        let mut out = Atom::new();

        let settings = if let Some(ngw) = non_greedy_wildcards {
            Some(MatchSettings {
                non_greedy_wildcards: ngw
                    .iter()
                    .map(|x| match x.expr.as_view() {
                        AtomView::Var(v) => {
                            let name = v.get_name();
                            if get_state!()?.get_wildcard_level(name) == 0 {
                                return Err(exceptions::PyTypeError::new_err(
                                    "Only wildcards can be restricted.",
                                ));
                            }
                            Ok(name)
                        }
                        _ => Err(exceptions::PyTypeError::new_err(
                            "Only wildcards can be restricted.",
                        )),
                    })
                    .collect::<Result<_, _>>()?,
            })
        } else {
            None
        };

        let guard = get_state!()?;
        let state = guard.borrow();

        WORKSPACE.with(|workspace| {
            let mut out2 = Atom::new();
            let mut expr_ref = self.expr.as_view();

            while pattern.replace_all(
                expr_ref,
                rhs,
                state,
                workspace,
                cond.as_ref().map(|r| r.condition.as_ref()),
                settings.as_ref(),
                &mut out,
            ) {
                if !repeat.unwrap_or(false) {
                    break;
                }
=======

        let settings = if let Some(ngw) = non_greedy_wildcards {
            Some(MatchSettings {
                non_greedy_wildcards: ngw
                    .iter()
                    .map(|x| match x.expr.as_view() {
                        AtomView::Var(v) => {
                            let name = v.get_symbol();
                            if v.get_wildcard_level() == 0 {
                                return Err(exceptions::PyTypeError::new_err(
                                    "Only wildcards can be restricted.",
                                ));
                            }
                            Ok(name)
                        }
                        _ => Err(exceptions::PyTypeError::new_err(
                            "Only wildcards can be restricted.",
                        )),
                    })
                    .collect::<Result<_, _>>()?,
            })
        } else {
            None
        };
>>>>>>> 56cb2b18

        let mut expr_ref = self.expr.as_view();

        let mut out = RecycledAtom::new();
        let mut out2 = RecycledAtom::new();
        while pattern.replace_all_into(
            expr_ref,
            rhs,
            cond.as_ref().map(|r| r.condition.as_ref()),
            settings.as_ref(),
            &mut out,
        ) {
            if !repeat.unwrap_or(false) {
                break;
            }

            std::mem::swap(&mut out, &mut out2);
            expr_ref = out2.as_view();
        }

        Ok(PythonExpression {
            expr: Arc::new(out.into_inner()),
        })
    }

    /// Solve a linear system in the variables `variables`, where each expression
    /// in the system is understood to yield 0.
    ///
    /// Examples
    /// --------
    /// >>> from symbolica import Expression
    /// >>> x, y, c = Expression.vars('x', 'y', 'c')
    /// >>> f = Expression.fun('f')
    /// >>> x_r, y_r = Expression.solve_linear_system([f(c)*x + y/c - 1, y-c/2], [x, y])
    /// >>> print('x =', x_r, ', y =', y_r)
    #[classmethod]
    pub fn solve_linear_system(
        _cls: &PyType,
        system: Vec<ConvertibleToExpression>,
        variables: Vec<PythonExpression>,
    ) -> PyResult<Vec<PythonExpression>> {
        let system: Vec<_> = system.into_iter().map(|x| x.to_expression()).collect();
        let system_b: Vec<_> = system.iter().map(|x| x.expr.as_view()).collect();

        let mut vars = vec![];
        for v in variables {
            match v.expr.as_view() {
                AtomView::Var(v) => vars.push(v.get_symbol().into()),
                e => {
                    Err(exceptions::PyValueError::new_err(format!(
                        "Expected variable instead of {:?}",
                        e
                    )))?;
                }
            }
        }

        let res = Workspace::get_local()
            .with(|workspace| AtomView::solve_linear_system::<u16>(&system_b, &vars, workspace))
            .map_err(|e| {
                exceptions::PyValueError::new_err(format!("Could not solve system: {:?}", e))
            })?;

        Ok(res
            .into_iter()
            .map(|x| PythonExpression { expr: Arc::new(x) })
            .collect())
    }

    /// Evaluate the expression, using a map of all the constants and
    /// user functions to a float.
    ///
    /// Examples
    /// --------
    /// >>> from symbolica import Expression
    /// >>> x = Expression.var('x')
    /// >>> f = Expression.fun('f')
    /// >>> e = Expression.parse('cos(x)')*3 + f(x,2)
    /// >>> print(e.evaluate({x: 1}, {f: lambda args: args[0]+args[1]}))
    pub fn evaluate(
        &self,
        constants: HashMap<PythonExpression, f64>,
        functions: HashMap<PythonExpression, PyObject>,
    ) -> PyResult<f64> {
        let mut cache = HashMap::default();

        let constants = constants
            .iter()
            .map(|(k, v)| (k.expr.as_view(), *v))
            .collect();

        let functions = functions
            .into_iter()
            .map(|(k, v)| {
                let id = if let AtomView::Var(v) = k.expr.as_view() {
                    v.get_symbol()
                } else {
                    Err(exceptions::PyValueError::new_err(format!(
                        "Expected function name instead of {:?}",
                        k.expr
                    )))?
                };

                Ok((
                    id,
                    EvaluationFn::new(Box::new(move |args, _, _, _| {
                        Python::with_gil(|py| {
                            v.call(py, (args.to_vec(),), None)
                                .expect("Bad callback function")
                                .extract::<f64>(py)
                                .expect("Function does not return a float")
                        })
                    })),
                ))
            })
            .collect::<PyResult<_>>()?;

        Ok(self
            .expr
            .as_view()
            .evaluate(&constants, &functions, &mut cache))
    }

    /// Evaluate the expression, using a map of all the variables and
    /// user functions to a complex number.
    ///
    /// Examples
    /// --------
    /// >>> from symbolica import Expression
    /// >>> x, y = Expression.vars('x', 'y')
    /// >>> e = Expression.parse('sqrt(x)')*y
    /// >>> print(e.evaluate_complex({x: 1 + 2j, y: 4 + 3j}, {}))
    pub fn evaluate_complex<'py>(
        &self,
        py: Python<'py>,
        constants: HashMap<PythonExpression, Complex<f64>>,
        functions: HashMap<PythonExpression, PyObject>,
    ) -> PyResult<&'py PyComplex> {
        let mut cache = HashMap::default();

        let constants = constants
            .iter()
            .map(|(k, v)| (k.expr.as_view(), *v))
            .collect();

        let functions = functions
            .into_iter()
            .map(|(k, v)| {
                let id = if let AtomView::Var(v) = k.expr.as_view() {
                    v.get_symbol()
                } else {
                    Err(exceptions::PyValueError::new_err(format!(
                        "Expected function name instead of {:?}",
                        k.expr
                    )))?
                };

                Ok((
                    id,
                    EvaluationFn::new(Box::new(move |args: &[Complex<f64>], _, _, _| {
                        Python::with_gil(|py| {
                            v.call(
                                py,
                                (args
                                    .iter()
                                    .map(|x| PyComplex::from_doubles(py, x.re, x.im))
                                    .collect::<Vec<_>>(),),
                                None,
                            )
                            .expect("Bad callback function")
                            .extract::<Complex<f64>>(py)
                            .expect("Function does not return a complex number")
                        })
                    })),
                ))
            })
            .collect::<PyResult<_>>()?;

        let r = self
            .expr
            .as_view()
            .evaluate(&constants, &functions, &mut cache);
        Ok(PyComplex::from_doubles(py, r.re, r.im))
    }
}

/// A function class for python that constructs an `Expression` when called with arguments.
/// This allows to write:
/// ```python
/// f = Expression.fun("f")
/// e = f(1,2,3)
/// ```
#[pyclass(name = "Function")]
#[derive(Clone)]
pub struct PythonFunction {
    id: Symbol,
}

#[pymethods]
impl PythonFunction {
    /// Create a new function from a `name`. Can be turned into a symmetric function
    /// using `is_symmetric=True` or into an antisymmetric function using `is_antisymmetric=True`.
    /// The function can be made multilinear using `is_linear=True`.
    ///
    /// Once attributes are defined on a function, they cannot be redefined later.
    #[new]
    pub fn __new__(
        name: &str,
        is_symmetric: Option<bool>,
        is_antisymmetric: Option<bool>,
        is_linear: Option<bool>,
    ) -> PyResult<Self> {
        let mut opts = match (is_symmetric, is_antisymmetric) {
            (Some(true), Some(true)) => Err(exceptions::PyValueError::new_err(
                "Function cannot be both symmetric and antisymmetric",
            ))?,
            (Some(true), _) => Some(vec![FunctionAttribute::Symmetric]),
            (_, Some(true)) => Some(vec![FunctionAttribute::Antisymmetric]),
            (Some(false), _) | (_, Some(false)) => Some(vec![]),
            (None, None) => None,
        };

        match is_linear {
            Some(true) => {
                if let Some(opts) = &mut opts {
                    opts.push(FunctionAttribute::Linear);
                } else {
                    opts = Some(vec![FunctionAttribute::Linear]);
                }
            }
            Some(false) => {
                if opts.is_none() {
                    opts = Some(vec![]);
                }
            }
            None => {}
        }

<<<<<<< HEAD
        let id = get_state_mut!()?
            .borrow_mut()
            .get_or_insert_fn(name, opts)
=======
        let id = State::get_or_insert_fn(name, opts)
>>>>>>> 56cb2b18
            .map_err(|e| exceptions::PyTypeError::new_err(e.to_string()))?;

        Ok(PythonFunction { id })
    }

    /// The built-in function that converts a rational polynomial to a coefficient.
    #[classattr]
    #[pyo3(name = "COEFF")]
    pub fn coeff() -> PythonFunction {
        PythonFunction { id: State::COEFF }
    }

    /// The built-in cosine function.
    #[classattr]
    #[pyo3(name = "COS")]
    pub fn cos() -> PythonFunction {
        PythonFunction { id: State::COS }
    }

    /// The built-in sine function.
    #[classattr]
    #[pyo3(name = "SIN")]
    pub fn sin() -> PythonFunction {
        PythonFunction { id: State::SIN }
    }

    /// The built-in exponential function.
    #[classattr]
    #[pyo3(name = "EXP")]
    pub fn exp() -> PythonFunction {
        PythonFunction { id: State::EXP }
    }

    /// The built-in logarithm function.
    #[classattr]
    #[pyo3(name = "LOG")]
    pub fn log() -> PythonFunction {
        PythonFunction { id: State::LOG }
    }

    /// Returns `True` iff this function is symmetric.
    pub fn is_symmetric(&self) -> bool {
        self.id.is_symmetric()
    }

    /// Create a Symbolica expression or transformer by calling the function with appropriate arguments.
    ///
    /// Examples
    /// -------
    /// >>> x = Expression.vars('x')
    /// >>> f = Expression.fun('f')
    /// >>> e = f(3,x)
    /// >>> print(e)
    /// f(3,x)
    #[pyo3(signature = (*args,))]
    pub fn __call__(&self, args: &PyTuple, py: Python) -> PyResult<PyObject> {
        pub enum ExpressionOrTransformer {
            Expression(PythonExpression),
            Transformer(ConvertibleToPattern),
        }

        let mut fn_args = Vec::with_capacity(args.len());

        for arg in args {
            if let Ok(a) = arg.extract::<ConvertibleToExpression>() {
                fn_args.push(ExpressionOrTransformer::Expression(a.to_expression()));
            } else if let Ok(a) = arg.extract::<ConvertibleToPattern>() {
                fn_args.push(ExpressionOrTransformer::Transformer(a));
            } else {
                let msg = format!("Unknown type: {}", arg.get_type().name().unwrap());
                return Err(exceptions::PyTypeError::new_err(msg));
            }
        }

        if fn_args
            .iter()
            .all(|x| matches!(x, ExpressionOrTransformer::Expression(_)))
        {
            // simplify to literal expression
            Workspace::get_local().with(|workspace| {
                let mut fun_b = workspace.new_atom();
                let fun = fun_b.to_fun(self.id);

                for x in fn_args {
                    if let ExpressionOrTransformer::Expression(a) = x {
                        fun.add_arg(a.expr.as_view());
                    }
                }

                let mut out = Atom::default();
                fun_b.as_view().normalize(workspace, &mut out);

                Ok(PythonExpression {
                    expr: Arc::new(out),
                }
                .into_py(py))
            })
        } else {
            // convert all wildcards back from literals
            let mut transformer_args = Vec::with_capacity(args.len());
            for arg in fn_args {
                match arg {
                    ExpressionOrTransformer::Transformer(t) => {
                        transformer_args.push(t.to_pattern()?.expr.as_ref().clone());
                    }
                    ExpressionOrTransformer::Expression(a) => {
                        transformer_args.push(a.expr.as_view().into_pattern().clone());
                    }
                }
            }

            let p = Pattern::Fn(self.id, transformer_args);
            Ok(PythonPattern { expr: Arc::new(p) }.into_py(py))
        }
    }
}

self_cell!(
    #[pyclass]
    pub struct PythonAtomIterator {
        owner: Arc<Atom>,
        #[covariant]
        dependent: ListIterator,
    }
);

impl PythonAtomIterator {
    /// Create a self-referential structure for the iterator.
    pub fn from_expr(expr: PythonExpression) -> PythonAtomIterator {
        PythonAtomIterator::new(expr.expr, |expr| match expr.as_view() {
            AtomView::Add(a) => a.iter(),
            AtomView::Mul(m) => m.iter(),
            AtomView::Fun(f) => f.iter(),
            _ => unreachable!(),
        })
    }
}

#[pymethods]
impl PythonAtomIterator {
    fn __next__(&mut self) -> Option<PythonExpression> {
        self.with_dependent_mut(|_, i| {
            i.next().map(|e| PythonExpression {
                expr: Arc::new({
                    let mut owned = Atom::default();
                    owned.set_from_view(&e);
                    owned
                }),
            })
        })
    }
}

type OwnedMatch = (
    Arc<Pattern>,
    Arc<Atom>,
    Arc<Condition<WildcardAndRestriction>>,
    Arc<MatchSettings>,
<<<<<<< HEAD
    State,
=======
>>>>>>> 56cb2b18
);
type MatchIterator<'a> = PatternAtomTreeIterator<'a, 'a>;

self_cell!(
    /// An iterator over matches.
    #[pyclass]
    pub struct PythonMatchIterator {
        owner: OwnedMatch,
        #[not_covariant]
        dependent: MatchIterator,
    }
);

#[pymethods]
impl PythonMatchIterator {
    /// Create the iterator.
    fn __iter__(slf: PyRef<'_, Self>) -> PyRef<'_, Self> {
        slf
    }

    /// Return the next match.
    fn __next__(&mut self) -> Option<HashMap<PythonExpression, PythonExpression>> {
        self.with_dependent_mut(|_, i| {
            i.next().map(|(_, _, _, matches)| {
                matches
                    .into_iter()
                    .map(|m| {
                        (
                            PythonExpression {
                                expr: Arc::new(Atom::new_var(m.0)),
                            },
                            PythonExpression {
                                expr: Arc::new({
                                    let mut a = Atom::default();
                                    m.1.to_atom(&mut a);
                                    a
                                }),
                            },
                        )
                    })
                    .collect()
            })
        })
    }
}

type OwnedReplace = (
    Arc<Pattern>,
    Arc<Atom>,
    Arc<Pattern>,
    Arc<Condition<WildcardAndRestriction>>,
    Arc<MatchSettings>,
<<<<<<< HEAD
    State,
=======
>>>>>>> 56cb2b18
);
type ReplaceIteratorOne<'a> = ReplaceIterator<'a, 'a>;

self_cell!(
    /// An iterator over all single replacements.
    #[pyclass]
    pub struct PythonReplaceIterator {
        owner: OwnedReplace,
        #[not_covariant]
        dependent: ReplaceIteratorOne,
    }
);

#[pymethods]
impl PythonReplaceIterator {
    /// Create the iterator.
    fn __iter__(slf: PyRef<'_, Self>) -> PyRef<'_, Self> {
        slf
    }

    /// Return the next replacement.
    fn __next__(&mut self) -> PyResult<Option<PythonExpression>> {
        self.with_dependent_mut(|_, i| {
            Workspace::get_local().with(|workspace| {
                let mut out = Atom::default();

                if i.next(workspace, &mut out).is_none() {
                    Ok(None)
                } else {
                    Ok::<_, PyErr>(Some(PythonExpression {
                        expr: Arc::new(out),
                    }))
                }
            })
        })
    }
}

#[pyclass(name = "Polynomial")]
#[derive(Clone)]
pub struct PythonPolynomial {
    pub poly: Arc<MultivariatePolynomial<RationalField, u16>>,
}

#[pymethods]
impl PythonPolynomial {
    /// Parse a polynomial with rational coefficients from a string.
    /// The input must be written in an expanded format and a list of all
    /// the variables must be provided.
    ///
    /// If these requirements are too strict, use `Expression.to_polynomial()` or
    /// `RationalPolynomial.parse()` instead.
    ///
    /// Examples
    /// --------
    /// >>> e = Polynomial.parse('3/4*x^2+y+y*4', ['x', 'y'])
    ///
    /// Raises
    /// ------
    /// ValueError
    ///     If the input is not a valid Symbolica polynomial.
    #[classmethod]
    pub fn parse(_cls: &PyType, arg: &str, vars: Vec<&str>) -> PyResult<Self> {
        let mut var_map = vec![];
        let mut var_name_map: SmallVec<[SmartString<LazyCompact>; INLINED_EXPONENTS]> =
            SmallVec::new();

        for v in vars {
            let id = State::get_or_insert_var(v);
            var_map.push(id.into());
            var_name_map.push(v.into());
        }

        let e = Token::parse(arg)
            .map_err(exceptions::PyValueError::new_err)?
            .to_polynomial(&RationalField::new(), &Arc::new(var_map), &var_name_map)
            .map_err(exceptions::PyValueError::new_err)?;

        Ok(Self { poly: Arc::new(e) })
    }

    /// Convert the polynomial to a polynomial with integer coefficients, if possible.
    pub fn to_integer_polynomial(&self) -> PyResult<PythonIntegerPolynomial> {
        let mut poly_int = MultivariatePolynomial::new(
            self.poly.nvars,
            &IntegerRing::new(),
            Some(self.poly.nterms()),
            self.poly.var_map.clone(),
        );

        let mut new_exponent = SmallVec::<[u8; 5]>::new();

        for t in self.poly.into_iter() {
            if !t.coefficient.is_integer() {
                Err(exceptions::PyValueError::new_err(format!(
                    "Coefficient {} is not an integer",
                    t.coefficient
                )))?;
            }

            new_exponent.clear();
            for e in t.exponents {
                if *e > u8::MAX as u16 {
                    Err(exceptions::PyValueError::new_err(format!(
                        "Exponent {} is too large",
                        e
                    )))?;
                }
                new_exponent.push(*e as u8);
            }

            poly_int.append_monomial(t.coefficient.numerator(), &new_exponent);
        }

        Ok(PythonIntegerPolynomial {
            poly: Arc::new(poly_int),
        })
    }

    /// Convert the coefficients of the polynomial to a finite field with prime `prime`.
    pub fn to_finite_field(&self, prime: u32) -> PythonFiniteFieldPolynomial {
        let f = FiniteField::<u32>::new(prime);
        PythonFiniteFieldPolynomial {
            poly: Arc::new(self.poly.map_coeff(|c| c.to_finite_field(&f), f.clone())),
        }
    }

    /// Optimize the polynomial for evaluation using `iterations` number of iterations.
    /// The optimized output can be exported in a C++ format using `to_file`.
    ///
    /// Returns an evaluator for the polynomial.
    #[pyo3(signature = (iterations = 1000, to_file = None))]
    pub fn optimize(
        &self,
        iterations: usize,
        to_file: Option<String>,
    ) -> PyResult<PythonInstructionEvaluator> {
        let o = self.poly.optimize(iterations);
        if let Some(file) = to_file.as_ref() {
            std::fs::write(
                file,
                format!(
                    "{}",
                    InstructionSetPrinter {
                        name: "evaluate".to_string(),
                        instr: &o,
                        mode: InstructionSetMode::CPP(InstructionSetModeCPPSettings {
                            write_header_and_test: true,
                            always_pass_output_array: false,
                        })
                    }
                ),
            )
            .unwrap();
        }

        let o_f64 = o.convert::<f64>();
        Ok(PythonInstructionEvaluator {
            instr: Arc::new(o_f64.evaluator()),
        })
    }
<<<<<<< HEAD

    /// Compute the Groebner basis of a polynomial system.
    ///
    /// If `grevlex=True`, reverse graded lexicographical ordering is used,
    /// otherwise the ordering is lexicographical.
    ///
    /// If `print_stats=True` intermediate statistics will be printed.
    ///
    /// Examples
    /// --------
    /// >>> basis = Polynomial.groebner_basis(
    /// >>>     [Expression.parse("a b c d - 1").to_polynomial(),
    /// >>>      Expression.parse("a b c + a b d + a c d + b c d").to_polynomial(),
    /// >>>      Expression.parse("a b + b c + a d + c d").to_polynomial(),
    /// >>>      Expression.parse("a + b + c + d").to_polynomial()],
    /// >>>     grevlex=True,
    /// >>>     print_stats=True
    /// >>> )
    /// >>> for p in basis:
    /// >>>     print(p)
    #[pyo3(signature = (system, grevlex = true, print_stats = false))]
    #[classmethod]
    pub fn groebner_basis(
        _cls: &PyType,
        system: Vec<Self>,
        grevlex: bool,
        print_stats: bool,
    ) -> Vec<Self> {
        if grevlex {
            let grevlex_ideal: Vec<_> = system
                .iter()
                .map(|p| p.poly.reorder::<GrevLexOrder>())
                .collect();
            let gb = GroebnerBasis::new(&grevlex_ideal, print_stats);

            gb.system
                .into_iter()
                .map(|p| Self {
                    poly: Arc::new(p.reorder::<LexOrder>()),
                })
                .collect()
        } else {
            let ideal: Vec<_> = system.iter().map(|p| p.poly.as_ref().clone()).collect();
            let gb = GroebnerBasis::new(&ideal, print_stats);
            gb.system
                .into_iter()
                .map(|p| Self { poly: Arc::new(p) })
                .collect()
        }
    }

    /// Convert the polynomial to an expression.
    ///
    /// Examples
    /// --------
    ///
    /// >>> from symbolica import Expression
    /// >>> x = Expression.var('x')
    /// >>> e = Expression.parse('x*y+2*x+x^2')
    /// >>> p = e.to_polynomial()
    /// >>> print(e - p.to_expression())
    pub fn to_expression(&self) -> PyResult<PythonExpression> {
        let mut atom = Atom::new();
        let state = get_state!()?;
        WORKSPACE.with(|workspace| {
            self.poly
                .to_expression(workspace, &&state, &HashMap::default(), &mut atom)
        });

        Ok(PythonExpression {
            expr: Arc::new(atom),
        })
    }
}

#[pyclass(name = "Evaluator")]
#[derive(Clone)]
pub struct PythonInstructionEvaluator {
    pub instr: Arc<InstructionEvaluator<f64>>,
}
=======
>>>>>>> 56cb2b18

    /// Compute the Groebner basis of a polynomial system.
    ///
    /// If `grevlex=True`, reverse graded lexicographical ordering is used,
    /// otherwise the ordering is lexicographical.
    ///
    /// If `print_stats=True` intermediate statistics will be printed.
    ///
    /// Examples
    /// --------
    /// >>> basis = Polynomial.groebner_basis(
    /// >>>     [Expression.parse("a b c d - 1").to_polynomial(),
    /// >>>      Expression.parse("a b c + a b d + a c d + b c d").to_polynomial(),
    /// >>>      Expression.parse("a b + b c + a d + c d").to_polynomial(),
    /// >>>      Expression.parse("a + b + c + d").to_polynomial()],
    /// >>>     grevlex=True,
    /// >>>     print_stats=True
    /// >>> )
    /// >>> for p in basis:
    /// >>>     print(p)
    #[pyo3(signature = (system, grevlex = true, print_stats = false))]
    #[classmethod]
    pub fn groebner_basis(
        _cls: &PyType,
        system: Vec<Self>,
        grevlex: bool,
        print_stats: bool,
    ) -> Vec<Self> {
        if grevlex {
            let grevlex_ideal: Vec<_> = system
                .iter()
                .map(|p| p.poly.reorder::<GrevLexOrder>())
                .collect();
            let gb = GroebnerBasis::new(&grevlex_ideal, print_stats);

            gb.system
                .into_iter()
                .map(|p| Self {
                    poly: Arc::new(p.reorder::<LexOrder>()),
                })
                .collect()
        } else {
            let ideal: Vec<_> = system.iter().map(|p| p.poly.as_ref().clone()).collect();
            let gb = GroebnerBasis::new(&ideal, print_stats);
            gb.system
                .into_iter()
                .map(|p| Self { poly: Arc::new(p) })
                .collect()
        }
    }

    /// Convert the polynomial to an expression.
    ///
    /// Examples
    /// --------
    ///
    /// >>> from symbolica import Expression
    /// >>> x = Expression.var('x')
    /// >>> e = Expression.parse('x*y+2*x+x^2')
    /// >>> p = e.to_polynomial()
    /// >>> print(e - p.to_expression())
    pub fn to_expression(&self) -> PyResult<PythonExpression> {
        let mut atom = Atom::default();
        Workspace::get_local().with(|workspace| {
            self.poly
                .to_expression(workspace, &HashMap::default(), &mut atom)
        });

        Ok(PythonExpression {
            expr: Arc::new(atom),
        })
    }
}

#[pyclass(name = "Evaluator")]
#[derive(Clone)]
pub struct PythonInstructionEvaluator {
    pub instr: Arc<InstructionEvaluator<f64>>,
}

#[pymethods]
impl PythonInstructionEvaluator {
    /// Evaluate the polynomial for multiple inputs and return the result.
    fn evaluate(&self, inputs: Vec<Vec<f64>>) -> Vec<f64> {
        let mut eval = (*self.instr).clone();

        inputs.iter().map(|s| eval.evaluate(s)[0]).collect()
    }
}

#[pyclass(name = "IntegerPolynomial")]
#[derive(Clone)]
pub struct PythonIntegerPolynomial {
    pub poly: Arc<MultivariatePolynomial<IntegerRing, u8>>,
}

#[pymethods]
impl PythonIntegerPolynomial {
    /// Parse a polynomial with integer coefficients from a string.
    /// The input must be written in an expanded format and a list of all
    /// the variables must be provided.
    ///
    /// If these requirements are too strict, use `Expression.to_polynomial()` or
    /// `RationalPolynomial.parse()` instead.
    ///
    /// Examples
    /// --------
    /// >>> e = Polynomial.parse('3*x^2+y+y*4', ['x', 'y'])
    ///
    /// Raises
    /// ------
    /// ValueError
    ///     If the input is not a valid Symbolica polynomial.
    #[classmethod]
    pub fn parse(_cls: &PyType, arg: &str, vars: Vec<&str>) -> PyResult<Self> {
        let mut var_map = vec![];
        let mut var_name_map = vec![];

<<<<<<< HEAD
        {
            let mut state = get_state_mut!()?;
            for v in vars {
                let id = state.get_or_insert_var(v);
                var_map.push(id.into());
                var_name_map.push(v.into());
            }
=======
        for v in vars {
            let id = State::get_or_insert_var(v);
            var_map.push(id.into());
            var_name_map.push(v.into());
>>>>>>> 56cb2b18
        }

        let e = Token::parse(arg)
            .map_err(exceptions::PyValueError::new_err)?
            .to_polynomial(&IntegerRing::new(), &Arc::new(var_map), &var_name_map)
            .map_err(exceptions::PyValueError::new_err)?;

        Ok(Self { poly: Arc::new(e) })
    }

    /// Convert the polynomial to an expression.
    ///
    /// Examples
    /// --------
    ///
    /// >>> from symbolica import Expression
    /// >>> e = Expression.parse('x*y+2*x+x^2')
    /// >>> p = e.to_polynomial()
    /// >>> print((e - p.to_expression()).expand())
    pub fn to_expression(&self) -> PyResult<PythonExpression> {
<<<<<<< HEAD
        let mut atom = Atom::new();
        let state = get_state!()?;
        WORKSPACE.with(|workspace| {
            self.poly
                .to_expression(workspace, &&state, &HashMap::default(), &mut atom)
=======
        let mut atom = Atom::default();
        Workspace::get_local().with(|workspace| {
            self.poly
                .to_expression(workspace, &HashMap::default(), &mut atom)
>>>>>>> 56cb2b18
        });

        Ok(PythonExpression {
            expr: Arc::new(atom),
        })
    }
}

/// A Symbolica polynomial over finite fields.
#[pyclass(name = "FiniteFieldPolynomial")]
#[derive(Clone)]
pub struct PythonFiniteFieldPolynomial {
    pub poly: Arc<MultivariatePolynomial<FiniteField<u32>, u16>>,
}

#[pymethods]
impl PythonFiniteFieldPolynomial {
    /// Parse a polynomial with integer coefficients from a string.
    /// The input must be written in an expanded format and a list of all
    /// the variables must be provided.
    ///
    /// If these requirements are too strict, use `Expression.to_polynomial()` or
    /// `RationalPolynomial.parse()` instead.
    ///
    /// Examples
    /// --------
    /// >>> e = Polynomial.parse('3*x^2+y+y*4', ['x', 'y'], 5)
    ///
    /// Raises
    /// ------
    /// ValueError
    ///     If the input is not a valid Symbolica polynomial.
    #[classmethod]
    pub fn parse(_cls: &PyType, arg: &str, vars: Vec<&str>, prime: u32) -> PyResult<Self> {
        let mut var_map = vec![];
        let mut var_name_map = vec![];

        for v in vars {
            let id = State::get_or_insert_var(v);
            var_map.push(id.into());
            var_name_map.push(v.into());
        }

        let e = Token::parse(arg)
            .map_err(exceptions::PyValueError::new_err)?
            .to_polynomial(
                &FiniteField::<u32>::new(prime),
                &Arc::new(var_map),
                &var_name_map,
            )
            .map_err(exceptions::PyValueError::new_err)?;

        Ok(Self { poly: Arc::new(e) })
    }

    /// Compute the Groebner basis of a polynomial system.
    ///
    /// If `grevlex=True`, reverse graded lexicographical ordering is used,
    /// otherwise the ordering is lexicographical.
    ///
    /// If `print_stats=True` intermediate statistics will be printed.
    #[pyo3(signature = (system, grevlex = true, print_stats = false))]
    #[classmethod]
    pub fn groebner_basis(
        _cls: &PyType,
        system: Vec<Self>,
        grevlex: bool,
        print_stats: bool,
    ) -> Vec<Self> {
        if grevlex {
            let grevlex_ideal: Vec<_> = system
                .iter()
                .map(|p| p.poly.reorder::<GrevLexOrder>())
                .collect();
            let gb = GroebnerBasis::new(&grevlex_ideal, print_stats);

            gb.system
                .into_iter()
                .map(|p| Self {
                    poly: Arc::new(p.reorder::<LexOrder>()),
                })
                .collect()
        } else {
            let ideal: Vec<_> = system.iter().map(|p| p.poly.as_ref().clone()).collect();
            let gb = GroebnerBasis::new(&ideal, print_stats);
            gb.system
                .into_iter()
                .map(|p| Self { poly: Arc::new(p) })
                .collect()
        }
    }
}

macro_rules! generate_methods {
    ($type:ty, $exp_type:ty) => {
        #[pymethods]
        impl $type {
            /// Compare two polynomials.
            fn __richcmp__(&self, other: &Self, op: CompareOp) -> PyResult<bool> {
                match op {
                    CompareOp::Eq => Ok(self.poly == other.poly),
                    CompareOp::Ne => Ok(self.poly != other.poly),
                    _ => {
                        if self.poly.is_constant() && other.poly.is_constant() {
                            return Ok(match op {
                                CompareOp::Eq => self.poly == other.poly,
                                CompareOp::Ge => self.poly.lcoeff() >= other.poly.lcoeff(),
                                CompareOp::Gt => self.poly.lcoeff() > other.poly.lcoeff(),
                                CompareOp::Le => self.poly.lcoeff() <= other.poly.lcoeff(),
                                CompareOp::Lt => self.poly.lcoeff() < other.poly.lcoeff(),
                                CompareOp::Ne => self.poly != other.poly,
                            });
                        }

                        Err(exceptions::PyTypeError::new_err(format!(
                            "Inequalities between polynomials that are not numbers are not allowed in {} {} {}",
                            self.__str__()?,
                            match op {
                                CompareOp::Eq => "==",
                                CompareOp::Ge => ">=",
                                CompareOp::Gt => ">",
                                CompareOp::Le => "<=",
                                CompareOp::Lt => "<",
                                CompareOp::Ne => "!=",
                            },
                            other.__str__()?,
                        )
                    ))
                    }
                }
            }

            /// Copy the polynomial.
            pub fn __copy__(&self) -> Self {
                Self {
                    poly: Arc::new((*self.poly).clone()),
                }
            }

            /// Convert the polynomial into a human-readable string, with tunable settings.
            ///
            /// Examples
            /// --------
            /// >>> p = FiniteFieldPolynomial.parse("3*x^2+2*x+7*x^3", ['x'], 11)
            /// >>> print(p.pretty_str(symmetric_representation_for_finite_field=True))
            #[pyo3(signature =
                (terms_on_new_line = false,
                    color_top_level_sum = true,
                    color_builtin_functions = true,
                    print_finite_field = true,
                    symmetric_representation_for_finite_field = false,
                    explicit_rational_polynomial = false,
                    number_thousands_separator = None,
                    multiplication_operator = '*',
                    square_brackets_for_function = false,
                    num_exp_as_superscript = true,
                    latex = false)
                )]
                pub fn pretty_str(
                    &self,
                    terms_on_new_line: bool,
                    color_top_level_sum: bool,
                    color_builtin_functions: bool,
                    print_finite_field: bool,
                    symmetric_representation_for_finite_field: bool,
                    explicit_rational_polynomial: bool,
                    number_thousands_separator: Option<char>,
                    multiplication_operator: char,
                    square_brackets_for_function: bool,
                    num_exp_as_superscript: bool,
                    latex: bool,
                ) -> PyResult<String> {
                    Ok(format!(
                        "{}",
                        PolynomialPrinter::new_with_options(
                            &self.poly,
<<<<<<< HEAD
                            &&get_state!()?,
=======
>>>>>>> 56cb2b18
                            PrintOptions {
                                terms_on_new_line,
                                color_top_level_sum,
                                color_builtin_functions,
                                print_finite_field,
                                symmetric_representation_for_finite_field,
                                explicit_rational_polynomial,
                                number_thousands_separator,
                                multiplication_operator,
                                square_brackets_for_function,
                                num_exp_as_superscript,
                                latex
                            },
                        )
                    ))
                }

            /// Print the polynomial in a human-readable format.
            pub fn __str__(&self) -> PyResult<String> {
                Ok(format!(
                    "{}",
                    PolynomialPrinter {
                        poly: &self.poly,
                        opts: PrintOptions::default()
                    }
                ))
            }

            /// Convert the polynomial into a LaTeX string.
            pub fn to_latex(&self) -> PyResult<String> {
                Ok(format!(
                    "$${}$$",
                    PolynomialPrinter::new_with_options(
                        &self.poly,
                        PrintOptions::latex(),
                    )
                ))
            }

            /// Get the number of terms.
            pub fn nterms(&self) -> usize {
                self.poly.nterms()
            }

            /// Get the list of variables in the internal ordering of the polynomial.
            pub fn get_var_list(&self) -> PyResult<Vec<PythonExpression>> {
                let mut var_list = vec![];

                let vars = self
                    .poly
                    .var_map
                    .as_ref()
                    .ok_or(exceptions::PyValueError::new_err(format!(
                        "Variable map missing",
                    )))?;

                for x in vars.as_ref() {
                    match x {
                        Variable::Symbol(x) => {
                            var_list.push(PythonExpression {
                                expr: Arc::new(Atom::new_var(*x)),
                            });
                        }
                        Variable::Array(x, arg) => {
                            let mut f = Atom::Fun(Fun::new(*x));
                            if let Atom::Fun(f) = &mut f {
                                f.add_arg(Atom::new_num(Integer::from(*arg as u64)).as_view());
                            }

                            var_list.push(PythonExpression {
                                expr: Arc::new(f),
                            });
                        }
                        Variable::Temporary(_) => {
                            Err(exceptions::PyValueError::new_err(format!(
                                "Temporary variable in polynomial",
                            )))?;
                        }
                        Variable::Function(_, a) | Variable::Other(a) => {
                            var_list.push(PythonExpression {
                                expr: a.clone(),
                            });
                        }
                    }
                }

                Ok(var_list)
            }

            /// Add two polynomials `self and `rhs`, returning the result.
            pub fn __add__(&self, rhs: Self) -> Self {
                if self.poly.get_var_map() == rhs.poly.get_var_map() {
                    Self {
                        poly: Arc::new((*self.poly).clone() + (*rhs.poly).clone()),
                    }
                } else {
                    let mut new_self = (*self.poly).clone();
                    let mut new_rhs = (*rhs.poly).clone();
                    new_self.unify_var_map(&mut new_rhs);
                    Self {
                        poly: Arc::new(new_self + new_rhs),
                    }
                }
            }

            /// Subtract polynomials `rhs` from `self`, returning the result.
            pub fn __sub__(&self, rhs: Self) -> Self {
                self.__add__(rhs.__neg__())
            }

            /// Multiply two polynomials `self and `rhs`, returning the result.
            pub fn __mul__(&self, rhs: Self) -> Self {
                if self.poly.get_var_map() == rhs.poly.get_var_map() {
                    Self {
                        poly: Arc::new(&*self.poly * &*rhs.poly),
                    }
                } else {
                    let mut new_self = (*self.poly).clone();
                    let mut new_rhs = (*rhs.poly).clone();
                    new_self.unify_var_map(&mut new_rhs);
                    Self {
                        poly: Arc::new(new_self * &new_rhs),
                    }
                }
            }

            /// Divide the polynomial `self` by `rhs` if possible, returning the result.
            pub fn __truediv__(&self, rhs: Self) -> PyResult<Self> {
                let (q, r) = if self.poly.get_var_map() == rhs.poly.get_var_map() {
                    self.poly.quot_rem(&rhs.poly, false)
                } else {
                    let mut new_self = (*self.poly).clone();
                    let mut new_rhs = (*rhs.poly).clone();
                    new_self.unify_var_map(&mut new_rhs);

                    new_self.quot_rem(&new_rhs, false)
                };

                if r.is_zero() {
                    Ok(Self { poly: Arc::new(q) })
                } else {
                    Err(exceptions::PyValueError::new_err(format!(
                        "The division has a remainder: {}",
                        r
                    )))
                }
            }

            /// Divide `self` by `rhs`, returning the quotient and remainder.
            pub fn quot_rem(&self, rhs: Self) -> (Self, Self) {
                if self.poly.get_var_map() == rhs.poly.get_var_map() {
                    let (q, r) = self.poly.quot_rem(&rhs.poly, false);

                    (Self { poly: Arc::new(q) }, Self { poly: Arc::new(r) })
                } else {
                    let mut new_self = (*self.poly).clone();
                    let mut new_rhs = (*rhs.poly).clone();
                    new_self.unify_var_map(&mut new_rhs);

                    let (q, r) = new_self.quot_rem(&new_rhs, false);

                    (Self { poly: Arc::new(q) }, Self { poly: Arc::new(r) })
                }
            }

            /// Negate the polynomial.
            pub fn __neg__(&self) -> Self {
                Self {
                    poly: Arc::new((*self.poly).clone().neg()),
                }
            }

            /// Compute the greatest common divisor (GCD) of two polynomials.
            pub fn gcd(&self, rhs: Self) -> Self {
                if self.poly.get_var_map() == rhs.poly.get_var_map() {
                    Self {
                        poly: Arc::new(MultivariatePolynomial::gcd(&self.poly, &rhs.poly)),
                    }
                } else {
                    let mut new_self = (*self.poly).clone();
                    let mut new_rhs = (*rhs.poly).clone();
                    new_self.unify_var_map(&mut new_rhs);
                    Self {
                        poly: Arc::new(MultivariatePolynomial::gcd(&new_self, &new_rhs)),
                    }
                }
            }

            /// Compute the square-free factorization of the polynomial.
            ///
            /// Examples
            /// --------
            ///
            /// >>> from symbolica import Expression
            /// >>> p = Expression.parse('3*(2*x^2+y)(x^3+y)^2(1+4*y)^2(1+x)').expand().to_polynomial()
            /// >>> print('Square-free factorization of {}:'.format(p))
            /// >>> for f, exp in p.factor_square_free():
            /// >>>     print('\t({})^{}'.format(f, exp))
            pub fn factor_square_free(&self) -> Vec<(Self, usize)> {
                self.poly
                    .square_free_factorization()
                    .into_iter()
                    .map(|(f, p)| (Self { poly: Arc::new(f) }, p))
                    .collect()
            }

            /// Factorize the polynomial.
            ///
            /// Examples
            /// --------
            ///
            /// >>> from symbolica import Expression
            /// >>> p = Expression.parse('(x+1)(x+2)(x+3)(x+4)(x+5)(x^2+6)(x^3+7)(x+8)(x^4+9)(x^5+x+10)').expand().to_polynomial()
            /// >>> print('Factorization of {}:'.format(p))
            /// >>> for f, exp in p.factor():
            /// >>>     print('\t({})^{}'.format(f, exp))
            pub fn factor(&self) -> Vec<(Self, usize)> {
                self.poly
                    .factor()
                    .into_iter()
                    .map(|(f, p)| (Self { poly: Arc::new(f) }, p))
                    .collect()
            }

            /// Take a derivative in `x`.
            ///
            /// Examples
            /// --------
            ///
            /// >>> from symbolica import Expression
            /// >>> x = Expression.var('x')
            /// >>> p = Expression.parse('x^2+2').to_polynomial()
            /// >>> print(p.derivative(x))
            pub fn derivative(&self, x: PythonExpression) -> PyResult<Self> {
                let id = match x.expr.as_view() {
                    AtomView::Var(x) => {
<<<<<<< HEAD
                        x.get_name()
=======
                        x.get_symbol()
>>>>>>> 56cb2b18
                    }
                    _ => {
                        return Err(exceptions::PyValueError::new_err(
                            "Derivative must be taken wrt a variable",
                        ))
                    }
                };

                let x = self.poly.get_var_map().as_ref().ok_or(
                    exceptions::PyValueError::new_err("Variable map missing"),
                )?.iter().position(|x| match x {
<<<<<<< HEAD
                    Variable::Identifier(y) => *y == id,
=======
                    Variable::Symbol(y) => *y == id,
>>>>>>> 56cb2b18
                    _ => false,
                }).ok_or(exceptions::PyValueError::new_err(format!(
                    "Variable {} not found in polynomial",
                    x.__str__()?
                )))?;

                Ok(Self { poly: Arc::new(self.poly.derivative(x))})
            }

            /// Get the content, i.e., the GCD of the coefficients.
            ///
            /// Examples
            /// --------
            ///
            /// >>> from symbolica import Expression
            /// >>> p = Expression.parse('3x^2+6x+9').to_polynomial()
            /// >>> print(p.content())
            pub fn content(&self) -> PyResult<Self> {
                Ok(Self { poly: Arc::new(self.poly.constant(self.poly.content()))})
            }

            /// Get the coefficient list in `x`.
            ///
            /// Examples
            /// --------
            ///
            /// >>> from symbolica import Expression
            /// >>> x = Expression.var('x')
            /// >>> p = Expression.parse('x*y+2*x+x^2').to_polynomial()
            /// >>> for n, pp in p.coefficient_list(x):
            /// >>>     print(n, pp)
            pub fn coefficient_list(&self, x: PythonExpression) -> PyResult<Vec<(usize, Self)>> {
                let id = match x.expr.as_view() {
                    AtomView::Var(x) => {
<<<<<<< HEAD
                        x.get_name()
=======
                        x.get_symbol()
>>>>>>> 56cb2b18
                    }
                    _ => {
                        return Err(exceptions::PyValueError::new_err(
                            "Derivative must be taken wrt a variable",
                        ))
                    }
                };

                let x = self.poly.get_var_map().as_ref().ok_or(
                    exceptions::PyValueError::new_err("Variable map missing"),
                )?.iter().position(|x| match x {
<<<<<<< HEAD
                    Variable::Identifier(y) => *y == id,
=======
                    Variable::Symbol(y) => *y == id,
>>>>>>> 56cb2b18
                    _ => false,
                }).ok_or(exceptions::PyValueError::new_err(format!(
                    "Variable {} not found in polynomial",
                    x.__str__()?
                )))?;

                Ok(self.poly.to_univariate_polynomial_list(x).into_iter()
                    .map(|(f, p)| (p as usize, Self { poly: Arc::new(f) })).collect())
            }

            /// Replace the variable `x` with a polynomial `v`.
            ///
            /// Examples
            /// --------
            ///
            /// >>> from symbolica import Expression
            /// >>> x = Expression.var('x')
            /// >>> p = Expression.parse('x*y+2*x+x^2').to_polynomial()
            /// >>> r = Expression.parse('y+1').to_polynomial())
            /// >>> p.replace(x, r)
            pub fn replace(&self, x: PythonExpression, v: Self) -> PyResult<Self> {
                let id = match x.expr.as_view() {
                    AtomView::Var(x) => {
<<<<<<< HEAD
                        x.get_name()
=======
                        x.get_symbol()
>>>>>>> 56cb2b18
                    }
                    _ => {
                        return Err(exceptions::PyValueError::new_err(
                            "Derivative must be taken wrt a variable",
                        ))
                    }
                };

                let x = self.poly.get_var_map().as_ref().ok_or(
                    exceptions::PyValueError::new_err("Variable map missing"),
                )?.iter().position(|x| match x {
<<<<<<< HEAD
                    Variable::Identifier(y) => *y == id,
=======
                    Variable::Symbol(y) => *y == id,
>>>>>>> 56cb2b18
                    _ => false,
                }).ok_or(exceptions::PyValueError::new_err(format!(
                    "Variable {} not found in polynomial",
                    x.__str__()?
                )))?;

                if self.poly.get_var_map() == v.poly.get_var_map() {
                    Ok(Self {
                        poly: Arc::new(self.poly.replace_with_poly(x, &v.poly))
                    })
                } else {
                    let mut new_self = (*self.poly).clone();
                    let mut new_rhs = (*v.poly).clone();
                    new_self.unify_var_map(&mut new_rhs);
                    Ok(Self {
                        poly: Arc::new(new_self.replace_with_poly(x, &new_rhs))
                    })
                }
            }
        }
    };
}

generate_methods!(PythonPolynomial, u16);
generate_methods!(PythonIntegerPolynomial, u8);
generate_methods!(PythonFiniteFieldPolynomial, u16);

/// A Symbolica rational polynomial.
#[pyclass(name = "RationalPolynomial")]
#[derive(Clone)]
pub struct PythonRationalPolynomial {
    pub poly: Arc<RationalPolynomial<IntegerRing, u16>>,
}

#[pymethods]
impl PythonRationalPolynomial {
    /// Create a new rational polynomial from a numerator and denominator polynomial.
    #[new]
    pub fn __new__(num: &PythonPolynomial, den: &PythonPolynomial) -> Self {
        Self {
            poly: Arc::new(RationalPolynomial::from_num_den(
                (*num.poly).clone(),
                (*den.poly).clone(),
                &IntegerRing::new(),
                true,
            )),
        }
    }

    /// Convert the coefficients to finite fields with prime `prime`.
    pub fn to_finite_field(&self, prime: u32) -> PythonFiniteFieldRationalPolynomial {
        PythonFiniteFieldRationalPolynomial {
            poly: Arc::new(self.poly.to_finite_field(&FiniteField::<u32>::new(prime))),
        }
    }

    /// Get the numerator.
    pub fn numerator(&self) -> PythonPolynomial {
        PythonPolynomial {
            poly: Arc::new((&self.poly.numerator).into()),
        }
    }

    /// Get the denominator.
    pub fn denominator(&self) -> PythonPolynomial {
        PythonPolynomial {
            poly: Arc::new((&self.poly.denominator).into()),
        }
    }
}

/// A Symbolica rational polynomial with variable powers limited to 255.
#[pyclass(name = "RationalPolynomialSmallExponent")]
#[derive(Clone)]
pub struct PythonRationalPolynomialSmallExponent {
    pub poly: Arc<RationalPolynomial<IntegerRing, u8>>,
}

macro_rules! generate_rat_parse {
    ($type:ty) => {
        #[pymethods]
        impl $type {
            /// Parse a rational polynomial from a string.
            /// The list of all the variables must be provided.
            ///
            /// If this requirements is too strict, use `Expression.to_polynomial()` instead.
            ///
            ///
            /// Examples
            /// --------
            /// >>> e = Polynomial.parse('3/4*x^2+y+y*4', ['x', 'y'])
            ///
            /// Raises
            /// ------
            /// ValueError
            ///     If the input is not a valid Symbolica rational polynomial.
            #[classmethod]
            pub fn parse(_cls: &PyType, arg: &str, vars: Vec<&str>) -> PyResult<Self> {
                let mut var_map = vec![];
                let mut var_name_map = vec![];

                for v in vars {
                    let id = State::get_or_insert_var(v);
                    var_map.push(id.into());
                    var_name_map.push(v.into());
                }

                let e = Workspace::get_local().with(|workspace| {
                    Token::parse(arg)
                        .map_err(exceptions::PyValueError::new_err)?
                        .to_rational_polynomial(
                            workspace,
                            &RationalField::new(),
                            &IntegerRing::new(),
                            &Arc::new(var_map),
                            &var_name_map,
                        )
                        .map_err(exceptions::PyValueError::new_err)
                })?;

                Ok(Self { poly: Arc::new(e) })
            }

            /// Convert the rational polynomial to an expression.
            ///
            /// Examples
            /// --------
            ///
            /// >>> from symbolica import Expression
            /// >>> e = Expression.parse('(x*y+2*x+x^2)/(1+y^2+x^7)')
            /// >>> p = e.to_rational_polynomial()
            /// >>> print((e - p.to_expression()).expand())
            pub fn to_expression(&self) -> PyResult<PythonExpression> {
<<<<<<< HEAD
                let mut atom = Atom::new();
                let state = get_state!()?;
                WORKSPACE.with(|workspace| {
                    self.poly
                        .to_expression(workspace, &&state, &HashMap::default(), &mut atom)
=======
                let mut atom = Atom::default();
                Workspace::get_local().with(|workspace| {
                    self.poly
                        .to_expression(workspace, &HashMap::default(), &mut atom)
>>>>>>> 56cb2b18
                });

                Ok(PythonExpression {
                    expr: Arc::new(atom),
                })
            }
        }
    };
}

generate_rat_parse!(PythonRationalPolynomial);
generate_rat_parse!(PythonRationalPolynomialSmallExponent);

/// A Symbolica rational polynomial over finite fields.
#[pyclass(name = "FiniteFieldRationalPolynomial")]
#[derive(Clone)]
pub struct PythonFiniteFieldRationalPolynomial {
    pub poly: Arc<RationalPolynomial<FiniteField<u32>, u16>>,
}

#[pymethods]
impl PythonFiniteFieldRationalPolynomial {
    /// Parse a rational polynomial from a string.
    /// The list of all the variables must be provided.
    ///
    /// If this requirements is too strict, use `Expression.to_polynomial()` instead.
    ///
    ///
    /// Examples
    /// --------
    /// >>> e = Polynomial.parse('3/4*x^2+y+y*4', ['x', 'y'])
    ///
    /// Raises
    /// ------
    /// ValueError
    ///     If the input is not a valid Symbolica rational polynomial.
    #[classmethod]
    pub fn parse(_cls: &PyType, arg: &str, vars: Vec<&str>, prime: u32) -> PyResult<Self> {
        let mut var_map = vec![];
        let mut var_name_map = vec![];

        for v in vars {
            let id = State::get_or_insert_var(v);
            var_map.push(id.into());
            var_name_map.push(v.into());
        }

        let field = FiniteField::<u32>::new(prime);
        let e = Workspace::get_local().with(|workspace| {
            Token::parse(arg)
                .map_err(exceptions::PyValueError::new_err)?
                .to_rational_polynomial(
                    workspace,
                    &field,
                    &field,
                    &Arc::new(var_map),
                    &var_name_map,
                )
                .map_err(exceptions::PyValueError::new_err)
        })?;

        Ok(Self { poly: Arc::new(e) })
    }
}

// TODO: unify with polynomial methods
macro_rules! generate_rat_methods {
    ($type:ty) => {
        #[pymethods]
        impl $type {
            /// Copy the rational polynomial.
            pub fn __copy__(&self) -> Self {
                Self {
                    poly: Arc::new((*self.poly).clone()),
                }
            }

            /// Compare two polynomials.
            fn __richcmp__(&self, other: &Self, op: CompareOp) -> PyResult<bool> {
                match op {
                    CompareOp::Eq => Ok(self.poly == other.poly),
                    CompareOp::Ne => Ok(self.poly != other.poly),
                    _ => {
                        Err(exceptions::PyTypeError::new_err(format!(
                            "Inequalities between polynomials that are not numbers are not allowed in {} {} {}",
                            self.__str__()?,
                            match op {
                                CompareOp::Eq => "==",
                                CompareOp::Ge => ">=",
                                CompareOp::Gt => ">",
                                CompareOp::Le => "<=",
                                CompareOp::Lt => "<",
                                CompareOp::Ne => "!=",
                            },
                            other.__str__()?,
                        )
                    ))
                    }
                }
            }

            /// Get the list of variables in the internal ordering of the polynomial.
            pub fn get_var_list(&self) -> PyResult<Vec<PythonExpression>> {
                let mut var_list = vec![];

                let vars = self.poly.numerator.var_map.as_ref().ok_or(
                    exceptions::PyValueError::new_err(format!("Variable map missing",)),
                )?;

                for x in vars.as_ref() {
                    match x {
                        Variable::Symbol(x) => {
                            var_list.push(PythonExpression {
                                expr: Arc::new(Atom::new_var(*x)),
                            });
                        }
                        Variable::Array(x, arg) => {
                            let mut f = Atom::Fun(Fun::new(*x));
                            if let Atom::Fun(f) = &mut f {
                                f.add_arg(Atom::new_num(Integer::from(*arg as u64)).as_view());
                            }

                            var_list.push(PythonExpression {
                                expr: Arc::new(f),
                            });
                        }
                        Variable::Temporary(_) => {
                            Err(exceptions::PyValueError::new_err(format!(
                                "Temporary variable in polynomial",
                            )))?;
                        }
                        Variable::Function(_, a) | Variable::Other(a) => {
                            var_list.push(PythonExpression {
                                expr: a.clone(),
                            });
                        }
                    }
                }

                Ok(var_list)
            }

            /// Print the rational polynomial in a human-readable format.
            pub fn __str__(&self) -> PyResult<String> {
                Ok(format!(
                    "{}",
                    RationalPolynomialPrinter {
                        poly: &self.poly,
                        opts: PrintOptions::default(),
                        add_parentheses: false,
                    }
                ))
            }

            /// Convert the rational polynomial into a LaTeX string.
            pub fn to_latex(&self) -> PyResult<String> {
                Ok(format!(
                    "$${}$$",
                    RationalPolynomialPrinter::new_with_options(
                        &self.poly,
                        PrintOptions::latex(),
                    )
                ))
            }

            /// Add two rational polynomials `self and `rhs`, returning the result.
            pub fn __add__(&self, rhs: Self) -> Self {
                if self.poly.get_var_map() == rhs.poly.get_var_map() {
                    Self {
                        poly: Arc::new(&*self.poly + &*rhs.poly),
                    }
                } else {
                    let mut new_self = (*self.poly).clone();
                    let mut new_rhs = (*rhs.poly).clone();
                    new_self.unify_var_map(&mut new_rhs);
                    Self {
                        poly: Arc::new(&new_self + &new_rhs),
                    }
                }
            }

            /// Subtract rational polynomials `rhs` from `self`, returning the result.
            pub fn __sub__(&self, rhs: Self) -> Self {
                if self.poly.get_var_map() == rhs.poly.get_var_map() {
                    Self {
                        poly: Arc::new(&*self.poly - &*rhs.poly),
                    }
                } else {
                    let mut new_self = (*self.poly).clone();
                    let mut new_rhs = (*rhs.poly).clone();
                    new_self.unify_var_map(&mut new_rhs);
                    Self {
                        poly: Arc::new(&new_self - &new_rhs),
                    }
                }
            }

            /// Multiply two rational polynomials `self and `rhs`, returning the result.
            pub fn __mul__(&self, rhs: Self) -> Self {
                if self.poly.get_var_map() == rhs.poly.get_var_map() {
                    Self {
                        poly: Arc::new(&*self.poly * &*rhs.poly),
                    }
                } else {
                    let mut new_self = (*self.poly).clone();
                    let mut new_rhs = (*rhs.poly).clone();
                    new_self.unify_var_map(&mut new_rhs);
                    Self {
                        poly: Arc::new(&new_self * &new_rhs),
                    }
                }
            }

            /// Divide the rational polynomial `self` by `rhs` if possible, returning the result.
            pub fn __truediv__(&self, rhs: Self) -> Self {
                if self.poly.get_var_map() == rhs.poly.get_var_map() {
                    Self {
                        poly: Arc::new(&*self.poly * &*rhs.poly),
                    }
                } else {
                    let mut new_self = (*self.poly).clone();
                    let mut new_rhs = (*rhs.poly).clone();
                    new_self.unify_var_map(&mut new_rhs);
                    Self {
                        poly: Arc::new(&new_self / &new_rhs),
                    }
                }
            }

            /// Negate the rational polynomial.
            pub fn __neg__(&self) -> Self {
                Self {
                    poly: Arc::new((*self.poly).clone().neg()),
                }
            }

            /// Compute the greatest common divisor (GCD) of two rational polynomials.
            pub fn gcd(&self, rhs: Self) -> Self {
                if self.poly.get_var_map() == rhs.poly.get_var_map() {
                    Self {
                        poly: Arc::new(self.poly.gcd(&rhs.poly)),
                    }
                } else {
                    let mut new_self = (*self.poly).clone();
                    let mut new_rhs = (*rhs.poly).clone();
                    new_self.unify_var_map(&mut new_rhs);
                    Self {
                        poly: Arc::new(new_self.gcd(&new_rhs)),
                    }
                }
            }

            /// Compute the partial fraction decomposition in `x`.
            ///
            /// Examples
            /// --------
            ///
            /// >>> from symbolica import Expression
            /// >>> x = Expression.var('x')
            /// >>> p = Expression.parse('1/((x+y)*(x^2+x*y+1)(x+1))').to_rational_polynomial()
            /// >>> for pp in p.apart(x):
            /// >>>     print(pp)
            pub fn apart(&self, x: PythonExpression) -> PyResult<Vec<Self>> {
                let id = match x.expr.as_view() {
                    AtomView::Var(x) => {
<<<<<<< HEAD
                        x.get_name()
=======
                        x.get_symbol()
>>>>>>> 56cb2b18
                    }
                    _ => {
                        return Err(exceptions::PyValueError::new_err(
                            "Invalid variable specified.",
                        ))
                    }
                };

                let x = self.poly.get_var_map().as_ref().ok_or(
                    exceptions::PyValueError::new_err("Variable map missing"),
                )?.iter().position(|x| match x {
<<<<<<< HEAD
                    Variable::Identifier(y) => *y == id,
=======
                    Variable::Symbol(y) => *y == id,
>>>>>>> 56cb2b18
                    _ => false,
                }).ok_or(exceptions::PyValueError::new_err(format!(
                    "Variable {} not found in polynomial",
                    x.__str__()?
                )))?;

                Ok(self.poly.apart(x).into_iter()
                    .map(|f| Self { poly: Arc::new(f) }).collect())
            }
        }
    };
}

generate_rat_methods!(PythonRationalPolynomial);
generate_rat_methods!(PythonRationalPolynomialSmallExponent);
generate_rat_methods!(PythonFiniteFieldRationalPolynomial);

#[derive(FromPyObject)]
pub enum ConvertibleToRationalPolynomial {
    Literal(PythonRationalPolynomial),
    Expression(ConvertibleToExpression),
}

impl ConvertibleToRationalPolynomial {
    pub fn to_rational_polynomial(self) -> PyResult<PythonRationalPolynomial> {
        match self {
            Self::Literal(l) => Ok(l),
            Self::Expression(e) => {
                let expr = &e.to_expression().expr;

<<<<<<< HEAD
                let state = get_state!()?;

                let poly = WORKSPACE.with(|workspace| {
                    expr.as_view().to_rational_polynomial_with_conversion(
                        workspace,
                        &state,
=======
                let poly = Workspace::get_local().with(|workspace| {
                    expr.as_view().to_rational_polynomial_with_conversion(
                        workspace,
>>>>>>> 56cb2b18
                        &RationalField::new(),
                        &IntegerRing::new(),
                    )
                });

                Ok(PythonRationalPolynomial {
                    poly: Arc::new(poly),
                })
            }
        }
    }
}

#[derive(FromPyObject)]
pub enum ScalarOrMatrix {
    Scalar(ConvertibleToRationalPolynomial),
    Matrix(PythonMatrix),
}

/// A Symbolica matrix with rational polynomial coefficients.
#[pyclass(name = "Matrix")]
#[derive(Clone)]
pub struct PythonMatrix {
    pub matrix: Arc<Matrix<RationalPolynomialField<IntegerRing, u16>>>,
}

impl PythonMatrix {
    fn unify(&self, rhs: &PythonMatrix) -> (PythonMatrix, PythonMatrix) {
        if self.matrix.field == rhs.matrix.field {
            return (self.clone(), rhs.clone());
        }

        let mut new_self = self.matrix.as_ref().clone();
        let mut new_rhs = rhs.matrix.as_ref().clone();

        let mut zero = self.matrix.field.zero();

        zero.unify_var_map(&mut new_rhs[(0, 0)]);
        new_self.field = RationalPolynomialField::new(
            IntegerRing::new(),
            zero.numerator.nvars,
            zero.numerator.var_map.clone(),
        );
        new_rhs.field = new_self.field.clone();

        // now update every element
        for e in &mut new_self.data {
            zero.unify_var_map(e);
        }
        for e in &mut new_rhs.data {
            zero.unify_var_map(e);
        }

        (
            PythonMatrix {
                matrix: Arc::new(new_self),
            },
            PythonMatrix {
                matrix: Arc::new(new_rhs),
            },
        )
    }

    fn unify_scalar(
        &self,
        rhs: &PythonRationalPolynomial,
    ) -> (PythonMatrix, PythonRationalPolynomial) {
        if self.matrix.field
            == RationalPolynomialField::new(
                IntegerRing::new(),
                rhs.poly.numerator.nvars,
                rhs.poly.numerator.var_map.clone(),
            )
        {
            return (self.clone(), rhs.clone());
        }

        let mut new_self = self.matrix.as_ref().clone();
        let mut new_rhs = rhs.poly.as_ref().clone();

        let mut zero = self.matrix.field.zero();

        zero.unify_var_map(&mut new_rhs);
        new_self.field = RationalPolynomialField::new(
            IntegerRing::new(),
            zero.numerator.nvars,
            zero.numerator.var_map.clone(),
        );

        // now update every element
        for e in &mut new_self.data {
            zero.unify_var_map(e);
        }

        (
            PythonMatrix {
                matrix: Arc::new(new_self),
            },
            PythonRationalPolynomial {
                poly: Arc::new(new_rhs),
            },
        )
    }
}

#[pymethods]
impl PythonMatrix {
    /// Create a new zeroed matrix with `nrows` rows and `ncols` columns.
    #[new]
    pub fn new(nrows: u32, ncols: u32) -> PyResult<PythonMatrix> {
        if nrows == 0 || ncols == 0 {
            return Err(exceptions::PyValueError::new_err(
                "The matrix must have at least one row and one column",
            ));
        }

        Ok(PythonMatrix {
            matrix: Arc::new(Matrix::new(
                nrows,
                ncols,
                RationalPolynomialField::new(IntegerRing::new(), 0, None),
            )),
        })
    }

    /// Create a new square matrix with `nrows` rows and ones on the main diagonal and zeroes elsewhere.
    #[classmethod]
    pub fn identity(_cls: &PyType, nrows: u32) -> PyResult<PythonMatrix> {
        if nrows == 0 {
            return Err(exceptions::PyValueError::new_err(
                "The matrix must have at least one row and one column",
            ));
        }

        Ok(PythonMatrix {
            matrix: Arc::new(Matrix::identity(
                nrows,
                RationalPolynomialField::new(IntegerRing::new(), 0, None),
            )),
        })
    }

    /// Create a new matrix with the scalars `diag` on the main diagonal and zeroes elsewhere.
    #[classmethod]
    pub fn eye(
        _cls: &PyType,
        diag: Vec<ConvertibleToRationalPolynomial>,
    ) -> PyResult<PythonMatrix> {
        if diag.is_empty() {
            return Err(exceptions::PyValueError::new_err(
                "The diagonal must have at least one entry",
            ));
        }

        let mut diag: Vec<_> = diag
            .into_iter()
            .map(|x| Ok(x.to_rational_polynomial()?.poly.as_ref().clone()))
            .collect::<PyResult<_>>()?;

        // unify the entries
        let (first, rest) = diag.split_first_mut().unwrap();
        for _ in 0..2 {
            for x in &mut *rest {
                first.unify_var_map(x);
            }
        }

        let field = RationalPolynomialField::new(
            IntegerRing::new(),
            first.numerator.nvars,
            first.numerator.var_map.clone(),
        );

        Ok(PythonMatrix {
            matrix: Arc::new(Matrix::eye(&diag, field)),
        })
    }

    /// Create a new row vector from a list of scalars.
    #[classmethod]
    pub fn vec(
        _cls: &PyType,
        entries: Vec<ConvertibleToRationalPolynomial>,
    ) -> PyResult<PythonMatrix> {
        if entries.is_empty() {
            return Err(exceptions::PyValueError::new_err(
                "The matrix must have at least one row and one column",
            ));
        }

        let mut entries: Vec<_> = entries
            .into_iter()
            .map(|x| Ok(x.to_rational_polynomial()?.poly.as_ref().clone()))
            .collect::<PyResult<_>>()?;

        // unify the entries
        let (first, rest) = entries.split_first_mut().unwrap();
        for _ in 0..2 {
            for x in &mut *rest {
                first.unify_var_map(x);
            }
        }

        let field = RationalPolynomialField::new(
            IntegerRing::new(),
            first.numerator.nvars,
            first.numerator.var_map.clone(),
        );

        Ok(PythonMatrix {
            matrix: Arc::new(Matrix::new_vec(entries, field)),
        })
    }

    /// Create a new row vector from a list of scalars.
    #[classmethod]
    pub fn from_linear(
        _cls: &PyType,
        nrows: u32,
        ncols: u32,
        entries: Vec<ConvertibleToRationalPolynomial>,
    ) -> PyResult<PythonMatrix> {
        if entries.is_empty() {
            return Err(exceptions::PyValueError::new_err(
                "The matrix must have at least one row and one column",
            ));
        }

        let mut entries: Vec<_> = entries
            .into_iter()
            .map(|x| Ok(x.to_rational_polynomial()?.poly.as_ref().clone()))
            .collect::<PyResult<_>>()?;

        // unify the entries
        let (first, rest) = entries.split_first_mut().unwrap();
        for _ in 0..2 {
            for x in &mut *rest {
                first.unify_var_map(x);
            }
        }

        let field = RationalPolynomialField::new(
            IntegerRing::new(),
            first.numerator.nvars,
            first.numerator.var_map.clone(),
        );

        Ok(PythonMatrix {
            matrix: Arc::new(
                Matrix::from_linear(entries, nrows, ncols, field).map_err(|e| {
                    exceptions::PyValueError::new_err(format!("Invalid matrix: {}", e))
                })?,
            ),
        })
    }

    /// Create a new matrix from a 2-dimensional vector of scalars.
    #[classmethod]
    pub fn from_nested(
        cls: &PyType,
        entries: Vec<Vec<ConvertibleToRationalPolynomial>>,
    ) -> PyResult<PythonMatrix> {
        if entries.is_empty() || entries.iter().any(|x| x.is_empty()) {
            return Err(exceptions::PyValueError::new_err(
                "The matrix must have at least one row and one column",
            ));
        }

        let nrows = entries.len() as u32;
        let ncols = entries[0].len() as u32;

        if entries.iter().any(|x| x.len() != ncols as usize) {
            return Err(exceptions::PyValueError::new_err(
                "The matrix is not rectangular",
            ));
        }

        let entries: Vec<_> = entries.into_iter().flatten().collect();

        Self::from_linear(cls, nrows, ncols, entries)
    }

    /// Return the number of rows.
    pub fn nrows(&self) -> usize {
        self.matrix.nrows()
    }

    /// Return the number of columns.
    pub fn ncols(&self) -> usize {
        self.matrix.nrows()
    }

    /// Return true iff every entry in the matrix is zero.
    pub fn is_zero(&self) -> bool {
        self.matrix.is_zero()
    }

    /// Return true iff every non- main diagonal entry in the matrix is zero.
    pub fn is_diagonal(&self) -> bool {
        self.matrix.is_diagonal()
    }

    /// Return the transpose of the matrix.
    pub fn transpose(&self) -> PythonMatrix {
        PythonMatrix {
            matrix: Arc::new(self.matrix.transpose()),
        }
    }

    /// Return the inverse of the matrix, if it exists.
    pub fn inv(&self) -> PyResult<PythonMatrix> {
        Ok(PythonMatrix {
            matrix: Arc::new(
                self.matrix
                    .inv()
                    .map_err(|e| exceptions::PyValueError::new_err(format!("{}", e)))?,
            ),
        })
    }

    /// Return the determinant of the matrix.
    pub fn det(&self) -> PyResult<PythonRationalPolynomial> {
        Ok(PythonRationalPolynomial {
            poly: Arc::new(
                self.matrix
                    .det()
                    .map_err(|e| exceptions::PyValueError::new_err(format!("{}", e)))?,
            ),
        })
    }

    /// Solve `A * x = b` for `x`, where `A` is the current matrix.
    pub fn solve(&self, b: PythonMatrix) -> PyResult<PythonMatrix> {
        let (new_self, new_rhs) = self.unify(&b);
        Ok(PythonMatrix {
            matrix: Arc::new(
                new_self
                    .matrix
                    .solve(&new_rhs.matrix)
                    .map_err(|e| exceptions::PyValueError::new_err(format!("{}", e)))?,
            ),
        })
    }

    /// Get the content of the matrix, i.e. the gcd of all entries.
    pub fn content(&self) -> PythonRationalPolynomial {
        PythonRationalPolynomial {
            poly: Arc::new(self.matrix.content()),
        }
    }

    /// Construct the same matrix, but with the content removed.
    pub fn primitive_part(&self) -> PythonMatrix {
        PythonMatrix {
            matrix: Arc::new(self.matrix.primitive_part()),
        }
    }

    /// Apply a function `f` to every entry of the matrix.
    pub fn map(&self, f: PyObject) -> PyResult<PythonMatrix> {
        let data = self
            .matrix
            .data
            .iter()
            .map(|x| {
                let expr = PythonRationalPolynomial {
                    poly: Arc::new(x.clone()),
                };

                Python::with_gil(|py| {
                    Ok(f.call1(py, (expr,))
                        .map_err(|e| e)?
                        .extract::<ConvertibleToRationalPolynomial>(py)?
                        .to_rational_polynomial()?
                        .poly
                        .as_ref()
                        .clone())
                })
            })
            .collect::<PyResult<_>>()?;

        Ok(PythonMatrix {
            matrix: Arc::new(
                Matrix::from_linear(
                    data,
                    self.matrix.nrows,
                    self.matrix.ncols,
                    self.matrix.field.clone(),
                )
                .unwrap(),
            ),
        })
    }

    fn __getitem__(&self, mut idx: (isize, isize)) -> PyResult<PythonRationalPolynomial> {
        if idx.0 < 0 {
            idx.0 += self.matrix.nrows() as isize;
        }
        if idx.1 < 0 {
            idx.1 += self.matrix.ncols() as isize;
        }

        if idx.0 as usize >= self.matrix.nrows() || idx.1 as usize >= self.matrix.ncols() {
            return Err(exceptions::PyIndexError::new_err("Index out of bounds"));
        }

        Ok(PythonRationalPolynomial {
            poly: Arc::new(self.matrix[(idx.0 as u32, idx.1 as u32)].clone()),
        })
    }

    /// Convert the matrix into a LaTeX string.
    pub fn to_latex(&self) -> PyResult<String> {
        Ok(format!(
            "$${}$$",
<<<<<<< HEAD
            MatrixPrinter::new_with_options(&self.matrix, &&get_state!()?, PrintOptions::latex(),)
=======
            MatrixPrinter::new_with_options(&self.matrix, PrintOptions::latex(),)
>>>>>>> 56cb2b18
        ))
    }

    /// Compare two matrices.
    fn __richcmp__(&self, other: &Self, op: CompareOp) -> PyResult<bool> {
        match op {
            CompareOp::Eq => Ok(self.matrix == other.matrix),
            CompareOp::Ne => Ok(self.matrix != other.matrix),
            _ => Err(exceptions::PyTypeError::new_err(format!(
                "Inequalities between matrices are not supported",
            ))),
        }
    }

    /// Copy the matrix.
    pub fn __copy__(&self) -> Self {
        Self {
            matrix: Arc::new((*self.matrix).clone()),
        }
    }

    /// Convert the matrix into a human-readable string.
    pub fn __str__(&self) -> PyResult<String> {
<<<<<<< HEAD
        Ok(format!("{}", self.matrix.printer(&&get_state!()?)))
=======
        Ok(format!("{}", self.matrix))
>>>>>>> 56cb2b18
    }

    /// Add this matrix to `rhs`, returning the result.
    pub fn __add__(&self, rhs: PythonMatrix) -> PythonMatrix {
        let (new_self, new_rhs) = self.unify(&rhs);
        PythonMatrix {
            matrix: Arc::new(&*new_self.matrix + &*new_rhs.matrix),
        }
    }

    ///  Subtract `rhs` from this matrix, returning the result.
    pub fn __sub__(&self, rhs: PythonMatrix) -> PythonMatrix {
        self.__add__(rhs.__neg__())
    }

    /// Add this matrix to `rhs`, returning the result.
    pub fn __mul__(&self, rhs: ScalarOrMatrix) -> PyResult<PythonMatrix> {
        match rhs {
            ScalarOrMatrix::Scalar(s) => {
                let (new_self, new_rhs) = self.unify_scalar(&s.to_rational_polynomial()?);

                Ok(Self {
                    matrix: Arc::new(new_self.matrix.mul_scalar(&new_rhs.poly)),
                })
            }
            ScalarOrMatrix::Matrix(m) => {
                let (new_self, new_rhs) = self.unify(&m);
                Ok(PythonMatrix {
                    matrix: Arc::new(&*new_self.matrix * &*new_rhs.matrix),
                })
            }
        }
    }

    /// Add this matrix to `rhs`, returning the result.
    pub fn __rmul__(&self, rhs: ConvertibleToRationalPolynomial) -> PyResult<PythonMatrix> {
        self.__mul__(ScalarOrMatrix::Scalar(rhs))
    }

    /// Divide the matrix by the scalar, returning the result.
    pub fn __truediv__(&self, rhs: ConvertibleToRationalPolynomial) -> PyResult<PythonMatrix> {
        Ok(PythonMatrix {
            matrix: Arc::new(self.matrix.div_scalar(&rhs.to_rational_polynomial()?.poly)),
        })
    }

    /// Returns a warning that `**` should be used instead of `^` for taking a power.
    pub fn __xor__(&self, _rhs: PyObject) -> PyResult<PythonMatrix> {
        Err(exceptions::PyTypeError::new_err(
            "Cannot xor a matrix. Did you mean to write a power? Use ** instead, i.e. x**2",
        ))
    }

    /// Returns a warning that `**` should be used instead of `^` for taking a power.
    pub fn __rxor__(&self, _rhs: PyObject) -> PyResult<PythonMatrix> {
        Err(exceptions::PyTypeError::new_err(
            "Cannot xor a matrix. Did you mean to write a power? Use ** instead, i.e. x**2",
        ))
    }

    /// Negate the matrix, returning the result.
    pub fn __neg__(&self) -> PythonMatrix {
        PythonMatrix {
            matrix: Arc::new(-self.matrix.as_ref().clone()),
        }
    }
}

/// A sample from the Symbolica integrator. It could consist of discrete layers,
/// accessible with `d` (empty when there are not discrete layers), and the final continous layer `c` if it is present.
#[pyclass(name = "Sample")]
#[derive(Clone)]
pub struct PythonSample {
    #[pyo3(get)]
    /// The weights the integrator assigned to this sample point, given in descending order:
    /// first the discrete layer weights and then the continuous layer weight.
    weights: Vec<f64>,
    #[pyo3(get)]
    /// A sample point per (nested) discrete layer. Empty if not present.
    d: Vec<usize>,
    #[pyo3(get)]
    /// A sample in the continuous layer. Empty if not present.
    c: Vec<f64>,
}

impl PythonSample {
    fn into_sample(self) -> Sample<f64> {
        assert_eq!(
            self.weights.len(),
            self.d.len() + if self.c.is_empty() { 0 } else { 1 }
        );
        let mut weight_index = self.weights.len() - 1;

        let mut sample = if !self.c.is_empty() {
            let s = Some(Sample::Continuous(self.weights[weight_index], self.c));
            weight_index -= 1;
            s
        } else {
            None
        };

        for dd in self.d.iter().rev() {
            sample = Some(Sample::Discrete(
                self.weights[weight_index],
                *dd,
                sample.map(Box::new),
            ));
            weight_index -= 1;
        }

        sample.unwrap()
    }

    fn from_sample(mut sample: &Sample<f64>) -> PythonSample {
        let mut weights = vec![];
        let mut d = vec![];
        let mut c = vec![];

        loop {
            match sample {
                Sample::Continuous(w, cs) => {
                    weights.push(*w);
                    c.extend_from_slice(cs);
                    break;
                }
                Sample::Discrete(w, i, s) => {
                    weights.push(*w);
                    d.push(*i);
                    if let Some(ss) = s {
                        sample = ss;
                    } else {
                        break;
                    }
                }
            }
        }

        PythonSample { weights, d, c }
    }
}

/// A reproducible, fast, non-cryptographic random number generator suitable for parallel Monte Carlo simulations.
/// A `seed` has to be set, which can be any `u64` number (small numbers work just as well as large numbers).
///
/// Each thread or instance generating samples should use the same `seed` but a different `stream_id`,
/// which is an instance counter starting at 0.
#[pyclass(name = "RandomNumberGenerator")]
struct PythonRandomNumberGenerator {
    state: MonteCarloRng,
}

#[pymethods]
impl PythonRandomNumberGenerator {
    /// Create a new random number generator with a given `seed` and `stream_id`. For parallel runs,
    /// each thread or instance generating samples should use the same `seed` but a different `stream_id`.
    #[new]
    fn new(seed: u64, stream_id: usize) -> Self {
        Self {
            state: MonteCarloRng::new(seed, stream_id),
        }
    }
}

#[pyclass(name = "NumericalIntegrator")]
#[derive(Clone)]
struct PythonNumericalIntegrator {
    grid: Grid<f64>,
}

#[pymethods]
impl PythonNumericalIntegrator {
    /// Create a new continuous grid for the numerical integrator.
    #[classmethod]
    #[pyo3(signature =
        (n_dims, n_bins = 128,
        min_samples_for_update = 100,
        bin_number_evolution = None,
        train_on_avg = false)
    )]
    pub fn continuous(
        _cls: &PyType,
        n_dims: usize,
        n_bins: usize,
        min_samples_for_update: usize,
        bin_number_evolution: Option<Vec<usize>>,
        train_on_avg: bool,
    ) -> PythonNumericalIntegrator {
        PythonNumericalIntegrator {
            grid: Grid::Continuous(ContinuousGrid::new(
                n_dims,
                n_bins,
                min_samples_for_update,
                bin_number_evolution,
                train_on_avg,
            )),
        }
    }

    /// Create a new discrete grid for the numerical integrator.
    /// Each bin can have a sub-grid.
    ///
    /// Examples
    /// --------
    /// >>> def integrand(samples: list[Sample]):
    /// >>>     res = []
    /// >>>     for sample in samples:
    /// >>>         if sample.d[0] == 0:
    /// >>>             res.append(sample.c[0]**2)
    /// >>>         else:
    /// >>>             res.append(sample.c[0]**1/2)
    /// >>>     return res
    /// >>>
    /// >>> integrator = NumericalIntegrator.discrete(
    /// >>>     [NumericalIntegrator.continuous(1), NumericalIntegrator.continuous(1)])
    /// >>> integrator.integrate(integrand, True, 10, 10000)
    #[classmethod]
    #[pyo3(signature =
        (bins,
        max_prob_ratio = 100.,
        train_on_avg = false)
    )]
    pub fn discrete(
        _cls: &PyType,
        bins: Vec<Option<PythonNumericalIntegrator>>,
        max_prob_ratio: f64,
        train_on_avg: bool,
    ) -> PythonNumericalIntegrator {
        let bins = bins.into_iter().map(|b| b.map(|bb| bb.grid)).collect();

        PythonNumericalIntegrator {
            grid: Grid::Discrete(DiscreteGrid::new(bins, max_prob_ratio, train_on_avg)),
        }
    }

    /// Create a new random number generator, suitable for use with the integrator.
    /// Each thread of instance of the integrator should have its own random number generator,
    /// that is initialized with the same seed but with a different stream id.
    #[classmethod]
    pub fn rng(_cls: &PyType, seed: u64, stream_id: usize) -> PythonRandomNumberGenerator {
        PythonRandomNumberGenerator::new(seed, stream_id)
    }

    /// Sample `num_samples` points from the grid using the random number generator
    /// `rng`. See `rng()` for how to create a random number generator.
    pub fn sample(
        &mut self,
        num_samples: usize,
        rng: &mut PythonRandomNumberGenerator,
    ) -> Vec<PythonSample> {
        let mut sample = Sample::new();

        let mut samples = Vec::with_capacity(num_samples);
        for _ in 0..num_samples {
            self.grid.sample(&mut rng.state, &mut sample);
            samples.push(PythonSample::from_sample(&sample));
        }

        samples
    }

    /// Add the samples and their corresponding function evaluations to the grid.
    /// Call `update` after to update the grid and to obtain the new expected value for the integral.
    fn add_training_samples(
        &mut self,
        samples: Vec<PythonSample>,
        evals: Vec<f64>,
    ) -> PyResult<()> {
        if evals.len() != samples.len() {
            return PyResult::Err(pyo3::exceptions::PyAssertionError::new_err(
                "Number of returned values does not equal number of samples",
            ));
        }

        for (s, f) in samples.into_iter().zip(evals) {
            self.grid
                .add_training_sample(&s.into_sample(), f)
                .map_err(pyo3::exceptions::PyAssertionError::new_err)?;
        }

        Ok(())
    }

    /// Import an exported grid from another thread or machine.
    /// Use `export_grid` to export the grid.
    #[classmethod]
    fn import_grid(_cls: &PyType, grid: &[u8]) -> PyResult<Self> {
        let grid = bincode::deserialize(grid)
            .map_err(|e| pyo3::exceptions::PyIOError::new_err(e.to_string()))?;

        Ok(PythonNumericalIntegrator { grid })
    }

    /// Export the grid, so that it can be sent to another thread or machine.
    /// Use `import_grid` to load the grid.
    fn export_grid<'p>(&self, py: Python<'p>) -> PyResult<&'p PyBytes> {
        bincode::serialize(&self.grid)
            .map(|a| PyBytes::new(py, &a))
            .map_err(|e| pyo3::exceptions::PyIOError::new_err(e.to_string()))
    }

    /// Get the estamate of the average, error, chi-squared, maximum negative and positive evaluations, and the number of processed samples
    /// for the current iteration, including the points submitted in the current iteration.
    fn get_live_estimate(&self) -> PyResult<(f64, f64, f64, f64, f64, usize)> {
        match &self.grid {
            Grid::Continuous(cs) => {
                let mut a = cs.accumulator.shallow_copy();
                a.update_iter();
                Ok((
                    a.avg,
                    a.err,
                    a.chi_sq,
                    a.max_eval_negative,
                    a.max_eval_positive,
                    a.processed_samples,
                ))
            }
            Grid::Discrete(ds) => {
                let mut a = ds.accumulator.shallow_copy();
                a.update_iter();
                Ok((
                    a.avg,
                    a.err,
                    a.chi_sq,
                    a.max_eval_negative,
                    a.max_eval_positive,
                    a.processed_samples,
                ))
            }
        }
    }

    /// Add the accumulated training samples from the grid `other` to the current grid.
    /// The grid structure of `self` and `other` must be equivalent.
    fn merge(&mut self, other: &PythonNumericalIntegrator) -> PyResult<()> {
        self.grid
            .merge(&other.grid)
            .map_err(|e| pyo3::exceptions::PyAssertionError::new_err(e))
    }

    /// Update the grid using the `learning_rate`.
    /// Examples
    /// --------
    /// >>> from symbolica import NumericalIntegrator, Sample
    /// >>>
    /// >>> def integrand(samples: list[Sample]):
    /// >>>     res = []
    /// >>>     for sample in samples:
    /// >>>         res.append(sample.c[0]**2+sample.c[1]**2)
    /// >>>     return res
    /// >>>
    /// >>> integrator = NumericalIntegrator.continuous(2)
    /// >>> for i in range(10):
    /// >>>     samples = integrator.sample(10000 + i * 1000)
    /// >>>     res = integrand(samples)
    /// >>>     integrator.add_training_samples(samples, res)
    /// >>>     avg, err, chi_sq = integrator.update(1.5)
    /// >>>     print('Iteration {}: {:.6} +- {:.6}, chi={:.6}'.format(i+1, avg, err, chi_sq))
    fn update(&mut self, learing_rate: f64) -> PyResult<(f64, f64, f64)> {
        self.grid.update(learing_rate);

        let stats = self.grid.get_statistics();
        Ok((stats.avg, stats.err, stats.chi_sq / stats.cur_iter as f64))
    }

    /// Integrate the function `integrand` that maps a list of `Sample`s to a list of `float`s.
    /// The return value is the average, the statistical error, and chi-squared of the integral.
    ///
    /// With `show_stats=True`, intermediate statistics will be printed. `max_n_iter` determines the number
    /// of iterations and `n_samples_per_iter` determine the number of samples per iteration. This is
    /// the same amount of samples that the integrand function will be called with.
    ///
    /// For more flexibility, use `sample`, `add_training_samples` and `update`. See `update` for an example.
    ///
    /// Examples
    /// --------
    /// >>> from symbolica import NumericalIntegrator, Sample
    /// >>>
    /// >>> def integrand(samples: list[Sample]):
    /// >>>     res = []
    /// >>>     for sample in samples:
    /// >>>         res.append(sample.c[0]**2+sample.c[1]**2)
    /// >>>     return res
    /// >>>
    /// >>> avg, err = NumericalIntegrator.continuous(2).integrate(integrand, True, 10, 100000)
    /// >>> print('Result: {} +- {}'.format(avg, err))
    #[pyo3(signature =
        (integrand,
        max_n_iter = 10_000_000,
        min_error = 0.01,
        n_samples_per_iter = 10_000,
        seed = 0,
        show_stats = true)
    )]
    pub fn integrate(
        &mut self,
        py: Python,
        integrand: PyObject,
        max_n_iter: usize,
        min_error: f64,
        n_samples_per_iter: usize,
        seed: u64,
        show_stats: bool,
    ) -> PyResult<(f64, f64, f64)> {
        let mut rng = MonteCarloRng::new(seed, 0);

        let mut samples = vec![Sample::new(); n_samples_per_iter];
        for iteration in 1..=max_n_iter {
            for sample in &mut samples {
                self.grid.sample(&mut rng, sample);
            }

            let p_samples: Vec<_> = samples.iter().map(PythonSample::from_sample).collect();

            let res = integrand
                .call(py, (p_samples,), None)?
                .extract::<Vec<f64>>(py)?;

            if res.len() != n_samples_per_iter {
                return Err(exceptions::PyValueError::new_err(
                    "Wrong number of arguments returned for integration function.",
                ));
            }

            for (s, r) in samples.iter().zip(res) {
                self.grid.add_training_sample(s, r).unwrap();
            }

            self.grid.update(1.5);

            let stats = self.grid.get_statistics();
            if show_stats {
                println!(
                    "Iteration {:2}: {}  {:.2} χ²",
                    iteration,
                    stats.format_uncertainty(),
                    stats.chi_sq / stats.cur_iter as f64
                );
            }

            if stats.avg != 0. && stats.err / stats.avg.abs() <= min_error {
                break;
            }
        }

        let stats = self.grid.get_statistics();
        Ok((stats.avg, stats.err, stats.chi_sq / stats.cur_iter as f64))
    }
}<|MERGE_RESOLUTION|>--- conflicted
+++ resolved
@@ -49,13 +49,6 @@
     },
     printer::{
         AtomPrinter, MatrixPrinter, PolynomialPrinter, PrintOptions, RationalPolynomialPrinter,
-<<<<<<< HEAD
-    },
-    representations::{
-        default::ListIteratorD, Add, Atom, AtomSet, AtomView, Fun, Identifier, ListSlice, Mul, Num,
-        OwnedAdd, OwnedFun, OwnedMul, OwnedNum, OwnedPow, OwnedVar, Pow, Var,
-=======
->>>>>>> 56cb2b18
     },
     representations::{Atom, AtomView, Fun, ListIterator, Symbol},
     state::{FunctionAttribute, RecycledAtom, State, Workspace},
@@ -643,19 +636,10 @@
     /// >>> e = e.transform().expand().execute()
     /// >>> print(e)
     pub fn execute(&self) -> PyResult<PythonExpression> {
-<<<<<<< HEAD
-        let mut out = Atom::new();
-        let state = get_state!()?;
-        WORKSPACE
-            .with(|workspace| {
-                self.expr.substitute_wildcards(
-                    &state.borrow(),
-=======
         let mut out = Atom::default();
         Workspace::get_local()
             .with(|workspace| {
                 self.expr.substitute_wildcards(
->>>>>>> 56cb2b18
                     workspace,
                     &mut out,
                     &MatchStack::new(&Condition::default(), &MatchSettings::default()),
@@ -742,13 +726,8 @@
                     .iter()
                     .map(|x| match x.expr.as_view() {
                         AtomView::Var(v) => {
-<<<<<<< HEAD
-                            let name = v.get_name();
-                            if get_state!()?.get_wildcard_level(name) == 0 {
-=======
                             let name = v.get_symbol();
                             if v.get_wildcard_level() == 0 {
->>>>>>> 56cb2b18
                                 return Err(exceptions::PyTypeError::new_err(
                                     "Only wildcards can be restricted.",
                                 ));
@@ -1127,11 +1106,7 @@
                     condition: Arc::new(
                         (
                             name,
-<<<<<<< HEAD
-                            PatternRestriction::Filter(Box::new(move |v: &Match<_>| {
-=======
                             PatternRestriction::Filter(Box::new(move |v: &Match| {
->>>>>>> 56cb2b18
                                 let k = num.expr.as_view();
 
                                 if let Match::Single(m) = v {
@@ -1200,11 +1175,7 @@
                     id,
                     PatternRestriction::Cmp(
                         other_id,
-<<<<<<< HEAD
-                        Box::new(move |m1: &Match<_>, m2: &Match<_>| {
-=======
                         Box::new(move |m1: &Match, m2: &Match| {
->>>>>>> 56cb2b18
                             if let Match::Single(a1) = m1 {
                                 if let Match::Single(a2) = m2 {
                                     if !$cmp_any_atom {
@@ -1555,39 +1526,10 @@
 
     /// Divide this expression by `other`, returning the result.
     pub fn __truediv__(&self, rhs: ConvertibleToExpression) -> PyResult<PythonExpression> {
-<<<<<<< HEAD
-        let state = get_state!()?;
-        let b = WORKSPACE.with(|workspace| {
-            let mut pow = workspace.new_atom();
-            let pow_num = pow.to_num();
-            pow_num.set_from_coeff((-1).into());
-
-            let mut e = workspace.new_atom();
-            let a = e.to_pow();
-            a.set_from_base_and_exp(rhs.to_expression().expr.as_view(), pow.get().as_view());
-            a.set_dirty(true);
-
-            let mut m = workspace.new_atom();
-            let md = m.to_mul();
-
-            md.extend(self.expr.as_view());
-            md.extend(e.get().as_view());
-            md.set_dirty(true);
-
-            let mut b = Atom::new();
-            m.get()
-                .as_view()
-                .normalize(workspace, state.borrow(), &mut b);
-            b
-        });
-
-        Ok(PythonExpression { expr: Arc::new(b) })
-=======
         let rhs = rhs.to_expression();
         Ok(PythonExpression {
             expr: Arc::new(self.expr.as_ref() / rhs.expr.as_ref()),
         })
->>>>>>> 56cb2b18
     }
 
     /// Divide `other` by this expression, returning the result.
@@ -1640,33 +1582,9 @@
 
     /// Negate the current expression, returning the result.
     pub fn __neg__(&self) -> PyResult<PythonExpression> {
-<<<<<<< HEAD
-        let state = get_state!()?;
-        let b = WORKSPACE.with(|workspace| {
-            let mut e = workspace.new_atom();
-            let a = e.to_mul();
-
-            let mut sign = workspace.new_atom();
-            let sign_num = sign.to_num();
-            sign_num.set_from_coeff((-1).into());
-
-            a.extend(self.expr.as_view());
-            a.extend(sign.get().as_view());
-            a.set_dirty(true);
-
-            let mut b = Atom::new();
-            e.get()
-                .as_view()
-                .normalize(workspace, state.borrow(), &mut b);
-            b
-        });
-
-        Ok(PythonExpression { expr: Arc::new(b) })
-=======
         Ok(PythonExpression {
             expr: Arc::new(-self.expr.as_ref()),
         })
->>>>>>> 56cb2b18
     }
 
     /// Return the length of the atom.
@@ -1700,19 +1618,11 @@
 
         if idx.unsigned_abs() < slice.len() {
             Ok(PythonExpression {
-<<<<<<< HEAD
-                expr: Arc::new(Atom::new_from_view(&if idx < 0 {
-                    slice.get(slice.len() - idx.abs() as usize)
-                } else {
-                    slice.get(idx as usize)
-                })),
-=======
                 expr: Arc::new(if idx < 0 {
                     slice.get(slice.len() - idx.abs() as usize).to_owned()
                 } else {
                     slice.get(idx as usize).to_owned()
                 }),
->>>>>>> 56cb2b18
             })
         } else {
             Err(PyIndexError::new_err(format!(
@@ -1765,13 +1675,8 @@
     pub fn req_type(&self, atom_type: PythonAtomType) -> PyResult<PythonPatternRestriction> {
         match self.expr.as_view() {
             AtomView::Var(v) => {
-<<<<<<< HEAD
-                let name = v.get_name();
-                if get_state!()?.get_wildcard_level(name) == 0 {
-=======
                 let name = v.get_symbol();
                 if v.get_wildcard_level() == 0 {
->>>>>>> 56cb2b18
                     return Err(exceptions::PyTypeError::new_err(
                         "Only wildcards can be restricted.",
                     ));
@@ -1987,11 +1892,7 @@
                     PatternRestriction::Filter(Box::new(move |m| {
                         let data = PythonExpression {
                             expr: Arc::new({
-<<<<<<< HEAD
-                                let mut a = Atom::new();
-=======
                                 let mut a = Atom::default();
->>>>>>> 56cb2b18
                                 m.to_atom(&mut a);
                                 a
                             }),
@@ -2161,11 +2062,7 @@
                         Box::new(move |m1, m2| {
                             let data1 = PythonExpression {
                                 expr: Arc::new({
-<<<<<<< HEAD
-                                    let mut a = Atom::new();
-=======
                                     let mut a = Atom::default();
->>>>>>> 56cb2b18
                                     m1.to_atom(&mut a);
                                     a
                                 }),
@@ -2173,11 +2070,7 @@
 
                             let data2 = PythonExpression {
                                 expr: Arc::new({
-<<<<<<< HEAD
-                                    let mut a = Atom::new();
-=======
                                     let mut a = Atom::default();
->>>>>>> 56cb2b18
                                     m2.to_atom(&mut a);
                                     a
                                 }),
@@ -2250,20 +2143,11 @@
             // map every term in the expression
             let stream = TermStreamer::new_from((*self.expr).clone());
             let m = stream.map(|workspace, x| {
-<<<<<<< HEAD
-                let mut out = Atom::new();
-                // TODO: capture and abort the parallel run
-                Transformer::execute(x.as_view(), &t, &state.borrow(), workspace, &mut out)
-                    .unwrap_or_else(|e| {
-                        panic!("Transformer failed during parallel execution: {:?}", e)
-                    });
-=======
                 let mut out = Atom::default();
                 // TODO: capture and abort the parallel run
                 Transformer::execute(x.as_view(), &t, workspace, &mut out).unwrap_or_else(|e| {
                     panic!("Transformer failed during parallel execution: {:?}", e)
                 });
->>>>>>> 56cb2b18
                 out
             });
             Ok::<_, PyErr>(m)
@@ -2295,21 +2179,7 @@
             }
         }
 
-<<<<<<< HEAD
-        let state = get_state!()?;
-        let b = WORKSPACE.with(|workspace| {
-            let mut b = Atom::new();
-            self.expr.as_view().set_coefficient_ring(
-                &Arc::new(var_map),
-                state.borrow(),
-                workspace,
-                &mut b,
-            );
-            b
-        });
-=======
         let b = self.expr.as_view().set_coefficient_ring(&Arc::new(var_map));
->>>>>>> 56cb2b18
 
         Ok(PythonExpression { expr: Arc::new(b) })
     }
@@ -2605,11 +2475,7 @@
             Some(Arc::new(var_map))
         };
 
-<<<<<<< HEAD
-        WORKSPACE.with(|workspace| {
-=======
         Workspace::get_local().with(|workspace| {
->>>>>>> 56cb2b18
             self.expr
                 .as_view()
                 .to_rational_polynomial(
@@ -2654,11 +2520,7 @@
             Some(Arc::new(var_map))
         };
 
-<<<<<<< HEAD
-        WORKSPACE.with(|workspace| {
-=======
         Workspace::get_local().with(|workspace| {
->>>>>>> 56cb2b18
             self.expr
                 .as_view()
                 .to_rational_polynomial(
@@ -2680,17 +2542,9 @@
     /// Convert the expression to a rational polynomial, converting all non-polynomial elements to
     /// new independent variables.
     pub fn to_rational_polynomial_with_conversion(&self) -> PyResult<PythonRationalPolynomial> {
-<<<<<<< HEAD
-        let state = get_state!()?;
-        let p = WORKSPACE.with(|workspace| {
-            self.expr.as_view().to_rational_polynomial_with_conversion(
-                workspace,
-                &&state,
-=======
         let p = Workspace::get_local().with(|workspace| {
             self.expr.as_view().to_rational_polynomial_with_conversion(
                 workspace,
->>>>>>> 56cb2b18
                 &RationalField::new(),
                 &IntegerRing::new(),
             )
@@ -2727,16 +2581,9 @@
                 self.expr.clone(),
                 conditions,
                 settings,
-<<<<<<< HEAD
-                get_state!()?.clone(), // FIXME: state is cloned
-            ),
-            move |(lhs, target, res, settings, state)| {
-                PatternAtomTreeIterator::new(lhs, target.as_view(), state, res, settings)
-=======
             ),
             move |(lhs, target, res, settings)| {
                 PatternAtomTreeIterator::new(lhs, target.as_view(), res, settings)
->>>>>>> 56cb2b18
             },
         ))
     }
@@ -2778,16 +2625,9 @@
                 rhs.to_pattern()?.expr,
                 conditions,
                 settings,
-<<<<<<< HEAD
-                get_state!()?.clone(), // FIXME: state is cloned
-            ),
-            move |(lhs, target, rhs, res, settings, state)| {
-                ReplaceIterator::new(lhs, target.as_view(), rhs, state, res, settings)
-=======
             ),
             move |(lhs, target, rhs, res, settings)| {
                 ReplaceIterator::new(lhs, target.as_view(), rhs, res, settings)
->>>>>>> 56cb2b18
             },
         ))
     }
@@ -2815,53 +2655,6 @@
     ) -> PyResult<PythonExpression> {
         let pattern = &pattern.to_pattern()?.expr;
         let rhs = &rhs.to_pattern()?.expr;
-<<<<<<< HEAD
-        let mut out = Atom::new();
-
-        let settings = if let Some(ngw) = non_greedy_wildcards {
-            Some(MatchSettings {
-                non_greedy_wildcards: ngw
-                    .iter()
-                    .map(|x| match x.expr.as_view() {
-                        AtomView::Var(v) => {
-                            let name = v.get_name();
-                            if get_state!()?.get_wildcard_level(name) == 0 {
-                                return Err(exceptions::PyTypeError::new_err(
-                                    "Only wildcards can be restricted.",
-                                ));
-                            }
-                            Ok(name)
-                        }
-                        _ => Err(exceptions::PyTypeError::new_err(
-                            "Only wildcards can be restricted.",
-                        )),
-                    })
-                    .collect::<Result<_, _>>()?,
-            })
-        } else {
-            None
-        };
-
-        let guard = get_state!()?;
-        let state = guard.borrow();
-
-        WORKSPACE.with(|workspace| {
-            let mut out2 = Atom::new();
-            let mut expr_ref = self.expr.as_view();
-
-            while pattern.replace_all(
-                expr_ref,
-                rhs,
-                state,
-                workspace,
-                cond.as_ref().map(|r| r.condition.as_ref()),
-                settings.as_ref(),
-                &mut out,
-            ) {
-                if !repeat.unwrap_or(false) {
-                    break;
-                }
-=======
 
         let settings = if let Some(ngw) = non_greedy_wildcards {
             Some(MatchSettings {
@@ -2886,7 +2679,6 @@
         } else {
             None
         };
->>>>>>> 56cb2b18
 
         let mut expr_ref = self.expr.as_view();
 
@@ -3125,13 +2917,7 @@
             None => {}
         }
 
-<<<<<<< HEAD
-        let id = get_state_mut!()?
-            .borrow_mut()
-            .get_or_insert_fn(name, opts)
-=======
         let id = State::get_or_insert_fn(name, opts)
->>>>>>> 56cb2b18
             .map_err(|e| exceptions::PyTypeError::new_err(e.to_string()))?;
 
         Ok(PythonFunction { id })
@@ -3290,10 +3076,6 @@
     Arc<Atom>,
     Arc<Condition<WildcardAndRestriction>>,
     Arc<MatchSettings>,
-<<<<<<< HEAD
-    State,
-=======
->>>>>>> 56cb2b18
 );
 type MatchIterator<'a> = PatternAtomTreeIterator<'a, 'a>;
 
@@ -3346,10 +3128,6 @@
     Arc<Pattern>,
     Arc<Condition<WildcardAndRestriction>>,
     Arc<MatchSettings>,
-<<<<<<< HEAD
-    State,
-=======
->>>>>>> 56cb2b18
 );
 type ReplaceIteratorOne<'a> = ReplaceIterator<'a, 'a>;
 
@@ -3511,7 +3289,6 @@
             instr: Arc::new(o_f64.evaluator()),
         })
     }
-<<<<<<< HEAD
 
     /// Compute the Groebner basis of a polynomial system.
     ///
@@ -3574,88 +3351,6 @@
     /// >>> p = e.to_polynomial()
     /// >>> print(e - p.to_expression())
     pub fn to_expression(&self) -> PyResult<PythonExpression> {
-        let mut atom = Atom::new();
-        let state = get_state!()?;
-        WORKSPACE.with(|workspace| {
-            self.poly
-                .to_expression(workspace, &&state, &HashMap::default(), &mut atom)
-        });
-
-        Ok(PythonExpression {
-            expr: Arc::new(atom),
-        })
-    }
-}
-
-#[pyclass(name = "Evaluator")]
-#[derive(Clone)]
-pub struct PythonInstructionEvaluator {
-    pub instr: Arc<InstructionEvaluator<f64>>,
-}
-=======
->>>>>>> 56cb2b18
-
-    /// Compute the Groebner basis of a polynomial system.
-    ///
-    /// If `grevlex=True`, reverse graded lexicographical ordering is used,
-    /// otherwise the ordering is lexicographical.
-    ///
-    /// If `print_stats=True` intermediate statistics will be printed.
-    ///
-    /// Examples
-    /// --------
-    /// >>> basis = Polynomial.groebner_basis(
-    /// >>>     [Expression.parse("a b c d - 1").to_polynomial(),
-    /// >>>      Expression.parse("a b c + a b d + a c d + b c d").to_polynomial(),
-    /// >>>      Expression.parse("a b + b c + a d + c d").to_polynomial(),
-    /// >>>      Expression.parse("a + b + c + d").to_polynomial()],
-    /// >>>     grevlex=True,
-    /// >>>     print_stats=True
-    /// >>> )
-    /// >>> for p in basis:
-    /// >>>     print(p)
-    #[pyo3(signature = (system, grevlex = true, print_stats = false))]
-    #[classmethod]
-    pub fn groebner_basis(
-        _cls: &PyType,
-        system: Vec<Self>,
-        grevlex: bool,
-        print_stats: bool,
-    ) -> Vec<Self> {
-        if grevlex {
-            let grevlex_ideal: Vec<_> = system
-                .iter()
-                .map(|p| p.poly.reorder::<GrevLexOrder>())
-                .collect();
-            let gb = GroebnerBasis::new(&grevlex_ideal, print_stats);
-
-            gb.system
-                .into_iter()
-                .map(|p| Self {
-                    poly: Arc::new(p.reorder::<LexOrder>()),
-                })
-                .collect()
-        } else {
-            let ideal: Vec<_> = system.iter().map(|p| p.poly.as_ref().clone()).collect();
-            let gb = GroebnerBasis::new(&ideal, print_stats);
-            gb.system
-                .into_iter()
-                .map(|p| Self { poly: Arc::new(p) })
-                .collect()
-        }
-    }
-
-    /// Convert the polynomial to an expression.
-    ///
-    /// Examples
-    /// --------
-    ///
-    /// >>> from symbolica import Expression
-    /// >>> x = Expression.var('x')
-    /// >>> e = Expression.parse('x*y+2*x+x^2')
-    /// >>> p = e.to_polynomial()
-    /// >>> print(e - p.to_expression())
-    pub fn to_expression(&self) -> PyResult<PythonExpression> {
         let mut atom = Atom::default();
         Workspace::get_local().with(|workspace| {
             self.poly
@@ -3712,20 +3407,10 @@
         let mut var_map = vec![];
         let mut var_name_map = vec![];
 
-<<<<<<< HEAD
-        {
-            let mut state = get_state_mut!()?;
-            for v in vars {
-                let id = state.get_or_insert_var(v);
-                var_map.push(id.into());
-                var_name_map.push(v.into());
-            }
-=======
         for v in vars {
             let id = State::get_or_insert_var(v);
             var_map.push(id.into());
             var_name_map.push(v.into());
->>>>>>> 56cb2b18
         }
 
         let e = Token::parse(arg)
@@ -3746,18 +3431,10 @@
     /// >>> p = e.to_polynomial()
     /// >>> print((e - p.to_expression()).expand())
     pub fn to_expression(&self) -> PyResult<PythonExpression> {
-<<<<<<< HEAD
-        let mut atom = Atom::new();
-        let state = get_state!()?;
-        WORKSPACE.with(|workspace| {
-            self.poly
-                .to_expression(workspace, &&state, &HashMap::default(), &mut atom)
-=======
         let mut atom = Atom::default();
         Workspace::get_local().with(|workspace| {
             self.poly
                 .to_expression(workspace, &HashMap::default(), &mut atom)
->>>>>>> 56cb2b18
         });
 
         Ok(PythonExpression {
@@ -3934,10 +3611,6 @@
                         "{}",
                         PolynomialPrinter::new_with_options(
                             &self.poly,
-<<<<<<< HEAD
-                            &&get_state!()?,
-=======
->>>>>>> 56cb2b18
                             PrintOptions {
                                 terms_on_new_line,
                                 color_top_level_sum,
@@ -4174,11 +3847,7 @@
             pub fn derivative(&self, x: PythonExpression) -> PyResult<Self> {
                 let id = match x.expr.as_view() {
                     AtomView::Var(x) => {
-<<<<<<< HEAD
-                        x.get_name()
-=======
                         x.get_symbol()
->>>>>>> 56cb2b18
                     }
                     _ => {
                         return Err(exceptions::PyValueError::new_err(
@@ -4190,11 +3859,7 @@
                 let x = self.poly.get_var_map().as_ref().ok_or(
                     exceptions::PyValueError::new_err("Variable map missing"),
                 )?.iter().position(|x| match x {
-<<<<<<< HEAD
-                    Variable::Identifier(y) => *y == id,
-=======
                     Variable::Symbol(y) => *y == id,
->>>>>>> 56cb2b18
                     _ => false,
                 }).ok_or(exceptions::PyValueError::new_err(format!(
                     "Variable {} not found in polynomial",
@@ -4229,11 +3894,7 @@
             pub fn coefficient_list(&self, x: PythonExpression) -> PyResult<Vec<(usize, Self)>> {
                 let id = match x.expr.as_view() {
                     AtomView::Var(x) => {
-<<<<<<< HEAD
-                        x.get_name()
-=======
                         x.get_symbol()
->>>>>>> 56cb2b18
                     }
                     _ => {
                         return Err(exceptions::PyValueError::new_err(
@@ -4245,11 +3906,7 @@
                 let x = self.poly.get_var_map().as_ref().ok_or(
                     exceptions::PyValueError::new_err("Variable map missing"),
                 )?.iter().position(|x| match x {
-<<<<<<< HEAD
-                    Variable::Identifier(y) => *y == id,
-=======
                     Variable::Symbol(y) => *y == id,
->>>>>>> 56cb2b18
                     _ => false,
                 }).ok_or(exceptions::PyValueError::new_err(format!(
                     "Variable {} not found in polynomial",
@@ -4273,11 +3930,7 @@
             pub fn replace(&self, x: PythonExpression, v: Self) -> PyResult<Self> {
                 let id = match x.expr.as_view() {
                     AtomView::Var(x) => {
-<<<<<<< HEAD
-                        x.get_name()
-=======
                         x.get_symbol()
->>>>>>> 56cb2b18
                     }
                     _ => {
                         return Err(exceptions::PyValueError::new_err(
@@ -4289,11 +3942,7 @@
                 let x = self.poly.get_var_map().as_ref().ok_or(
                     exceptions::PyValueError::new_err("Variable map missing"),
                 )?.iter().position(|x| match x {
-<<<<<<< HEAD
-                    Variable::Identifier(y) => *y == id,
-=======
                     Variable::Symbol(y) => *y == id,
->>>>>>> 56cb2b18
                     _ => false,
                 }).ok_or(exceptions::PyValueError::new_err(format!(
                     "Variable {} not found in polynomial",
@@ -4427,18 +4076,10 @@
             /// >>> p = e.to_rational_polynomial()
             /// >>> print((e - p.to_expression()).expand())
             pub fn to_expression(&self) -> PyResult<PythonExpression> {
-<<<<<<< HEAD
-                let mut atom = Atom::new();
-                let state = get_state!()?;
-                WORKSPACE.with(|workspace| {
-                    self.poly
-                        .to_expression(workspace, &&state, &HashMap::default(), &mut atom)
-=======
                 let mut atom = Atom::default();
                 Workspace::get_local().with(|workspace| {
                     self.poly
                         .to_expression(workspace, &HashMap::default(), &mut atom)
->>>>>>> 56cb2b18
                 });
 
                 Ok(PythonExpression {
@@ -4704,11 +4345,7 @@
             pub fn apart(&self, x: PythonExpression) -> PyResult<Vec<Self>> {
                 let id = match x.expr.as_view() {
                     AtomView::Var(x) => {
-<<<<<<< HEAD
-                        x.get_name()
-=======
                         x.get_symbol()
->>>>>>> 56cb2b18
                     }
                     _ => {
                         return Err(exceptions::PyValueError::new_err(
@@ -4720,11 +4357,7 @@
                 let x = self.poly.get_var_map().as_ref().ok_or(
                     exceptions::PyValueError::new_err("Variable map missing"),
                 )?.iter().position(|x| match x {
-<<<<<<< HEAD
-                    Variable::Identifier(y) => *y == id,
-=======
                     Variable::Symbol(y) => *y == id,
->>>>>>> 56cb2b18
                     _ => false,
                 }).ok_or(exceptions::PyValueError::new_err(format!(
                     "Variable {} not found in polynomial",
@@ -4755,18 +4388,9 @@
             Self::Expression(e) => {
                 let expr = &e.to_expression().expr;
 
-<<<<<<< HEAD
-                let state = get_state!()?;
-
-                let poly = WORKSPACE.with(|workspace| {
-                    expr.as_view().to_rational_polynomial_with_conversion(
-                        workspace,
-                        &state,
-=======
                 let poly = Workspace::get_local().with(|workspace| {
                     expr.as_view().to_rational_polynomial_with_conversion(
                         workspace,
->>>>>>> 56cb2b18
                         &RationalField::new(),
                         &IntegerRing::new(),
                     )
@@ -5182,11 +4806,7 @@
     pub fn to_latex(&self) -> PyResult<String> {
         Ok(format!(
             "$${}$$",
-<<<<<<< HEAD
-            MatrixPrinter::new_with_options(&self.matrix, &&get_state!()?, PrintOptions::latex(),)
-=======
             MatrixPrinter::new_with_options(&self.matrix, PrintOptions::latex(),)
->>>>>>> 56cb2b18
         ))
     }
 
@@ -5210,11 +4830,7 @@
 
     /// Convert the matrix into a human-readable string.
     pub fn __str__(&self) -> PyResult<String> {
-<<<<<<< HEAD
-        Ok(format!("{}", self.matrix.printer(&&get_state!()?)))
-=======
         Ok(format!("{}", self.matrix))
->>>>>>> 56cb2b18
     }
 
     /// Add this matrix to `rhs`, returning the result.
