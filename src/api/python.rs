use std::{
    borrow::Borrow,
    hash::{Hash, Hasher},
    ops::Neg,
    sync::Arc,
};

use ahash::HashMap;
use pyo3::{
    exceptions::{self, PyIndexError},
    pyclass,
    pyclass::CompareOp,
    pyfunction, pymethods, pymodule,
    types::{PyBytes, PyComplex, PyLong, PyModule, PyTuple, PyType},
    wrap_pyfunction, FromPyObject, IntoPy, PyErr, PyObject, PyRef, PyResult, Python,
};
use rug::Complete;
use self_cell::self_cell;
use smallvec::SmallVec;
use smartstring::{LazyCompact, SmartString};

use crate::{
    domains::{
        finite_field::{FiniteField, FiniteFieldCore, ToFiniteField},
        float::Complex,
        integer::{Integer, IntegerRing},
        rational::RationalField,
        rational_polynomial::{
            FromNumeratorAndDenominator, RationalPolynomial, RationalPolynomialField,
        },
        Ring,
    },
    evaluate::EvaluationFn,
    id::{
        AtomType, Condition, Match, MatchSettings, MatchStack, Pattern, PatternAtomTreeIterator,
        PatternRestriction, ReplaceIterator, WildcardAndRestriction,
    },
    numerical_integration::{ContinuousGrid, DiscreteGrid, Grid, MonteCarloRng, Sample},
    parser::Token,
    poly::{
        evaluate::{
            InstructionEvaluator, InstructionSetMode, InstructionSetModeCPPSettings,
            InstructionSetPrinter,
        },
        factor::Factorize,
        groebner::GroebnerBasis,
        polynomial::MultivariatePolynomial,
        GrevLexOrder, LexOrder, Variable, INLINED_EXPONENTS,
    },
    printer::{
        AtomPrinter, MatrixPrinter, PolynomialPrinter, PrintOptions, RationalPolynomialPrinter,
    },
<<<<<<< HEAD
    representations::{Atom, AtomView, Fun, ListIterator, Symbol},
=======
    representations::{Atom, AtomView, FunctionBuilder, ListIterator, Symbol},
>>>>>>> b576d544
    state::{FunctionAttribute, RecycledAtom, State, Workspace},
    streaming::TermStreamer,
    tensors::matrix::Matrix,
    transformer::{StatsOptions, Transformer, TransformerError},
    LicenseManager,
};

#[pymodule]
fn symbolica(_py: Python, m: &PyModule) -> PyResult<()> {
    m.add_class::<PythonExpression>()?;
    m.add_class::<PythonFunction>()?;
    m.add_class::<PythonPattern>()?;
    m.add_class::<PythonPolynomial>()?;
    m.add_class::<PythonIntegerPolynomial>()?;
    m.add_class::<PythonFiniteFieldPolynomial>()?;
    m.add_class::<PythonRationalPolynomial>()?;
    m.add_class::<PythonRationalPolynomialSmallExponent>()?;
    m.add_class::<PythonFiniteFieldRationalPolynomial>()?;
    m.add_class::<PythonMatrix>()?;
    m.add_class::<PythonNumericalIntegrator>()?;
    m.add_class::<PythonSample>()?;
    m.add_class::<PythonAtomType>()?;
    m.add_class::<PythonAtomTree>()?;
    m.add_class::<PythonInstructionEvaluator>()?;
    m.add_class::<PythonRandomNumberGenerator>()?;

    m.add_function(wrap_pyfunction!(get_version, m)?)?;
    m.add_function(wrap_pyfunction!(is_licensed, m)?)?;
    m.add_function(wrap_pyfunction!(set_license_key, m)?)?;
    m.add_function(wrap_pyfunction!(request_hobbyist_license, m)?)?;
    m.add_function(wrap_pyfunction!(request_trial_license, m)?)?;
    m.add_function(wrap_pyfunction!(request_sublicense, m)?)?;
    m.add_function(wrap_pyfunction!(get_offline_license_key, m)?)?;

    m.add("__version__", env!("CARGO_PKG_VERSION"))?;

    Ok(())
}

/// Get the current Symbolica version.
#[pyfunction]
fn get_version() -> String {
    LicenseManager::get_version().to_string()
}

/// Check if the current Symbolica instance has a valid license key set.
#[pyfunction]
fn is_licensed() -> bool {
    LicenseManager::is_licensed()
}

/// Set the Symbolica license key for this computer. Can only be called before calling any other Symbolica functions.
#[pyfunction]
fn set_license_key(key: String) -> PyResult<()> {
    LicenseManager::set_license_key(&key).map_err(exceptions::PyException::new_err)
}

/// Request a key for **non-professional** use for the user `name`, that will be sent to the e-mail address
/// `email`.
#[pyfunction]
fn request_hobbyist_license(name: String, email: String) -> PyResult<()> {
    LicenseManager::request_hobbyist_license(&name, &email)
        .map(|_| println!("A license key was sent to your e-mail address."))
        .map_err(exceptions::PyConnectionError::new_err)
}

/// Request a key for a trial license for the user `name` working at `company`, that will be sent to the e-mail address
/// `email`.
#[pyfunction]
fn request_trial_license(name: String, email: String, company: String) -> PyResult<()> {
    LicenseManager::request_trial_license(&name, &email, &company)
        .map(|_| println!("A license key was sent to your e-mail address."))
        .map_err(exceptions::PyConnectionError::new_err)
}

/// Request a sublicense key for the user `name` working at `company` that has the site-wide license `super_license`.
/// The key will be sent to the e-mail address `email`.
#[pyfunction]
fn request_sublicense(
    name: String,
    email: String,
    company: String,
    super_license: String,
) -> PyResult<()> {
    LicenseManager::request_sublicense(&name, &email, &company, &super_license)
        .map(|_| println!("A license key was sent to your e-mail address."))
        .map_err(exceptions::PyConnectionError::new_err)
}

/// Get a license key for offline use, generated from a licensed Symbolica session. The key will remain valid for 24 hours.
#[pyfunction]
fn get_offline_license_key() -> PyResult<String> {
    LicenseManager::get_offline_license_key().map_err(exceptions::PyValueError::new_err)
}

/// Specifies the type of the atom.
#[derive(Clone, Copy)]
#[pyclass(name = "AtomType")]
pub enum PythonAtomType {
    Num,
    Var,
    Fn,
    Add,
    Mul,
    Pow,
}

/// A Python representation of a Symbolica expression.
/// The type of the atom is provided in `atom_type`.
///
/// The `head` contains the string representation of:
/// - a number if the type is `Num`
/// - the variable if the type is `Var`
/// - the function name if the type is `Fn`
/// - otherwise it is `None`.
///
/// The tail contains the child atoms:
/// - the summand for type `Add`
/// - the factors for type `Mul`
/// - the base and exponent for type `Pow`
/// - the function arguments for type `Fn`
#[derive(Clone)]
#[pyclass(name = "AtomTree")]
pub struct PythonAtomTree {
    /// The type of this atom.
    #[pyo3(get)]
    pub atom_type: PythonAtomType,
    /// The string data of this atom.
    #[pyo3(get)]
    pub head: Option<String>,
    /// The list of child atoms of this atom.
    #[pyo3(get)]
    pub tail: Vec<PythonAtomTree>,
}

impl<'a> From<AtomView<'a>> for PyResult<PythonAtomTree> {
    fn from(atom: AtomView<'a>) -> Self {
        let tree = match atom {
            AtomView::Num(_) => PythonAtomTree {
                atom_type: PythonAtomType::Num,
                head: Some(format!("{}", AtomPrinter::new(atom))),
                tail: vec![],
            },
            AtomView::Var(v) => PythonAtomTree {
                atom_type: PythonAtomType::Var,
                head: Some(State::get_name(v.get_symbol()).to_string()),
                tail: vec![],
            },
            AtomView::Fun(f) => PythonAtomTree {
                atom_type: PythonAtomType::Fn,
                head: Some(State::get_name(f.get_symbol()).to_string()),
                tail: f.iter().map(|x| x.into()).collect::<Result<Vec<_>, _>>()?,
            },
            AtomView::Add(a) => PythonAtomTree {
                atom_type: PythonAtomType::Add,
                head: None,
                tail: a.iter().map(|x| x.into()).collect::<Result<Vec<_>, _>>()?,
            },
            AtomView::Mul(m) => PythonAtomTree {
                atom_type: PythonAtomType::Mul,
                head: None,
                tail: m.iter().map(|x| x.into()).collect::<Result<Vec<_>, _>>()?,
            },
            AtomView::Pow(p) => {
                let (b, e) = p.get_base_exp();
                PythonAtomTree {
                    atom_type: PythonAtomType::Pow,
                    head: None,
                    tail: vec![
                        <AtomView as Into<PyResult<PythonAtomTree>>>::into(b)?,
                        <AtomView as Into<PyResult<PythonAtomTree>>>::into(e)?,
                    ],
                }
            }
        };

        Ok(tree)
    }
}

#[derive(FromPyObject)]
pub enum ConvertibleToPattern {
    Literal(ConvertibleToExpression),
    Pattern(PythonPattern),
}

impl ConvertibleToPattern {
    pub fn to_pattern(self) -> PyResult<PythonPattern> {
        match self {
            Self::Literal(l) => Ok(PythonPattern {
                expr: Arc::new(l.to_expression().expr.as_view().into_pattern()),
            }),
            Self::Pattern(e) => Ok(e),
        }
    }
}

/// Operations that transform an expression.
#[pyclass(name = "Transformer")]
#[derive(Clone)]
pub struct PythonPattern {
    pub expr: Arc<Pattern>,
}

macro_rules! append_transformer {
    ($self:ident,$t:expr) => {
        if let Pattern::Transformer(b) = $self.expr.borrow() {
            let mut t = b.clone();
            t.1.push($t);
            Ok(PythonPattern {
                expr: Arc::new(Pattern::Transformer(t)),
            })
        } else {
            return Err(exceptions::PyValueError::new_err(
                "Pattern must be a transformer",
            ));
        }
    };
}

#[pymethods]
impl PythonPattern {
    /// Create a new transformer for a term provided by `Expression.map`.
    #[new]
    pub fn new() -> PythonPattern {
        PythonPattern {
            expr: Arc::new(Pattern::Transformer(Box::new((None, vec![])))),
        }
    }

    /// Create a transformer that expands products and powers.
    ///
    /// Examples
    /// --------
    /// >>> from symbolica import Expression, Transformer
    /// >>> x, x_ = Expression.vars('x', 'x_')
    /// >>> f = Expression.fun('f')
    /// >>> e = f((x+1)**2).replace_all(f(x_), x_.transform().expand())
    /// >>> print(e)
    pub fn expand(&self) -> PyResult<PythonPattern> {
        return append_transformer!(self, Transformer::Expand);
    }

    /// Create a transformer that computes the product of a list of arguments.
    ///
    /// Examples
    /// --------
    /// >>> from symbolica import Expression, Transformer
    /// >>> x__ = Expression.var('x__')
    /// >>> f = Expression.fun('f')
    /// >>> e = f(2,3).replace_all(f(x__), x__.transform().prod())
    /// >>> print(e)
    pub fn prod(&self) -> PyResult<PythonPattern> {
        return append_transformer!(self, Transformer::Product);
    }

    /// Create a transformer that computes the sum of a list of arguments.
    ///
    /// Examples
    /// --------
    /// >>> from symbolica import Expression, Transformer
    /// >>> x__ = Expression.var('x__')
    /// >>> f = Expression.fun('f')
    /// >>> e = f(2,3).replace_all(f(x__), x__.transform().sum())
    /// >>> print(e)
    pub fn sum(&self) -> PyResult<PythonPattern> {
        return append_transformer!(self, Transformer::Sum);
    }

    /// Create a transformer that returns the number of arguments.
    /// If the argument is not a function, return 0.
    ///
    /// If `only_for_arg_fun` is `True`, only count the number of arguments
    /// in the `arg()` function and return 1 if the input is not `arg`.
    /// This is useful for obtaining the length of a range during pattern matching.
    ///
    /// Examples
    /// --------
    /// >>> from symbolica import Expression, Transformer
    /// >>> x__ = Expression.var('x__')
    /// >>> f = Expression.fun('f')
    /// >>> e = f(2,3,4).replace_all(f(x__), x__.transform().nargs())
    /// >>> print(e)
    #[pyo3(signature = (only_for_arg_fun = false))]
    pub fn nargs(&self, only_for_arg_fun: bool) -> PyResult<PythonPattern> {
        return append_transformer!(self, Transformer::ArgCount(only_for_arg_fun));
    }

    /// Create a transformer that sorts a list of arguments.
    ///
    /// Examples
    /// --------
    /// >>> from symbolica import Expression, Transformer
    /// >>> x_ = Expression.var('x_')
    /// >>> f = Expression.fun('f')
    /// >>> e = f(3,2,1).replace_all(f(x_), x_.transform().sort())
    /// >>> print(e)
    pub fn sort(&self) -> PyResult<PythonPattern> {
        return append_transformer!(self, Transformer::Sort);
    }

    /// Create a transformer that removes elements from a list if they occur
    /// earlier in the list as well.
    ///
    /// Examples
    /// --------
    /// >>> from symbolica import Expression, Transformer
    /// >>> x__ = Expression.var('x__')
    /// >>> f = Expression.fun('f')
    /// >>> e = f(1,2,1,2).replace_all(f(x__), x__.transform().deduplicate())
    /// >>> print(e)
    ///
    /// Yields `f(1,2)`.
    pub fn deduplicate(&self) -> PyResult<PythonPattern> {
        return append_transformer!(self, Transformer::Deduplicate);
    }

    /// Create a transformer that extracts a rational polynomial from a coefficient.
    ///
    /// Examples
    /// --------
    /// >>> from symbolica import Expression, Function
    /// >>> e = Function.COEFF((x^2+1)/y^2).transform().from_coeff()
    /// >>> print(e)
    pub fn from_coeff(&self) -> PyResult<PythonPattern> {
        return append_transformer!(self, Transformer::FromNumber);
    }

    /// Create a transformer that split a sum or product into a list of arguments.
    ///
    /// Examples
    /// --------
    /// >>> from symbolica import Expression, Transformer
    /// >>> x, x__ = Expression.vars('x', 'x__')
    /// >>> f = Expression.fun('f')
    /// >>> e = (x + 1).replace_all(x__, f(x__.transform().split()))
    /// >>> print(e)
    pub fn split(&self) -> PyResult<PythonPattern> {
        return append_transformer!(self, Transformer::Split);
    }

    /// Create a transformer that partitions a list of arguments into named bins of a given length,
    /// returning all partitions and their multiplicity.
    ///
    /// If the unordered list `elements` is larger than the bins, setting the flag `fill_last`
    /// will add all remaining elements to the last bin.
    ///
    /// Setting the flag `repeat` means that the bins will be repeated to exactly fit all elements,
    /// if possible.
    ///
    /// Note that the functions names to be provided for the bin names must be generated through `Expression.var`.
    ///
    /// Examples
    /// --------
    /// >>> from symbolica import Expression, Transformer
    /// >>> x_, f_id, g_id = Expression.vars('x_', 'f', 'g')
    /// >>> f = Expression.fun('f')
    /// >>> e = f(1,2,1,3).replace_all(f(x_), x_.transform().partitions([(f_id, 2), (g_id, 1), (f_id, 1)]))
    /// >>> print(e)
    ///
    /// yields:
    /// ```
    /// 2*f(1)*f(1,2)*g(3)+2*f(1)*f(1,3)*g(2)+2*f(1)*f(2,3)*g(1)+f(2)*f(1,1)*g(3)+2*f(2)*f(1,3)*g(1)+f(3)*f(1,1)*g(2)+2*f(3)*f(1,2)*g(1)
    /// ```
    #[pyo3(signature = (bins, fill_last = false, repeat = false))]
    pub fn partitions(
        &self,
        bins: Vec<(ConvertibleToPattern, usize)>,
        fill_last: bool,
        repeat: bool,
    ) -> PyResult<PythonPattern> {
        let mut conv_bins = vec![];

        for (x, len) in bins {
            let id = match &*x.to_pattern()?.expr {
                Pattern::Literal(x) => {
                    if let AtomView::Var(x) = x.as_view() {
                        x.get_symbol()
                    } else {
                        return Err(exceptions::PyValueError::new_err(
                            "Derivative must be taken wrt a variable",
                        ));
                    }
                }
                Pattern::Wildcard(x) => *x,
                _ => {
                    return Err(exceptions::PyValueError::new_err(
                        "Derivative must be taken wrt a variable",
                    ))
                }
            };

            conv_bins.push((id, len));
        }

        return append_transformer!(self, Transformer::Partition(conv_bins, fill_last, repeat));
    }

    /// Create a transformer that generates all permutations of a list of arguments.
    ///
    /// Examples
    /// --------
    /// >>> from symbolica import Expression, Transformer
    /// >>> x_, f_id = Expression.vars('x_', 'f')
    /// >>> f = Expression.fun('f')
    /// >>> e = f(1,2,1,2).replace_all(f(x_), x_.transform().permutations(f_id))
    /// >>> print(e)
    ///
    /// yields:
    /// ```
    /// 4*f(1,1,2,2)+4*f(1,2,1,2)+4*f(1,2,2,1)+4*f(2,1,1,2)+4*f(2,1,2,1)+4*f(2,2,1,1)
    /// ```
    pub fn permutations(&self, function_name: ConvertibleToPattern) -> PyResult<PythonPattern> {
        let id = match &*function_name.to_pattern()?.expr {
            Pattern::Literal(x) => {
                if let AtomView::Var(x) = x.as_view() {
                    x.get_symbol()
                } else {
                    return Err(exceptions::PyValueError::new_err(
                        "Derivative must be taken wrt a variable",
                    ));
                }
            }
            Pattern::Wildcard(x) => *x,
            _ => {
                return Err(exceptions::PyValueError::new_err(
                    "Derivative must be taken wrt a variable",
                ))
            }
        };

        return append_transformer!(self, Transformer::Permutations(id));
    }

    /// Create a transformer that apply a function `f`.
    ///
    /// Examples
    /// --------
    /// >>> from symbolica import Expression, Transformer
    /// >>> x_ = Expression.var('x_')
    /// >>> f = Expression.fun('f')
    /// >>> e = f(2).replace_all(f(x_), x_.transform().map(lambda r: r**2))
    /// >>> print(e)
    pub fn map(&self, f: PyObject) -> PyResult<PythonPattern> {
        let transformer = Transformer::Map(Box::new(move |expr, out| {
            let expr = PythonExpression {
                expr: Arc::new(expr.to_owned()),
            };

            let res = Python::with_gil(|py| {
                f.call(py, (expr,), None)
                    .map_err(|e| {
                        TransformerError::ValueError(format!("Bad callback function: {}", e))
                    })?
                    .extract::<ConvertibleToExpression>(py)
                    .map_err(|e| {
                        TransformerError::ValueError(format!(
                            "Function does not return a pattern, but {}",
                            e,
                        ))
                    })
            });

            match res {
                Ok(res) => {
                    out.set_from_view(&res.to_expression().expr.as_view());
                    Ok(())
                }
                Err(e) => Err(e),
            }
        }));

        return append_transformer!(self, transformer);
    }

    /// Create a transformer that checks for a Python interrupt,
    /// such as ctrl-c and aborts the current transformer.
    ///
    /// Examples
    /// --------
    /// >>> from symbolica import *
    /// >>> x_ = Expression.var('x_')
    /// >>> f = Expression.fun('f')
    /// >>> f(10).transform().repeat(Transformer().replace_all(
    /// >>> f(x_), f(x_+1)).check_interrupt()).execute()
    pub fn check_interrupt(&self) -> PyResult<PythonPattern> {
        let transformer = Transformer::Map(Box::new(move |expr, out| {
            out.set_from_view(&expr);
            Python::with_gil(|py| py.check_signals()).map_err(|_| TransformerError::Interrupt)
        }));

        return append_transformer!(self, transformer);
    }

    /// Create a transformer that keeps executing the transformer chain until the input equals the output.
    ///
    /// Examples
    /// --------
    /// >>> from symbolica import Expression
    /// >>> x_ = Expression.var('x_')
    /// >>> f = Expression.fun('f')
    /// >>> e = Expression.parse("f(5)")
    /// >>> e = e.transform().repeat(
    /// >>>     Transformer().expand(),
    /// >>>     Transformer().replace_all(f(x_), f(x_ - 1) + f(x_ - 2), x_.req_gt(1))
    /// >>> ).execute()
    #[pyo3(signature = (*transformers))]
    pub fn repeat(&self, transformers: &PyTuple) -> PyResult<PythonPattern> {
        let mut rep_chain = vec![];
        // fuse all sub-transformers into one chain
        for r in transformers {
            let p = r.extract::<PythonPattern>()?;

            let Pattern::Transformer(t) = p.expr.borrow() else {
                return Err(exceptions::PyValueError::new_err(
                    "Argument must be a transformer",
                ));
            };

            if t.0.is_some() {
                return Err(exceptions::PyValueError::new_err(
                    "Transformers in a repeat must be unbound. Use Transformer() to create it.",
                ));
            }

            rep_chain.extend_from_slice(&t.1);
        }

        return append_transformer!(self, Transformer::Repeat(rep_chain));
    }

    /// Chain several transformers. `chain(A,B,C)` is the same as `A.B.C`,
    /// where `A`, `B`, `C` are transformers.
    ///
    /// Examples
    /// --------
    /// >>> from symbolica import Expression
    /// >>> x_ = Expression.var('x_')
    /// >>> f = Expression.fun('f')
    /// >>> e = Expression.parse("f(5)")
    /// >>> e = e.transform().repeat(
    /// >>>     Transformer().expand(),
    /// >>>     Transformer().replace_all(f(x_), f(x_ - 1) + f(x_ - 2), x_.req_gt(1))
    /// >>> ).execute()
    #[pyo3(signature = (*transformers))]
    pub fn chain(&self, transformers: &PyTuple) -> PyResult<PythonPattern> {
        if let Pattern::Transformer(b) = self.expr.borrow() {
            let mut ts = b.clone();

            for r in transformers {
                let p = r.extract::<PythonPattern>()?;

                let Pattern::Transformer(t) = p.expr.borrow() else {
                    return Err(exceptions::PyValueError::new_err(
                        "Argument must be a transformer",
                    ));
                };

                if t.0.is_some() {
                    return Err(exceptions::PyValueError::new_err(
                        "Transformers in a repeat must be unbound. Use Transformer() to create it.",
                    ));
                }

                ts.1.extend_from_slice(&t.1);
            }

            Ok(PythonPattern {
                expr: Arc::new(Pattern::Transformer(ts)),
            })
        } else {
            Err(exceptions::PyValueError::new_err(
                "Pattern must be a transformer",
            ))
        }
    }

    /// Execute the transformer.
    ///
    /// Examples
    /// --------
    /// >>> from symbolica import Expression
    /// >>> x = Expression.var('x')
    /// >>> e = (x+1)**5
    /// >>> e = e.transform().expand().execute()
    /// >>> print(e)
    pub fn execute(&self) -> PyResult<PythonExpression> {
        let mut out = Atom::default();
        Workspace::get_local()
            .with(|workspace| {
                self.expr.substitute_wildcards(
                    workspace,
                    &mut out,
                    &MatchStack::new(&Condition::default(), &MatchSettings::default()),
                )
            })
            .map_err(|e| match e {
                TransformerError::Interrupt => {
                    exceptions::PyKeyboardInterrupt::new_err("Interrupted by user")
                }
                TransformerError::ValueError(v) => exceptions::PyValueError::new_err(v),
            })?;

        Ok(PythonExpression {
            expr: Arc::new(out),
        })
    }

    /// Create a transformer that derives `self` w.r.t the variable `x`.
    pub fn derivative(&self, x: ConvertibleToPattern) -> PyResult<PythonPattern> {
        let id = match &*x.to_pattern()?.expr {
            Pattern::Literal(x) => {
                if let AtomView::Var(x) = x.as_view() {
                    x.get_symbol()
                } else {
                    return Err(exceptions::PyValueError::new_err(
                        "Derivative must be taken wrt a variable",
                    ));
                }
            }
            Pattern::Wildcard(x) => *x,
            _ => {
                return Err(exceptions::PyValueError::new_err(
                    "Derivative must be taken wrt a variable",
                ))
            }
        };

        return append_transformer!(self, Transformer::Derivative(id));
    }

    /// Create a transformer that Taylor expands in `x` around `expansion_point` to depth `depth`.
    pub fn taylor_series(
        &self,
        x: ConvertibleToExpression,
        expansion_point: ConvertibleToExpression,
        depth: u32,
    ) -> PyResult<PythonPattern> {
        let id = if let AtomView::Var(x) = x.to_expression().expr.as_view() {
            x.get_symbol()
        } else {
            return Err(exceptions::PyValueError::new_err(
                "Derivative must be taken wrt a variable",
            ));
        };

        return append_transformer!(
            self,
            Transformer::TaylorSeries(id, (*expansion_point.to_expression().expr).clone(), depth,)
        );
    }

    /// Create a transformer that replaces all patterns matching the left-hand side `self` by the right-hand side `rhs`.
    /// Restrictions on pattern can be supplied through `cond`. The settings `non_greedy_wildcards` can be used to specify
    /// wildcards that try to match as little as possible.
    ///
    /// The `level_range` specifies the `[min,max)` level at which the pattern is allowed to match.
    /// The first level is 0 and the level is increased when going one level deeper in the expression tree.
    ///
    /// Examples
    /// --------
    ///
    /// >>> x, w1_, w2_ = Expression.vars('x','w1_','w2_')
    /// >>> f = Expression.fun('f')
    /// >>> e = f(3,x)
    /// >>> r = e.transform().replace_all(f(w1_,w2_), f(w1_ - 1, w2_**2), (w1_ >= 1) & w2_.is_var())
    /// >>> print(r)
    pub fn replace_all(
        &self,
        lhs: ConvertibleToPattern,
        rhs: ConvertibleToPattern,
        cond: Option<PythonPatternRestriction>,
        non_greedy_wildcards: Option<Vec<PythonExpression>>,
        level_range: Option<(usize, Option<usize>)>,
    ) -> PyResult<PythonPattern> {
<<<<<<< HEAD
        let settings = if let Some(ngw) = non_greedy_wildcards {
            Some(MatchSettings {
                non_greedy_wildcards: ngw
                    .iter()
                    .map(|x| match x.expr.as_view() {
                        AtomView::Var(v) => {
                            let name = v.get_symbol();
                            if v.get_wildcard_level() == 0 {
                                return Err(exceptions::PyTypeError::new_err(
                                    "Only wildcards can be restricted.",
                                ));
                            }
                            Ok(name)
=======
        let mut settings = MatchSettings::default();

        if let Some(ngw) = non_greedy_wildcards {
            settings.non_greedy_wildcards = ngw
                .iter()
                .map(|x| match x.expr.as_view() {
                    AtomView::Var(v) => {
                        let name = v.get_symbol();
                        if v.get_wildcard_level() == 0 {
                            return Err(exceptions::PyTypeError::new_err(
                                "Only wildcards can be restricted.",
                            ));
>>>>>>> b576d544
                        }
                        Ok(name)
                    }
                    _ => Err(exceptions::PyTypeError::new_err(
                        "Only wildcards can be restricted.",
                    )),
                })
                .collect::<Result<_, _>>()?;
        }
        if let Some(level_range) = level_range {
            settings.level_range = level_range;
        }

        return append_transformer!(
            self,
            Transformer::ReplaceAll(
                (*lhs.to_pattern()?.expr).clone(),
                (*rhs.to_pattern()?.expr).clone(),
                cond.map(|r| r.condition.as_ref().clone())
                    .unwrap_or_default(),
                settings,
            )
        );
    }

    /// Create a transformer that prints the expression.
    ///
    /// Examples
    /// --------
    /// >>> Expression.parse('f(10)').transform().print(terms_on_new_line = True).execute()
    #[pyo3(signature =
        (terms_on_new_line = false,
            color_top_level_sum = true,
            color_builtin_functions = true,
            print_finite_field = true,
            symmetric_representation_for_finite_field = false,
            explicit_rational_polynomial = false,
            number_thousands_separator = None,
            multiplication_operator = '*',
            square_brackets_for_function = false,
            num_exp_as_superscript = true,
            latex = false)
        )]
    pub fn print(
        &self,
        terms_on_new_line: bool,
        color_top_level_sum: bool,
        color_builtin_functions: bool,
        print_finite_field: bool,
        symmetric_representation_for_finite_field: bool,
        explicit_rational_polynomial: bool,
        number_thousands_separator: Option<char>,
        multiplication_operator: char,
        square_brackets_for_function: bool,
        num_exp_as_superscript: bool,
        latex: bool,
    ) -> PyResult<PythonPattern> {
        return append_transformer!(
            self,
            Transformer::Print(PrintOptions {
                terms_on_new_line,
                color_top_level_sum,
                color_builtin_functions,
                print_finite_field,
                symmetric_representation_for_finite_field,
                explicit_rational_polynomial,
                number_thousands_separator,
                multiplication_operator,
                square_brackets_for_function,
                num_exp_as_superscript,
                latex
            },)
        );
    }

    /// Print statistics of a transformer, tagging it with `tag`.
    ///
    /// Examples
    /// --------
    /// >>> from symbolica import Expression
    /// >>> x_ = Expression.var('x_')
    /// >>> f = Expression.fun('f')
    /// >>> e = Expression.parse("f(5)")
    /// >>> e = e.transform().stats('replace', Transformer().replace_all(f(x_), 1)).execute()
    ///
    /// yields
    /// ```log
    /// Stats for replace:
    ///     In  │ 1 │  10.00 B │
    ///     Out │ 1 │   3.00 B │ ⧗ 40.15µs
    /// ```
    #[pyo3(signature =
        (tag,
            transformer,
            color_medium_change_threshold = 10.,
            color_large_change_threshold = 100.)
        )]
    pub fn stats(
        &self,
        tag: String,
        transformer: PythonPattern,
        color_medium_change_threshold: Option<f64>,
        color_large_change_threshold: Option<f64>,
    ) -> PyResult<PythonPattern> {
        let Pattern::Transformer(t) = transformer.expr.borrow() else {
            return Err(exceptions::PyValueError::new_err(
                "Argument must be a transformer",
            ));
        };

        return append_transformer!(
            self,
            Transformer::Stats(
                StatsOptions {
                    tag,
                    color_medium_change_threshold,
                    color_large_change_threshold,
                },
                t.1.clone()
            )
        );
    }

    /// Add this transformer to `other`, returning the result.
    pub fn __add__(&self, rhs: ConvertibleToPattern) -> PyResult<PythonPattern> {
        let res = Workspace::get_local().with(|workspace| {
            Ok::<Pattern, PyErr>(self.expr.add(&rhs.to_pattern()?.expr, workspace))
        })?;

        Ok(PythonPattern {
            expr: Arc::new(res),
        })
    }

    /// Add this transformer to `other`, returning the result.
    pub fn __radd__(&self, rhs: ConvertibleToPattern) -> PyResult<PythonPattern> {
        self.__add__(rhs)
    }

    ///  Subtract `other` from this transformer, returning the result.
    pub fn __sub__(&self, rhs: ConvertibleToPattern) -> PyResult<PythonPattern> {
        self.__add__(ConvertibleToPattern::Pattern(rhs.to_pattern()?.__neg__()?))
    }

    ///  Subtract this transformer from `other`, returning the result.
    pub fn __rsub__(&self, rhs: ConvertibleToPattern) -> PyResult<PythonPattern> {
        rhs.to_pattern()?
            .__add__(ConvertibleToPattern::Pattern(self.__neg__()?))
    }

    /// Add this transformer to `other`, returning the result.
    pub fn __mul__(&self, rhs: ConvertibleToPattern) -> PyResult<PythonPattern> {
        let res = Workspace::get_local().with(|workspace| {
            Ok::<Pattern, PyErr>(self.expr.mul(&rhs.to_pattern()?.expr, workspace))
        });

        Ok(PythonPattern {
            expr: Arc::new(res?),
        })
    }

    /// Add this transformer to `other`, returning the result.
    pub fn __rmul__(&self, rhs: ConvertibleToPattern) -> PyResult<PythonPattern> {
        self.__mul__(rhs)
    }

    /// Divide this transformer by `other`, returning the result.
    pub fn __truediv__(&self, rhs: ConvertibleToPattern) -> PyResult<PythonPattern> {
        let res = Workspace::get_local().with(|workspace| {
            Ok::<Pattern, PyErr>(self.expr.div(&rhs.to_pattern()?.expr, workspace))
        });

        Ok(PythonPattern {
            expr: Arc::new(res?),
        })
    }

    /// Divide `other` by this transformer, returning the result.
    pub fn __rtruediv__(&self, rhs: ConvertibleToPattern) -> PyResult<PythonPattern> {
        rhs.to_pattern()?
            .__truediv__(ConvertibleToPattern::Pattern(self.clone()))
    }

    /// Take `self` to power `exp`, returning the result.
    pub fn __pow__(
        &self,
        rhs: ConvertibleToPattern,
        number: Option<i64>,
    ) -> PyResult<PythonPattern> {
        if number.is_some() {
            return Err(exceptions::PyValueError::new_err(
                "Optional number argument not supported",
            ));
        }

        let res = Workspace::get_local()
            .with(|workspace| Ok::<_, PyErr>(self.expr.pow(&rhs.to_pattern()?.expr, workspace)));

        Ok(PythonPattern {
            expr: Arc::new(res?),
        })
    }

    /// Take `base` to power `self`, returning the result.
    pub fn __rpow__(
        &self,
        rhs: ConvertibleToPattern,
        number: Option<i64>,
    ) -> PyResult<PythonPattern> {
        rhs.to_pattern()?
            .__pow__(ConvertibleToPattern::Pattern(self.clone()), number)
    }

    /// Returns a warning that `**` should be used instead of `^` for taking a power.
    pub fn __xor__(&self, _rhs: PyObject) -> PyResult<PythonPattern> {
        Err(exceptions::PyTypeError::new_err(
            "Cannot xor an expression. Did you mean to write a power? Use ** instead, i.e. x**2",
        ))
    }

    /// Returns a warning that `**` should be used instead of `^` for taking a power.
    pub fn __rxor__(&self, _rhs: PyObject) -> PyResult<PythonPattern> {
        Err(exceptions::PyTypeError::new_err(
            "Cannot xor an expression. Did you mean to write a power? Use ** instead, i.e. x**2",
        ))
    }

    /// Negate the current transformer, returning the result.
    pub fn __neg__(&self) -> PyResult<PythonPattern> {
        let res =
            Workspace::get_local().with(|workspace| Ok::<Pattern, PyErr>(self.expr.neg(workspace)));

        Ok(PythonPattern {
            expr: Arc::new(res?),
        })
    }
}

/// A Symbolica expression.
///
/// Supports standard arithmetic operations, such
/// as addition and multiplication.
///
/// Examples
/// --------
/// >>> x = Expression.var('x')
/// >>> e = x**2 + 2 - x + 1 / x**4
/// >>> print(e)
#[pyclass(name = "Expression")]
#[derive(Clone, PartialEq, Eq, Hash)]
pub struct PythonExpression {
    pub expr: Arc<Atom>,
}

/// A restriction on wildcards.
#[pyclass(name = "PatternRestriction")]
#[derive(Clone)]
pub struct PythonPatternRestriction {
    pub condition: Arc<Condition<WildcardAndRestriction>>,
}

#[pymethods]
impl PythonPatternRestriction {
    /// Create a new pattern restriction that is the logical 'and' operation between two restrictions (i.e., both should hold).
    pub fn __and__(&self, other: Self) -> PythonPatternRestriction {
        PythonPatternRestriction {
            condition: Arc::new(self.condition.as_ref().clone() & other.condition.as_ref().clone()),
        }
    }

    /// Create a new pattern restriction that is the logical 'or' operation between two restrictions (i.e., one of the two should hold).
    pub fn __or__(&self, other: Self) -> PythonPatternRestriction {
        PythonPatternRestriction {
            condition: Arc::new(self.condition.as_ref().clone() | other.condition.as_ref().clone()),
        }
    }

    /// Create a new pattern restriction that takes the logical 'not' of the current restriction.
    pub fn __invert__(&self) -> PythonPatternRestriction {
        PythonPatternRestriction {
            condition: Arc::new(!self.condition.as_ref().clone()),
        }
    }
}

impl<'a> FromPyObject<'a> for ConvertibleToExpression {
    fn extract(ob: &'a pyo3::PyAny) -> PyResult<Self> {
        if let Ok(a) = ob.extract::<PythonExpression>() {
            Ok(ConvertibleToExpression(a))
        } else if let Ok(num) = ob.extract::<i64>() {
            Ok(ConvertibleToExpression(PythonExpression {
                expr: Arc::new(Atom::new_num(num)),
            }))
        } else if let Ok(num) = ob.extract::<&PyLong>() {
            let a = format!("{}", num);
            let i = Integer::from_large(rug::Integer::parse(&a).unwrap().complete());
            Ok(ConvertibleToExpression(PythonExpression {
                expr: Arc::new(Atom::new_num(i)),
            }))
        } else {
            Err(exceptions::PyValueError::new_err(
                "Cannot convert to expression",
            ))
        }
    }
}

impl<'a> FromPyObject<'a> for Symbol {
    fn extract(ob: &'a pyo3::PyAny) -> PyResult<Self> {
        if let Ok(a) = ob.extract::<PythonExpression>() {
            match a.expr.as_view() {
                AtomView::Var(v) => Ok(v.get_symbol()),
                e => Err(exceptions::PyValueError::new_err(format!(
                    "Expected variable instead of {}",
                    e
                ))),
            }
        } else if let Ok(a) = ob.extract::<PythonFunction>() {
            Ok(a.id)
        } else {
            Err(exceptions::PyValueError::new_err("Not a valid variable"))
        }
    }
}

impl<'a> FromPyObject<'a> for Variable {
    fn extract(ob: &'a pyo3::PyAny) -> PyResult<Self> {
        Ok(Variable::Symbol(Symbol::extract(ob)?))
    }
}

pub struct ConvertibleToExpression(PythonExpression);

impl ConvertibleToExpression {
    pub fn to_expression(self) -> PythonExpression {
        self.0
    }
}

impl<'a> FromPyObject<'a> for Complex<f64> {
    fn extract(ob: &'a pyo3::PyAny) -> PyResult<Self> {
        if let Ok(a) = ob.extract::<f64>() {
            Ok(Complex::new(a, 0.))
        } else if let Ok(a) = ob.extract::<&PyComplex>() {
            Ok(Complex::new(a.real(), a.imag()))
        } else {
            Err(exceptions::PyValueError::new_err(
                "Not a valid complex number",
            ))
        }
    }
}

macro_rules! req_cmp {
    ($self:ident,$num:ident,$cmp_any_atom:ident,$c:ident) => {{
        let num = $num.to_expression();

        if !$cmp_any_atom && !matches!(num.expr.as_view(), AtomView::Num(_)) {
            return Err(exceptions::PyTypeError::new_err(
                "Can only compare to number",
            ));
        };

        match $self.expr.as_view() {
            AtomView::Var(v) => {
                let name = v.get_symbol();
                if v.get_wildcard_level() == 0 {
                    return Err(exceptions::PyTypeError::new_err(
                        "Only wildcards can be restricted.",
                    ));
                }

                Ok(PythonPatternRestriction {
                    condition: Arc::new(
                        (
                            name,
                            PatternRestriction::Filter(Box::new(move |v: &Match| {
                                let k = num.expr.as_view();

                                if let Match::Single(m) = v {
                                    if !$cmp_any_atom {
                                        if let AtomView::Num(_) = m {
                                            return m.cmp(&k).$c();
                                        }
                                    } else {
                                        return m.cmp(&k).$c();
                                    }
                                }

                                false
                            })),
                        )
                            .into(),
                    ),
                })
            }
            _ => Err(exceptions::PyTypeError::new_err(
                "Only wildcards can be restricted.",
            )),
        }
    }};
}

macro_rules! req_wc_cmp {
    ($self:ident,$other:ident,$cmp_any_atom:ident,$c:ident) => {{
        let id = match $self.expr.as_view() {
            AtomView::Var(v) => {
                let name = v.get_symbol();
                if v.get_wildcard_level() == 0 {
                    return Err(exceptions::PyTypeError::new_err(
                        "Only wildcards can be restricted.",
                    ));
                }
                name
            }
            _ => {
                return Err(exceptions::PyTypeError::new_err(
                    "Only wildcards can be restricted.",
                ));
            }
        };

        let other_id = match $other.expr.as_view() {
            AtomView::Var(v) => {
                let name = v.get_symbol();
                if v.get_wildcard_level() == 0 {
                    return Err(exceptions::PyTypeError::new_err(
                        "Only wildcards can be restricted.",
                    ));
                }
                name
            }
            _ => {
                return Err(exceptions::PyTypeError::new_err(
                    "Only wildcards can be restricted.",
                ));
            }
        };

        Ok(PythonPatternRestriction {
            condition: Arc::new(
                (
                    id,
                    PatternRestriction::Cmp(
                        other_id,
                        Box::new(move |m1: &Match, m2: &Match| {
                            if let Match::Single(a1) = m1 {
                                if let Match::Single(a2) = m2 {
                                    if !$cmp_any_atom {
                                        if let AtomView::Num(_) = a1 {
                                            if let AtomView::Num(_) = a2 {
                                                return a1.cmp(a2).$c();
                                            }
                                        }
                                    } else {
                                        return a1.cmp(a2).$c();
                                    }
                                }
                            }
                            false
                        }),
                    ),
                )
                    .into(),
            ),
        })
    }};
}

#[pymethods]
impl PythonExpression {
    /// Create a Symbolica expression that is a single variable.
    ///
    /// Examples
    /// --------
    /// >>> var_x = Expression.var('x')
    /// >>> print(var_x)
    /// x
    ///
    #[classmethod]
    pub fn var(_cls: &PyType, name: &str) -> PyResult<PythonExpression> {
        // TODO: check if the name meets the requirements
<<<<<<< HEAD
        let id = State::get_or_insert_var(name);
=======
        let id = State::get_symbol(name);
>>>>>>> b576d544
        let var = Atom::new_var(id);

        Ok(PythonExpression {
            expr: Arc::new(var),
        })
    }

    /// Create a Symbolica variable for every name in `*names`.
    #[pyo3(signature = (*args,))]
    #[classmethod]
    pub fn vars(_cls: &PyType, args: &PyTuple) -> PyResult<Vec<PythonExpression>> {
        let mut result = Vec::with_capacity(args.len());

        for a in args {
            // TODO: check if the name meets the requirements
            let name = a.extract::<&str>()?;
<<<<<<< HEAD
            let id = State::get_or_insert_var(name);
=======
            let id = State::get_symbol(name);
>>>>>>> b576d544
            let var = Atom::new_var(id);

            result.push(PythonExpression {
                expr: Arc::new(var),
            });
        }

        Ok(result)
    }

    /// Create a new Symbolica function with a given name.
    ///
    /// Examples
    /// --------
    /// >>> f = Expression.fun('f')
    /// >>> e = f(1,2)
    /// >>> print(e)
    /// f(1,2)
    ///
    /// Define a symmetric function:
    /// >>> f = Expression.fun('f', is_symmetric=True)
    /// >>> e = f(2,1)
    /// >>> print(e)
    /// f(1,2)
    ///
    /// Define a linear and symmetric function:
    /// >>> p1, p2, p3, p4 = Expression.vars('p1', 'p2', 'p3', 'p4')
    /// >>> dot = Expression.fun('dot', is_symmetric=True, is_linear=True)
    /// >>> e = dot(p2+2*p3,p1+3*p2-p3)
    /// dot(p1,p2)+2*dot(p1,p3)+3*dot(p2,p2)-dot(p2,p3)+6*dot(p2,p3)-2*dot(p3,p3)
    #[classmethod]
    pub fn fun(
        _cls: &PyType,
        name: &str,
        is_symmetric: Option<bool>,
        is_antisymmetric: Option<bool>,
        is_linear: Option<bool>,
    ) -> PyResult<PythonFunction> {
        PythonFunction::__new__(name, is_symmetric, is_antisymmetric, is_linear)
    }

    /// Create a Symbolica function for every name in `*names`.
    #[pyo3(signature = (*args,))]
    #[classmethod]
    pub fn funs(_cls: &PyType, args: &PyTuple) -> PyResult<Vec<PythonFunction>> {
        let mut result = Vec::with_capacity(args.len());
        for a in args {
            let name = a.extract::<&str>()?;
            result.push(PythonFunction::__new__(name, None, None, None)?);
        }

        Ok(result)
    }

    /// Create a new Symbolica number.
    ///
    /// Examples
    /// --------
    /// >>> e = Expression.num(1) / 2
    /// >>> print(e)
    /// 1/2
    #[classmethod]
    pub fn num(_cls: &PyType, num: &PyLong) -> PyResult<PythonExpression> {
        if let Ok(num) = num.extract::<i64>() {
            Ok(PythonExpression {
                expr: Arc::new(Atom::new_num(num)),
            })
        } else {
            let a = format!("{}", num);
            PythonExpression::parse(_cls, &a)
        }
    }

    /// Euler's number `e`.
    #[classattr]
    #[pyo3(name = "E")]
    pub fn e() -> PythonExpression {
        PythonExpression {
            expr: Arc::new(Atom::new_var(State::E)),
        }
    }

    /// The mathematical constant `π`.
    #[classattr]
    #[pyo3(name = "PI")]
    pub fn pi() -> PythonExpression {
        PythonExpression {
            expr: Arc::new(Atom::new_var(State::PI)),
        }
    }

    /// The mathematical constant `i`, where
    /// `i^2 = -1`.
    #[classattr]
    #[pyo3(name = "I")]
    pub fn i() -> PythonExpression {
        PythonExpression {
            expr: Arc::new(Atom::new_var(State::I)),
        }
    }

    /// Return all defined symbol names (function names and variables).
    #[classmethod]
    pub fn get_all_symbol_names(_cls: &PyType) -> PyResult<Vec<String>> {
        Ok(State::symbol_iter().map(|x| x.to_string()).collect())
    }

    /// Parse a Symbolica expression from a string.
    ///
    /// Parameters
    /// ----------
    /// input: str
    ///     An input string. UTF-8 character are allowed.
    ///
    /// Examples
    /// --------
    /// >>> e = Expression.parse('x^2+y+y*4')
    /// >>> print(e)
    /// x^2+5*y
    ///
    /// Raises
    /// ------
    /// ValueError
    ///     If the input is not a valid Symbolica expression.
    ///
    #[classmethod]
    pub fn parse(_cls: &PyType, arg: &str) -> PyResult<PythonExpression> {
        let e = Atom::parse(arg).map_err(exceptions::PyValueError::new_err)?;

        Ok(PythonExpression { expr: Arc::new(e) })
    }

    /// Copy the expression.
    pub fn __copy__(&self) -> PythonExpression {
        PythonExpression {
            expr: Arc::new((*self.expr).clone()),
        }
    }

    /// Convert the expression into a human-readable string.
    pub fn __str__(&self) -> PyResult<String> {
        Ok(format!("{}", AtomPrinter::new(self.expr.as_view())))
    }

    /// Get the number of bytes that this expression takes up in memory.
    pub fn get_byte_size(&self) -> usize {
        self.expr.as_view().get_byte_size()
    }

    /// Convert the expression into a human-readable string, with tunable settings.
    ///
    /// Examples
    /// --------
    /// >>> a = Expression.parse('128378127123 z^(2/3)*w^2/x/y + y^4 + z^34 + x^(x+2)+3/5+f(x,x^2)')
    /// >>> print(a.pretty_str(number_thousands_separator='_', multiplication_operator=' '))
    #[pyo3(signature =
    (terms_on_new_line = false,
        color_top_level_sum = true,
        color_builtin_functions = true,
        print_finite_field = true,
        symmetric_representation_for_finite_field = false,
        explicit_rational_polynomial = false,
        number_thousands_separator = None,
        multiplication_operator = '*',
        square_brackets_for_function = false,
        num_exp_as_superscript = true,
        latex = false)
    )]
    pub fn pretty_str(
        &self,
        terms_on_new_line: bool,
        color_top_level_sum: bool,
        color_builtin_functions: bool,
        print_finite_field: bool,
        symmetric_representation_for_finite_field: bool,
        explicit_rational_polynomial: bool,
        number_thousands_separator: Option<char>,
        multiplication_operator: char,
        square_brackets_for_function: bool,
        num_exp_as_superscript: bool,
        latex: bool,
    ) -> PyResult<String> {
        Ok(format!(
            "{}",
            AtomPrinter::new_with_options(
                self.expr.as_view(),
                PrintOptions {
                    terms_on_new_line,
                    color_top_level_sum,
                    color_builtin_functions,
                    print_finite_field,
                    symmetric_representation_for_finite_field,
                    explicit_rational_polynomial,
                    number_thousands_separator,
                    multiplication_operator,
                    square_brackets_for_function,
                    num_exp_as_superscript,
                    latex
                },
            )
        ))
    }

    /// Convert the expression into a LaTeX string.
    ///
    /// Examples
    /// --------
    /// >>> a = Expression.parse('128378127123 z^(2/3)*w^2/x/y + y^4 + z^34 + x^(x+2)+3/5+f(x,x^2)')
    /// >>> print(a.to_latex())
    ///
    /// Yields `$$z^{34}+x^{x+2}+y^{4}+f(x,x^{2})+128378127123 z^{\\frac{2}{3}} w^{2} \\frac{1}{x} \\frac{1}{y}+\\frac{3}{5}$$`.
    pub fn to_latex(&self) -> PyResult<String> {
        Ok(format!(
            "$${}$$",
            AtomPrinter::new_with_options(self.expr.as_view(), PrintOptions::latex(),)
        ))
    }

    /// Hash the expression.
    pub fn __hash__(&self) -> u64 {
        let mut hasher = ahash::AHasher::default();
        self.expr.hash(&mut hasher);
        hasher.finish()
    }

    /// Get the type of the atom.
    pub fn get_type(&self) -> PythonAtomType {
        match self.expr.as_ref() {
            Atom::Num(_) => PythonAtomType::Num,
            Atom::Var(_) => PythonAtomType::Var,
            Atom::Fun(_) => PythonAtomType::Fn,
            Atom::Add(_) => PythonAtomType::Add,
            Atom::Mul(_) => PythonAtomType::Mul,
            Atom::Pow(_) => PythonAtomType::Pow,
            Atom::Empty => unreachable!(),
        }
    }

    /// Convert the expression to a tree.
    pub fn to_atom_tree(&self) -> PyResult<PythonAtomTree> {
        self.expr.as_view().into()
    }

    /// Get the name of a variable or function if the current atom
    /// is a variable or function.
    pub fn get_name(&self) -> PyResult<Option<String>> {
        match self.expr.as_ref() {
<<<<<<< HEAD
            Atom::Var(v) => Ok(Some(
                State::get_name(v.to_var_view().get_symbol()).to_string(),
            )),
            Atom::Fun(f) => Ok(Some(
                State::get_name(f.to_fun_view().get_symbol()).to_string(),
            )),
=======
            Atom::Var(v) => Ok(Some(State::get_name(v.get_symbol()).to_string())),
            Atom::Fun(f) => Ok(Some(State::get_name(f.get_symbol()).to_string())),
>>>>>>> b576d544
            _ => Ok(None),
        }
    }

    /// Add this expression to `other`, returning the result.
    pub fn __add__(&self, rhs: ConvertibleToExpression) -> PyResult<PythonExpression> {
        let rhs = rhs.to_expression();
        Ok(PythonExpression {
            expr: Arc::new(self.expr.as_ref() + rhs.expr.as_ref()),
        })
    }

    /// Add this expression to `other`, returning the result.
    pub fn __radd__(&self, rhs: ConvertibleToExpression) -> PyResult<PythonExpression> {
        self.__add__(rhs)
    }

    /// Subtract `other` from this expression, returning the result.
    pub fn __sub__(&self, rhs: ConvertibleToExpression) -> PyResult<PythonExpression> {
        self.__add__(ConvertibleToExpression(rhs.to_expression().__neg__()?))
    }

    /// Subtract this expression from `other`, returning the result.
    pub fn __rsub__(&self, rhs: ConvertibleToExpression) -> PyResult<PythonExpression> {
        rhs.to_expression()
            .__add__(ConvertibleToExpression(self.__neg__()?))
    }

    /// Add this expression to `other`, returning the result.
    pub fn __mul__(&self, rhs: ConvertibleToExpression) -> PyResult<PythonExpression> {
        let rhs = rhs.to_expression();
        Ok(PythonExpression {
            expr: Arc::new(self.expr.as_ref() * rhs.expr.as_ref()),
        })
    }

    /// Add this expression to `other`, returning the result.
    pub fn __rmul__(&self, rhs: ConvertibleToExpression) -> PyResult<PythonExpression> {
        self.__mul__(rhs)
    }

    /// Divide this expression by `other`, returning the result.
    pub fn __truediv__(&self, rhs: ConvertibleToExpression) -> PyResult<PythonExpression> {
        let rhs = rhs.to_expression();
        Ok(PythonExpression {
            expr: Arc::new(self.expr.as_ref() / rhs.expr.as_ref()),
        })
    }

    /// Divide `other` by this expression, returning the result.
    pub fn __rtruediv__(&self, rhs: ConvertibleToExpression) -> PyResult<PythonExpression> {
        rhs.to_expression()
            .__truediv__(ConvertibleToExpression(self.clone()))
    }

    /// Take `self` to power `exp`, returning the result.
    pub fn __pow__(
        &self,
        rhs: ConvertibleToExpression,
        number: Option<i64>,
    ) -> PyResult<PythonExpression> {
        if number.is_some() {
            return Err(exceptions::PyValueError::new_err(
                "Optional number argument not supported",
            ));
        }

        let rhs = rhs.to_expression();
        Ok(PythonExpression {
            expr: Arc::new(self.expr.pow(&rhs.expr)),
        })
    }

    /// Take `base` to power `self`, returning the result.
    pub fn __rpow__(
        &self,
        rhs: ConvertibleToExpression,
        number: Option<i64>,
    ) -> PyResult<PythonExpression> {
        rhs.to_expression()
            .__pow__(ConvertibleToExpression(self.clone()), number)
    }

    /// Returns a warning that `**` should be used instead of `^` for taking a power.
    pub fn __xor__(&self, _rhs: PyObject) -> PyResult<PythonExpression> {
        Err(exceptions::PyTypeError::new_err(
            "Cannot xor an expression. Did you mean to write a power? Use ** instead, i.e. x**2",
        ))
    }

    /// Returns a warning that `**` should be used instead of `^` for taking a power.
    pub fn __rxor__(&self, _rhs: PyObject) -> PyResult<PythonExpression> {
        Err(exceptions::PyTypeError::new_err(
            "Cannot xor an expression. Did you mean to write a power? Use ** instead, i.e. x**2",
        ))
    }

    /// Negate the current expression, returning the result.
    pub fn __neg__(&self) -> PyResult<PythonExpression> {
        Ok(PythonExpression {
            expr: Arc::new(-self.expr.as_ref()),
        })
    }

    /// Return the length of the atom.
    fn __len__(&self) -> usize {
        match self.expr.as_view() {
            AtomView::Add(a) => a.get_nargs(),
            AtomView::Mul(a) => a.get_nargs(),
            AtomView::Fun(a) => a.get_nargs(),
            _ => 1,
        }
    }

    /// Convert the input to a transformer, on which subsequent transformations can be applied.
    pub fn transform(&self) -> PyResult<PythonPattern> {
        Ok(PythonPattern {
            expr: Arc::new(Pattern::Transformer(Box::new((
                Some(self.expr.into_pattern()),
                vec![],
            )))),
        })
    }

    /// Get the `idx`th component of the expression.
    fn __getitem__(&self, idx: isize) -> PyResult<PythonExpression> {
        let slice = match self.expr.as_view() {
            AtomView::Add(a) => a.to_slice(),
            AtomView::Mul(m) => m.to_slice(),
            AtomView::Fun(f) => f.to_slice(),
            AtomView::Pow(p) => p.to_slice(),
            _ => Err(PyIndexError::new_err("Cannot access child of leaf node"))?,
        };

        if idx.unsigned_abs() < slice.len() {
            Ok(PythonExpression {
                expr: Arc::new(if idx < 0 {
                    slice.get(slice.len() - idx.abs() as usize).to_owned()
                } else {
                    slice.get(idx as usize).to_owned()
                }),
            })
        } else {
            Err(PyIndexError::new_err(format!(
                "Index {} out of bounds: the atom only has {} children.",
                idx,
                slice.len(),
            )))
        }
    }

    /// Create a pattern restriction based on the wildcard length before downcasting.
    pub fn req_len(
        &self,
        min_length: usize,
        max_length: Option<usize>,
    ) -> PyResult<PythonPatternRestriction> {
        match self.expr.as_view() {
            AtomView::Var(v) => {
                let name = v.get_symbol();
                if v.get_wildcard_level() == 0 {
                    return Err(exceptions::PyTypeError::new_err(
                        "Only wildcards can be restricted.",
                    ));
                }

                Ok(PythonPatternRestriction {
                    condition: Arc::new(
                        (name, PatternRestriction::Length(min_length, max_length)).into(),
                    ),
                })
            }
            _ => Err(exceptions::PyTypeError::new_err(
                "Only wildcards can be restricted.",
            )),
        }
    }

    /// Create a pattern restriction that tests the type of the atom.
    ///
    /// Examples
    /// --------
    /// >>> from symbolica import Expression, AtomType
    /// >>> x, x_ = Expression.vars('x', 'x_')
    /// >>> f = Expression.fun("f")
    /// >>> e = f(x)*f(2)*f(f(3))
    /// >>> e = e.replace_all(f(x_), 1, x_.req_type(AtomType.Num))
    /// >>> print(e)
    ///
    /// Yields `f(x)*f(1)`.
    pub fn req_type(&self, atom_type: PythonAtomType) -> PyResult<PythonPatternRestriction> {
        match self.expr.as_view() {
            AtomView::Var(v) => {
                let name = v.get_symbol();
                if v.get_wildcard_level() == 0 {
                    return Err(exceptions::PyTypeError::new_err(
                        "Only wildcards can be restricted.",
                    ));
                }

                Ok(PythonPatternRestriction {
                    condition: Arc::new(
                        (
                            name,
                            PatternRestriction::IsAtomType(match atom_type {
                                PythonAtomType::Num => AtomType::Num,
                                PythonAtomType::Var => AtomType::Var,
                                PythonAtomType::Add => AtomType::Add,
                                PythonAtomType::Mul => AtomType::Mul,
                                PythonAtomType::Pow => AtomType::Pow,
                                PythonAtomType::Fn => AtomType::Fun,
                            }),
                        )
                            .into(),
                    ),
                })
            }
            _ => Err(exceptions::PyTypeError::new_err(
                "Only wildcards can be restricted.",
            )),
        }
    }

    /// Create a pattern restriction that treats the wildcard as a literal variable,
    /// so that it only matches to itself.
    pub fn req_lit(&self) -> PyResult<PythonPatternRestriction> {
        match self.expr.as_view() {
            AtomView::Var(v) => {
                let name = v.get_symbol();
                if v.get_wildcard_level() == 0 {
                    return Err(exceptions::PyTypeError::new_err(
                        "Only wildcards can be restricted.",
                    ));
                }

                Ok(PythonPatternRestriction {
                    condition: Arc::new((name, PatternRestriction::IsLiteralWildcard(name)).into()),
                })
            }
            _ => Err(exceptions::PyTypeError::new_err(
                "Only wildcards can be restricted.",
            )),
        }
    }

    /// Compare two expressions.
    fn __richcmp__(&self, other: ConvertibleToExpression, op: CompareOp) -> PyResult<bool> {
        match op {
            CompareOp::Eq => Ok(self.expr == other.to_expression().expr),
            CompareOp::Ne => Ok(self.expr != other.to_expression().expr),
            _ => {
                let other = other.to_expression();
                if let n1 @ AtomView::Num(_) = self.expr.as_view() {
                    if let n2 @ AtomView::Num(_) = other.expr.as_view() {
                        return Ok(match op {
                            CompareOp::Eq => n1 == n2,
                            CompareOp::Ge => n1 >= n2,
                            CompareOp::Gt => n1 > n2,
                            CompareOp::Le => n1 <= n2,
                            CompareOp::Lt => n1 < n2,
                            CompareOp::Ne => n1 != n2,
                        });
                    }
                }

                Err(exceptions::PyTypeError::new_err(format!(
                    "Inequalities between expression that are not numbers are not allowed in {} {} {}",
                    self.__str__()?,
                    match op {
                        CompareOp::Eq => "==",
                        CompareOp::Ge => ">=",
                        CompareOp::Gt => ">",
                        CompareOp::Le => "<=",
                        CompareOp::Lt => "<",
                        CompareOp::Ne => "!=",
                    },
                    other.__str__()?,
                )
            ))
            }
        }
    }

    /// Create a pattern restriction that passes when the wildcard is smaller than a number `num`.
    /// If the matched wildcard is not a number, the pattern fails.
    ///
    /// When the option `cmp_any_atom` is set to `True`, this function compares atoms
    /// of any type. The result depends on the internal ordering and may change between
    /// different Symbolica versions.
    ///
    /// Examples
    /// --------
    /// >>> from symbolica import Expression
    /// >>> x_ = Expression.var('x_')
    /// >>> f = Expression.fun("f")
    /// >>> e = f(1)*f(2)*f(3)
    /// >>> e = e.replace_all(f(x_), 1, x_.req_lt(2))
    #[pyo3(signature =(other, cmp_any_atom = false))]
    pub fn req_lt(
        &self,
        other: ConvertibleToExpression,
        cmp_any_atom: bool,
    ) -> PyResult<PythonPatternRestriction> {
        return req_cmp!(self, other, cmp_any_atom, is_lt);
    }

    /// Create a pattern restriction that passes when the wildcard is greater than a number `num`.
    /// If the matched wildcard is not a number, the pattern fails.
    ///
    /// When the option `cmp_any_atom` is set to `True`, this function compares atoms
    /// of any type. The result depends on the internal ordering and may change between
    /// different Symbolica versions.
    ///
    /// Examples
    /// --------
    /// >>> from symbolica import Expression
    /// >>> x_ = Expression.var('x_')
    /// >>> f = Expression.fun("f")
    /// >>> e = f(1)*f(2)*f(3)
    /// >>> e = e.replace_all(f(x_), 1, x_.req_gt(2))
    #[pyo3(signature =(other, cmp_any_atom = false))]
    pub fn req_gt(
        &self,
        other: ConvertibleToExpression,
        cmp_any_atom: bool,
    ) -> PyResult<PythonPatternRestriction> {
        return req_cmp!(self, other, cmp_any_atom, is_gt);
    }

    /// Create a pattern restriction that passes when the wildcard is smaller than or equal to a number `num`.
    /// If the matched wildcard is not a number, the pattern fails.
    ///
    /// When the option `cmp_any_atom` is set to `True`, this function compares atoms
    /// of any type. The result depends on the internal ordering and may change between
    /// different Symbolica versions.
    ///
    /// Examples
    /// --------
    /// >>> from symbolica import Expression
    /// >>> x_ = Expression.var('x_')
    /// >>> f = Expression.fun("f")
    /// >>> e = f(1)*f(2)*f(3)
    /// >>> e = e.replace_all(f(x_), 1, x_.req_le(2))
    #[pyo3(signature =(other, cmp_any_atom = false))]
    pub fn req_le(
        &self,
        other: ConvertibleToExpression,
        cmp_any_atom: bool,
    ) -> PyResult<PythonPatternRestriction> {
        return req_cmp!(self, other, cmp_any_atom, is_le);
    }

    /// Create a pattern restriction that passes when the wildcard is greater than or equal to a number `num`.
    /// If the matched wildcard is not a number, the pattern fails.
    ///
    /// When the option `cmp_any_atom` is set to `True`, this function compares atoms
    /// of any type. The result depends on the internal ordering and may change between
    /// different Symbolica versions.
    ///
    /// Examples
    /// --------
    /// >>> from symbolica import Expression
    /// >>> x_ = Expression.var('x_')
    /// >>> f = Expression.fun("f")
    /// >>> e = f(1)*f(2)*f(3)
    /// >>> e = e.replace_all(f(x_), 1, x_.req_ge(2))
    #[pyo3(signature =(other, cmp_any_atom = false))]
    pub fn req_ge(
        &self,
        other: ConvertibleToExpression,
        cmp_any_atom: bool,
    ) -> PyResult<PythonPatternRestriction> {
        return req_cmp!(self, other, cmp_any_atom, is_ge);
    }

    /// Create a new pattern restriction that calls the function `filter_fn` with the matched
    /// atom that should return a boolean. If true, the pattern matches.
    ///
    /// Examples
    /// --------
    /// >>> from symbolica import Expression
    /// >>> x_ = Expression.var('x_')
    /// >>> f = Expression.fun("f")
    /// >>> e = f(1)*f(2)*f(3)
    /// >>> e = e.replace_all(f(x_), 1, x_.req(lambda m: m == 2 or m == 3))
    pub fn req(&self, filter_fn: PyObject) -> PyResult<PythonPatternRestriction> {
        let id = match self.expr.as_view() {
            AtomView::Var(v) => {
                let name = v.get_symbol();
                if v.get_wildcard_level() == 0 {
                    return Err(exceptions::PyTypeError::new_err(
                        "Only wildcards can be restricted.",
                    ));
                }
                name
            }
            _ => {
                return Err(exceptions::PyTypeError::new_err(
                    "Only wildcards can be restricted.",
                ));
            }
        };

        Ok(PythonPatternRestriction {
            condition: Arc::new(
                (
                    id,
                    PatternRestriction::Filter(Box::new(move |m| {
                        let data = PythonExpression {
                            expr: Arc::new({
                                let mut a = Atom::default();
                                m.to_atom(&mut a);
                                a
                            }),
                        };

                        Python::with_gil(|py| {
                            filter_fn
                                .call(py, (data,), None)
                                .expect("Bad callback function")
                                .extract::<bool>(py)
                                .expect("Pattern filter does not return a boolean")
                        })
                    })),
                )
                    .into(),
            ),
        })
    }

    /// Create a pattern restriction that passes when the wildcard is smaller than another wildcard.
    /// If the matched wildcards are not a numbers, the pattern fails.
    ///
    /// When the option `cmp_any_atom` is set to `True`, this function compares atoms
    /// of any type. The result depends on the internal ordering and may change between
    /// different Symbolica versions.
    ///
    /// Examples
    /// --------
    /// >>> from symbolica import Expression
    /// >>> x_, y_ = Expression.var('x_', 'y_')
    /// >>> f = Expression.fun("f")
    /// >>> e = f(1,2)
    /// >>> e = e.replace_all(f(x_,y_), 1, x_.req_cmp_lt(y_))
    #[pyo3(signature =(other, cmp_any_atom = false))]
    pub fn req_cmp_lt(
        &self,
        other: PythonExpression,
        cmp_any_atom: bool,
    ) -> PyResult<PythonPatternRestriction> {
        return req_wc_cmp!(self, other, cmp_any_atom, is_lt);
    }

    /// Create a pattern restriction that passes when the wildcard is greater than another wildcard.
    /// If the matched wildcards are not a numbers, the pattern fails.
    ///
    /// When the option `cmp_any_atom` is set to `True`, this function compares atoms
    /// of any type. The result depends on the internal ordering and may change between
    /// different Symbolica versions.
    ///
    /// Examples
    /// --------
    /// >>> from symbolica import Expression
    /// >>> x_, y_ = Expression.var('x_', 'y_')
    /// >>> f = Expression.fun("f")
    /// >>> e = f(2,1)
    /// >>> e = e.replace_all(f(x_,y_), 1, x_.req_cmp_gt(y_))
    #[pyo3(signature =(other, cmp_any_atom = false))]
    pub fn req_cmp_gt(
        &self,
        other: PythonExpression,
        cmp_any_atom: bool,
    ) -> PyResult<PythonPatternRestriction> {
        return req_wc_cmp!(self, other, cmp_any_atom, is_gt);
    }

    /// Create a pattern restriction that passes when the wildcard is less than or equal to another wildcard.
    /// If the matched wildcards are not a numbers, the pattern fails.
    ///
    /// When the option `cmp_any_atom` is set to `True`, this function compares atoms
    /// of any type. The result depends on the internal ordering and may change between
    /// different Symbolica versions.
    ///
    /// Examples
    /// --------
    /// >>> from symbolica import Expression
    /// >>> x_, y_ = Expression.var('x_', 'y_')
    /// >>> f = Expression.fun("f")
    /// >>> e = f(1,2)
    /// >>> e = e.replace_all(f(x_,y_), 1, x_.req_cmp_le(y_))
    #[pyo3(signature =(other, cmp_any_atom = false))]
    pub fn req_cmp_le(
        &self,
        other: PythonExpression,
        cmp_any_atom: bool,
    ) -> PyResult<PythonPatternRestriction> {
        return req_wc_cmp!(self, other, cmp_any_atom, is_le);
    }

    /// Create a pattern restriction that passes when the wildcard is greater than or equal to another wildcard.
    /// If the matched wildcards are not a numbers, the pattern fails.
    ///
    /// When the option `cmp_any_atom` is set to `True`, this function compares atoms
    /// of any type. The result depends on the internal ordering and may change between
    /// different Symbolica versions.
    ///
    /// Examples
    /// --------
    /// >>> from symbolica import Expression
    /// >>> x_, y_ = Expression.var('x_', 'y_')
    /// >>> f = Expression.fun("f")
    /// >>> e = f(2,1)
    /// >>> e = e.replace_all(f(x_,y_), 1, x_.req_cmp_ge(y_))
    #[pyo3(signature =(other, cmp_any_atom = false))]
    pub fn req_cmp_ge(
        &self,
        other: PythonExpression,
        cmp_any_atom: bool,
    ) -> PyResult<PythonPatternRestriction> {
        return req_wc_cmp!(self, other, cmp_any_atom, is_ge);
    }

    /// Create a new pattern restriction that calls the function `cmp_fn` with another the matched
    /// atom and the match atom of the `other` wildcard that should return a boolean. If true, the pattern matches.
    ///
    /// Examples
    /// --------
    /// >>> from symbolica import Expression
    /// >>> x_, y_ = Expression.vars('x_', 'y_')
    /// >>> f = Expression.fun("f")
    /// >>> e = f(1)*f(2)*f(3)
    /// >>> e = e.replace_all(f(x_)*f(y_), 1, x_.req_cmp(y_, lambda m1, m2: m1 + m2 == 4))
    pub fn req_cmp(
        &self,
        other: PythonExpression,
        cmp_fn: PyObject,
    ) -> PyResult<PythonPatternRestriction> {
        let id = match self.expr.as_view() {
            AtomView::Var(v) => {
                let name = v.get_symbol();
                if v.get_wildcard_level() == 0 {
                    return Err(exceptions::PyTypeError::new_err(
                        "Only wildcards can be restricted.",
                    ));
                }
                name
            }
            _ => {
                return Err(exceptions::PyTypeError::new_err(
                    "Only wildcards can be restricted.",
                ));
            }
        };

        let other_id = match other.expr.as_view() {
            AtomView::Var(v) => {
                let name = v.get_symbol();
                if v.get_wildcard_level() == 0 {
                    return Err(exceptions::PyTypeError::new_err(
                        "Only wildcards can be restricted.",
                    ));
                }
                name
            }
            _ => {
                return Err(exceptions::PyTypeError::new_err(
                    "Only wildcards can be restricted.",
                ));
            }
        };

        Ok(PythonPatternRestriction {
            condition: Arc::new(
                (
                    id,
                    PatternRestriction::Cmp(
                        other_id,
                        Box::new(move |m1, m2| {
                            let data1 = PythonExpression {
                                expr: Arc::new({
                                    let mut a = Atom::default();
                                    m1.to_atom(&mut a);
                                    a
                                }),
                            };

                            let data2 = PythonExpression {
                                expr: Arc::new({
                                    let mut a = Atom::default();
                                    m2.to_atom(&mut a);
                                    a
                                }),
                            };

                            Python::with_gil(|py| {
                                cmp_fn
                                    .call(py, (data1, data2), None)
                                    .expect("Bad callback function")
                                    .extract::<bool>(py)
                                    .expect("Pattern comparison does not return a boolean")
                            })
                        }),
                    ),
                )
                    .into(),
            ),
        })
    }

    /// Create an iterator over all atoms in the expression.
    fn __iter__(&self) -> PyResult<PythonAtomIterator> {
        match self.expr.as_view() {
            AtomView::Add(_) | AtomView::Mul(_) | AtomView::Fun(_) | AtomView::Pow(_) => {}
            x => {
                return Err(exceptions::PyValueError::new_err(format!(
                    "Non-iterable type: {}",
                    x
                )));
            }
        };

        Ok(PythonAtomIterator::from_expr(self.clone()))
    }

    /// Map the transformations to every term in the expression.
    /// The execution happen in parallel.
    ///
    /// No new functions or variables can be defined and no new
    /// expressions can be parsed inside the map. Doing so will
    /// result in a deadlock.
    ///
    /// Examples
    /// --------
    /// >>> x, x_ = Expression.vars('x', 'x_')
    /// >>> e = (1+x)**2
    /// >>> r = e.map(Transformer().expand().replace_all(x, 6))
    /// >>> print(r)
    pub fn map(&self, op: PythonPattern, py: Python) -> PyResult<PythonExpression> {
        let t = match op.expr.as_ref() {
            Pattern::Transformer(t) => {
                if t.0.is_some() {
                    return Err(exceptions::PyValueError::new_err(
                        "Transformer is bound to expression. Use Transformer() instead."
                            .to_string(),
                    ));
                }
                &t.1
            }
            _ => {
                return Err(exceptions::PyValueError::new_err(
                    "Operation must of a transformer".to_string(),
                ));
            }
        };

        // release the GIL as Python functions may be called from
        // within the term mapper
        let mut stream = py.allow_threads(move || {
            // map every term in the expression
            let stream = TermStreamer::new_from((*self.expr).clone());
            let m = stream.map(|workspace, x| {
                let mut out = Atom::default();
                // TODO: capture and abort the parallel run
                Transformer::execute(x.as_view(), &t, workspace, &mut out).unwrap_or_else(|e| {
                    panic!("Transformer failed during parallel execution: {:?}", e)
                });
                out
            });
            Ok::<_, PyErr>(m)
        })?;

        let b = stream.to_expression();

        Ok(PythonExpression { expr: Arc::new(b) })
    }

    /// Set the coefficient ring to contain the variables in the `vars` list.
    /// This will move all variables into a rational polynomial function.

    /// Parameters
    /// ----------
    /// vars : List[Expression]
    ///         A list of variables
    pub fn set_coefficient_ring(&self, vars: Vec<PythonExpression>) -> PyResult<PythonExpression> {
        let mut var_map = vec![];
        for v in vars {
            match v.expr.as_view() {
                AtomView::Var(v) => var_map.push(v.get_symbol().into()),
                e => {
                    Err(exceptions::PyValueError::new_err(format!(
                        "Expected variable instead of {}",
                        e
                    )))?;
                }
            }
        }

        let b = self.expr.as_view().set_coefficient_ring(&Arc::new(var_map));

        Ok(PythonExpression { expr: Arc::new(b) })
    }

    /// Expand the expression.
    pub fn expand(&self) -> PyResult<PythonExpression> {
        let b = self.expr.as_view().expand();
        Ok(PythonExpression { expr: Arc::new(b) })
    }

    /// Collect terms involving the same power of `x`, where `x` is a variable or function name.
    /// Return the list of key-coefficient pairs and the remainder that matched no key.
    ///
    /// Both the *key* (the quantity collected in) and its coefficient can be mapped using
    /// `key_map` and `coeff_map` respectively.
    ///
    /// Examples
    /// --------
    ///
    /// >>> from symbolica import Expression
    /// >>> x, y = Expression.vars('x', 'y')
    /// >>> e = 5*x + x * y + x**2 + 5
    /// >>>
    /// >>> print(e.collect(x))
    ///
    /// yields `x^2+x*(y+5)+5`.
    ///
    /// >>> from symbolica import Expression
    /// >>> x, y = Expression.vars('x', 'y')
    /// >>> exp, coeff = Expression.funs('var', 'coeff')
    /// >>> e = 5*x + x * y + x**2 + 5
    /// >>>
    /// >>> print(e.collect(x, key_map=lambda x: exp(x), coeff_map=lambda x: coeff(x)))
    ///
    /// yields `var(1)*coeff(5)+var(x)*coeff(y+5)+var(x^2)*coeff(1)`.
    pub fn collect(
        &self,
        x: ConvertibleToExpression,
        key_map: Option<PyObject>,
        coeff_map: Option<PyObject>,
    ) -> PyResult<PythonExpression> {
        let id = if let AtomView::Var(x) = x.to_expression().expr.as_view() {
            x.get_symbol()
        } else {
            return Err(exceptions::PyValueError::new_err(
                "Collect must be done wrt a variable or function name",
            ));
        };

        let b = self.expr.as_view().collect(
            id,
            if let Some(key_map) = key_map {
                Some(Box::new(move |key, out| {
                    Python::with_gil(|py| {
                        let key = PythonExpression {
                            expr: Arc::new(key.to_owned()),
                        };

                        out.set_from_view(
                            &key_map
                                .call(py, (key,), None)
                                .expect("Bad callback function")
                                .extract::<PythonExpression>(py)
                                .expect("Key map should return an expression")
                                .expr
                                .as_view(),
                        )
                    });
                }))
            } else {
                None
            },
            if let Some(coeff_map) = coeff_map {
                Some(Box::new(move |coeff, out| {
                    Python::with_gil(|py| {
                        let coeff = PythonExpression {
                            expr: Arc::new(coeff.to_owned()),
                        };

                        out.set_from_view(
                            &coeff_map
                                .call(py, (coeff,), None)
                                .expect("Bad callback function")
                                .extract::<PythonExpression>(py)
                                .expect("Coeff map should return an expression")
                                .expr
                                .as_view(),
                        )
                    });
                }))
            } else {
                None
            },
        );

        Ok(PythonExpression { expr: Arc::new(b) })
    }

    /// Collect terms involving the same power of `x`, where `x` is a variable or function name.
    /// Return the list of key-coefficient pairs and the remainder that matched no key.
    ///
    /// Examples
    /// --------
    ///
    /// from symbolica import Expression
    /// >>>
    /// >>> x, y = Expression.vars('x', 'y')
    /// >>> e = 5*x + x * y + x**2 + 5
    /// >>>
    /// >>> for a in e.coefficient_list(x):
    /// >>>     print(a[0], a[1])
    ///
    /// yields
    ///
    /// ```
    /// x y+5
    /// x^2 1
    /// 1 5
    /// ```
    pub fn coefficient_list(
        &self,
        x: ConvertibleToExpression,
    ) -> PyResult<Vec<(PythonExpression, PythonExpression)>> {
        let id = if let AtomView::Var(x) = x.to_expression().expr.as_view() {
            x.get_symbol()
        } else {
            return Err(exceptions::PyValueError::new_err(
                "Coefficient list must be done wrt a variable or function name",
            ));
        };

        let (list, rest) = self.expr.coefficient_list(id);

        let mut py_list: Vec<_> = list
            .into_iter()
            .map(|e| {
                (
                    PythonExpression {
                        expr: Arc::new(e.0.to_owned()),
                    },
                    PythonExpression {
                        expr: Arc::new(e.1),
                    },
                )
            })
            .collect();

        if let Atom::Num(n) = &rest {
            if n.to_num_view().is_zero() {
                return Ok(py_list);
            }
        }

        py_list.push((
            PythonExpression {
                expr: Arc::new(Atom::new_num(1)),
            },
            PythonExpression {
                expr: Arc::new(rest),
            },
        ));

        Ok(py_list)
    }

    /// Derive the expression w.r.t the variable `x`.
    pub fn derivative(&self, x: ConvertibleToExpression) -> PyResult<PythonExpression> {
        let id = if let AtomView::Var(x) = x.to_expression().expr.as_view() {
            x.get_symbol()
        } else {
            return Err(exceptions::PyValueError::new_err(
                "Derivative must be taken wrt a variable",
            ));
        };

        let b = self.expr.derivative(id);

        Ok(PythonExpression { expr: Arc::new(b) })
    }

    /// Taylor expand in `x` around `expansion_point` to depth `depth`.
    ///
    /// Example
    /// -------
    /// >>> from symbolica import Expression
    /// >>> x, y = Expression.vars('x', 'y')
    /// >>> f = Expression.fun('f')
    /// >>>
    /// >>> e = 2* x**2 * y + f(x)
    /// >>> e = e.taylor_series(x, 0, 2)
    /// >>>
    /// >>> print(e)
    ///
    /// yields `f(0)+x*der(1,f(0))+1/2*x^2*(der(2,f(0))+4*y)`.
    pub fn taylor_series(
        &self,
        x: ConvertibleToExpression,
        expansion_point: ConvertibleToExpression,
        depth: u32,
    ) -> PyResult<PythonExpression> {
        let id = if let AtomView::Var(x) = x.to_expression().expr.as_view() {
            x.get_symbol()
        } else {
            return Err(exceptions::PyValueError::new_err(
                "Derivative must be taken wrt a variable",
            ));
        };

        let b = self
            .expr
            .taylor_series(id, expansion_point.to_expression().expr.as_view(), depth);

        Ok(PythonExpression { expr: Arc::new(b) })
    }

    /// Convert the expression to a polynomial, optionally, with the variables and the ordering specified in `vars`.
    pub fn to_polynomial(&self, vars: Option<Vec<PythonExpression>>) -> PyResult<PythonPolynomial> {
        let mut var_map = vec![];
        if let Some(vm) = vars {
            for v in vm {
                match v.expr.as_view() {
                    AtomView::Var(v) => var_map.push(v.get_symbol().into()),
                    e => {
                        Err(exceptions::PyValueError::new_err(format!(
                            "Expected variable instead of {}",
                            e
                        )))?;
                    }
                }
            }
        }

        let var_map = if var_map.is_empty() {
            None
        } else {
            Some(Arc::new(var_map))
        };

        self.expr
            .as_view()
            .to_polynomial(&RationalField::new(), var_map.as_ref())
            .map(|x| PythonPolynomial { poly: Arc::new(x) })
            .map_err(|e| {
                exceptions::PyValueError::new_err(format!("Could not convert to polynomial: {}", e))
            })
    }

    /// Convert the expression to a polynomial, converting all non-polynomial elements to
    /// new independent variables.
    pub fn to_polynomial_with_conversion(&self) -> PythonPolynomial {
        PythonPolynomial {
            poly: Arc::new(
                self.expr
                    .as_view()
                    .to_polynomial_with_conversion(&RationalField::new()),
            ),
        }
    }

    /// Convert the expression to a rational polynomial, optionally, with the variables and the ordering specified in `vars`.
    /// The latter is useful if it is known in advance that more variables may be added in the future to the
    /// rational polynomial through composition with other rational polynomials.
    ///
    /// Examples
    /// --------
    /// >>> a = Expression.parse('(1 + 3*x1 + 5*x2 + 7*x3 + 9*x4 + 11*x5 + 13*x6 + 15*x7)^2 - 1').to_rational_polynomial()
    /// >>> print(a)
    pub fn to_rational_polynomial(
        &self,
        vars: Option<Vec<PythonExpression>>,
    ) -> PyResult<PythonRationalPolynomial> {
        let mut var_map = vec![];
        if let Some(vm) = vars {
            for v in vm {
                match v.expr.as_view() {
                    AtomView::Var(v) => var_map.push(v.get_symbol().into()),
                    e => {
                        Err(exceptions::PyValueError::new_err(format!(
                            "Expected variable instead of {}",
                            e
                        )))?;
                    }
                }
            }
        }

        let var_map = if var_map.is_empty() {
            None
        } else {
            Some(Arc::new(var_map))
        };

<<<<<<< HEAD
        Workspace::get_local().with(|workspace| {
            self.expr
                .as_view()
                .to_rational_polynomial(
                    workspace,
                    &RationalField::new(),
                    &IntegerRing::new(),
                    var_map.as_ref(),
                )
                .map(|x| PythonRationalPolynomial { poly: Arc::new(x) })
                .map_err(|e| {
                    exceptions::PyValueError::new_err(format!(
                        "Could not convert to polynomial: {:?}",
                        e
                    ))
                })
        })
=======
        self.expr
            .as_view()
            .to_rational_polynomial(&RationalField::new(), &IntegerRing::new(), var_map.as_ref())
            .map(|x| PythonRationalPolynomial { poly: Arc::new(x) })
            .map_err(|e| {
                exceptions::PyValueError::new_err(format!("Could not convert to polynomial: {}", e))
            })
>>>>>>> b576d544
    }

    /// Similar to [PythonExpression::to_rational_polynomial()], but the power of each variable limited to 255.
    pub fn to_rational_polynomial_small_exponent(
        &self,
        vars: Option<Vec<PythonExpression>>,
    ) -> PyResult<PythonRationalPolynomialSmallExponent> {
        let mut var_map = vec![];
        if let Some(vm) = vars {
            for v in vm {
                match v.expr.as_view() {
                    AtomView::Var(v) => var_map.push(v.get_symbol().into()),
                    e => {
                        Err(exceptions::PyValueError::new_err(format!(
                            "Expected variable instead of {}",
                            e
                        )))?;
                    }
                }
            }
        }

        let var_map = if var_map.is_empty() {
            None
        } else {
            Some(Arc::new(var_map))
        };

<<<<<<< HEAD
        Workspace::get_local().with(|workspace| {
            self.expr
                .as_view()
                .to_rational_polynomial(
                    workspace,
                    &RationalField::new(),
                    &IntegerRing::new(),
                    var_map.as_ref(),
                )
                .map(|x| PythonRationalPolynomialSmallExponent { poly: Arc::new(x) })
                .map_err(|e| {
                    exceptions::PyValueError::new_err(format!(
                        "Could not convert to polynomial: {:?}",
                        e
                    ))
                })
        })
=======
        self.expr
            .as_view()
            .to_rational_polynomial(&RationalField::new(), &IntegerRing::new(), var_map.as_ref())
            .map(|x| PythonRationalPolynomialSmallExponent { poly: Arc::new(x) })
            .map_err(|e| {
                exceptions::PyValueError::new_err(format!("Could not convert to polynomial: {}", e))
            })
>>>>>>> b576d544
    }

    /// Convert the expression to a rational polynomial, converting all non-polynomial elements to
    /// new independent variables.
    pub fn to_rational_polynomial_with_conversion(&self) -> PyResult<PythonRationalPolynomial> {
<<<<<<< HEAD
        let p = Workspace::get_local().with(|workspace| {
            self.expr.as_view().to_rational_polynomial_with_conversion(
                workspace,
                &RationalField::new(),
                &IntegerRing::new(),
            )
        });
=======
        let p = self
            .expr
            .as_view()
            .to_rational_polynomial_with_conversion(&RationalField::new(), &IntegerRing::new());
>>>>>>> b576d544

        Ok(PythonRationalPolynomial { poly: Arc::new(p) })
    }

    /// Return an iterator over the pattern `self` matching to `lhs`.
    /// Restrictions on pattern can be supplied through `cond`.
    ///
    /// Examples
    /// --------
    ///
    /// >>> x, x_ = Expression.vars('x','x_')
    /// >>> f = Expression.fun('f')
    /// >>> e = f(x)*f(1)*f(2)*f(3)
    /// >>> for match in e.match(f(x_)):
    /// >>>    for map in match:
    /// >>>        print(map[0],'=', map[1])
    #[pyo3(name = "r#match")]
    pub fn pattern_match(
        &self,
        lhs: ConvertibleToPattern,
        cond: Option<PythonPatternRestriction>,
        level_range: Option<(usize, Option<usize>)>,
    ) -> PyResult<PythonMatchIterator> {
        let conditions = cond
            .map(|r| r.condition.clone())
            .unwrap_or(Arc::new(Condition::default()));
        let settings = Arc::new(MatchSettings {
            level_range: level_range.unwrap_or((0, None)),
            ..MatchSettings::default()
        });
        Ok(PythonMatchIterator::new(
            (
                lhs.to_pattern()?.expr,
                self.expr.clone(),
                conditions,
                settings,
            ),
            move |(lhs, target, res, settings)| {
                PatternAtomTreeIterator::new(lhs, target.as_view(), res, settings)
            },
        ))
    }

    /// Return an iterator over the replacement of the pattern `self` on `lhs` by `rhs`.
    /// Restrictions on pattern can be supplied through `cond`.
    ///
    /// The `level_range` specifies the `[min,max)` level at which the pattern is allowed to match.
    /// The first level is 0 and the level is increased when going one level deeper in the expression tree.
    ///
    /// Examples
    /// --------
    ///
    /// >>> from symbolica import Expression
    /// >>> x_ = Expression.var('x_')
    /// >>> f = Expression.fun('f')
    /// >>> e = f(1)*f(2)*f(3)
    /// >>> for r in e.replace(f(x_), f(x_ + 1)):
    /// >>>     print(r)
    ///
    /// Yields:
    /// ```
    /// f(2)*f(2)*f(3)
    /// f(1)*f(3)*f(3)
    /// f(1)*f(2)*f(4)
    /// ```
    pub fn replace(
        &self,
        lhs: ConvertibleToPattern,
        rhs: ConvertibleToPattern,
        cond: Option<PythonPatternRestriction>,
        level_range: Option<(usize, Option<usize>)>,
    ) -> PyResult<PythonReplaceIterator> {
        let conditions = cond
            .map(|r| r.condition.clone())
            .unwrap_or(Arc::new(Condition::default()));
        let settings = Arc::new(MatchSettings {
            level_range: level_range.unwrap_or((0, None)),
            ..MatchSettings::default()
        });

        Ok(PythonReplaceIterator::new(
            (
                lhs.to_pattern()?.expr,
                self.expr.clone(),
                rhs.to_pattern()?.expr,
                conditions,
                settings,
            ),
            move |(lhs, target, rhs, res, settings)| {
                ReplaceIterator::new(lhs, target.as_view(), rhs, res, settings)
            },
        ))
    }

    /// Replace all atoms matching the pattern `pattern` by the right-hand side `rhs`.
    /// Restrictions on pattern can be supplied through `cond`.
    ///
    /// The `level_range` specifies the `[min,max)` level at which the pattern is allowed to match.
    /// The first level is 0 and the level is increased when going one level deeper in the expression tree.
    ///
    /// The entire operation can be repeated until there are no more matches using `repeat=True`.
    ///
    /// Examples
    /// --------
    ///
    /// >>> x, w1_, w2_ = Expression.vars('x','w1_','w2_')
    /// >>> f = Expression.fun('f')
    /// >>> e = f(3,x)
    /// >>> r = e.replace_all(f(w1_,w2_), f(w1_ - 1, w2_**2), (w1_ >= 1) & w2_.is_var())
    /// >>> print(r)
    pub fn replace_all(
        &self,
        pattern: ConvertibleToPattern,
        rhs: ConvertibleToPattern,
        cond: Option<PythonPatternRestriction>,
        non_greedy_wildcards: Option<Vec<PythonExpression>>,
        level_range: Option<(usize, Option<usize>)>,
        repeat: Option<bool>,
    ) -> PyResult<PythonExpression> {
        let pattern = &pattern.to_pattern()?.expr;
        let rhs = &rhs.to_pattern()?.expr;
<<<<<<< HEAD

        let settings = if let Some(ngw) = non_greedy_wildcards {
            Some(MatchSettings {
                non_greedy_wildcards: ngw
                    .iter()
                    .map(|x| match x.expr.as_view() {
                        AtomView::Var(v) => {
                            let name = v.get_symbol();
                            if v.get_wildcard_level() == 0 {
                                return Err(exceptions::PyTypeError::new_err(
                                    "Only wildcards can be restricted.",
                                ));
                            }
                            Ok(name)
                        }
                        _ => Err(exceptions::PyTypeError::new_err(
                            "Only wildcards can be restricted.",
                        )),
                    })
                    .collect::<Result<_, _>>()?,
            })
        } else {
            None
        };

=======

        let mut settings = MatchSettings::default();

        if let Some(ngw) = non_greedy_wildcards {
            settings.non_greedy_wildcards = ngw
                .iter()
                .map(|x| match x.expr.as_view() {
                    AtomView::Var(v) => {
                        let name = v.get_symbol();
                        if v.get_wildcard_level() == 0 {
                            return Err(exceptions::PyTypeError::new_err(
                                "Only wildcards can be restricted.",
                            ));
                        }
                        Ok(name)
                    }
                    _ => Err(exceptions::PyTypeError::new_err(
                        "Only wildcards can be restricted.",
                    )),
                })
                .collect::<Result<_, _>>()?;
        }
        if let Some(level_range) = level_range {
            settings.level_range = level_range;
        }

>>>>>>> b576d544
        let mut expr_ref = self.expr.as_view();

        let mut out = RecycledAtom::new();
        let mut out2 = RecycledAtom::new();
        while pattern.replace_all_into(
            expr_ref,
            rhs,
            cond.as_ref().map(|r| r.condition.as_ref()),
<<<<<<< HEAD
            settings.as_ref(),
=======
            Some(&settings),
>>>>>>> b576d544
            &mut out,
        ) {
            if !repeat.unwrap_or(false) {
                break;
            }

            std::mem::swap(&mut out, &mut out2);
            expr_ref = out2.as_view();
        }

        Ok(PythonExpression {
            expr: Arc::new(out.into_inner()),
        })
    }

    /// Solve a linear system in the variables `variables`, where each expression
    /// in the system is understood to yield 0.
    ///
    /// Examples
    /// --------
    /// >>> from symbolica import Expression
    /// >>> x, y, c = Expression.vars('x', 'y', 'c')
    /// >>> f = Expression.fun('f')
    /// >>> x_r, y_r = Expression.solve_linear_system([f(c)*x + y/c - 1, y-c/2], [x, y])
    /// >>> print('x =', x_r, ', y =', y_r)
    #[classmethod]
    pub fn solve_linear_system(
        _cls: &PyType,
        system: Vec<ConvertibleToExpression>,
        variables: Vec<PythonExpression>,
    ) -> PyResult<Vec<PythonExpression>> {
        let system: Vec<_> = system.into_iter().map(|x| x.to_expression()).collect();
        let system_b: Vec<_> = system.iter().map(|x| x.expr.as_view()).collect();

        let mut vars = vec![];
        for v in variables {
            match v.expr.as_view() {
                AtomView::Var(v) => vars.push(v.get_symbol().into()),
                e => {
                    Err(exceptions::PyValueError::new_err(format!(
                        "Expected variable instead of {}",
                        e
                    )))?;
                }
            }
        }

<<<<<<< HEAD
        let res = Workspace::get_local()
            .with(|workspace| AtomView::solve_linear_system::<u16>(&system_b, &vars, workspace))
            .map_err(|e| {
                exceptions::PyValueError::new_err(format!("Could not solve system: {:?}", e))
            })?;
=======
        let res = AtomView::solve_linear_system::<u16>(&system_b, &vars).map_err(|e| {
            exceptions::PyValueError::new_err(format!("Could not solve system: {}", e))
        })?;
>>>>>>> b576d544

        Ok(res
            .into_iter()
            .map(|x| PythonExpression { expr: Arc::new(x) })
            .collect())
    }

    /// Evaluate the expression, using a map of all the constants and
    /// user functions to a float.
    ///
    /// Examples
    /// --------
    /// >>> from symbolica import Expression
    /// >>> x = Expression.var('x')
    /// >>> f = Expression.fun('f')
    /// >>> e = Expression.parse('cos(x)')*3 + f(x,2)
    /// >>> print(e.evaluate({x: 1}, {f: lambda args: args[0]+args[1]}))
    pub fn evaluate(
        &self,
        constants: HashMap<PythonExpression, f64>,
        functions: HashMap<Variable, PyObject>,
    ) -> PyResult<f64> {
        let mut cache = HashMap::default();

        let constants = constants
            .iter()
            .map(|(k, v)| (k.expr.as_view(), *v))
            .collect();

        let functions = functions
            .into_iter()
            .map(|(k, v)| {
<<<<<<< HEAD
                let id = if let AtomView::Var(v) = k.expr.as_view() {
                    v.get_symbol()
=======
                let id = if let Variable::Symbol(v) = k {
                    v
>>>>>>> b576d544
                } else {
                    Err(exceptions::PyValueError::new_err(format!(
                        "Expected function name instead of {:?}",
                        k
                    )))?
                };

                Ok((
                    id,
                    EvaluationFn::new(Box::new(move |args, _, _, _| {
                        Python::with_gil(|py| {
                            v.call(py, (args.to_vec(),), None)
                                .expect("Bad callback function")
                                .extract::<f64>(py)
                                .expect("Function does not return a float")
                        })
                    })),
                ))
            })
            .collect::<PyResult<_>>()?;

        Ok(self
            .expr
            .as_view()
            .evaluate(&constants, &functions, &mut cache))
    }

    /// Evaluate the expression, using a map of all the variables and
    /// user functions to a complex number.
    ///
    /// Examples
    /// --------
    /// >>> from symbolica import Expression
    /// >>> x, y = Expression.vars('x', 'y')
    /// >>> e = Expression.parse('sqrt(x)')*y
    /// >>> print(e.evaluate_complex({x: 1 + 2j, y: 4 + 3j}, {}))
    pub fn evaluate_complex<'py>(
        &self,
        py: Python<'py>,
        constants: HashMap<PythonExpression, Complex<f64>>,
        functions: HashMap<Variable, PyObject>,
    ) -> PyResult<&'py PyComplex> {
        let mut cache = HashMap::default();

        let constants = constants
            .iter()
            .map(|(k, v)| (k.expr.as_view(), *v))
            .collect();

        let functions = functions
            .into_iter()
            .map(|(k, v)| {
<<<<<<< HEAD
                let id = if let AtomView::Var(v) = k.expr.as_view() {
                    v.get_symbol()
=======
                let id = if let Variable::Symbol(v) = k {
                    v
>>>>>>> b576d544
                } else {
                    Err(exceptions::PyValueError::new_err(format!(
                        "Expected function name instead of {:?}",
                        k
                    )))?
                };

                Ok((
                    id,
                    EvaluationFn::new(Box::new(move |args: &[Complex<f64>], _, _, _| {
                        Python::with_gil(|py| {
                            v.call(
                                py,
                                (args
                                    .iter()
                                    .map(|x| PyComplex::from_doubles(py, x.re, x.im))
                                    .collect::<Vec<_>>(),),
                                None,
                            )
                            .expect("Bad callback function")
                            .extract::<Complex<f64>>(py)
                            .expect("Function does not return a complex number")
                        })
                    })),
                ))
            })
            .collect::<PyResult<_>>()?;

        let r = self
            .expr
            .as_view()
            .evaluate(&constants, &functions, &mut cache);
        Ok(PyComplex::from_doubles(py, r.re, r.im))
    }
}

/// A function class for python that constructs an `Expression` when called with arguments.
/// This allows to write:
/// ```python
/// f = Expression.fun("f")
/// e = f(1,2,3)
/// ```
#[pyclass(name = "Function")]
#[derive(Clone)]
pub struct PythonFunction {
    id: Symbol,
}

#[pymethods]
impl PythonFunction {
    /// Create a new function from a `name`. Can be turned into a symmetric function
    /// using `is_symmetric=True` or into an antisymmetric function using `is_antisymmetric=True`.
    /// The function can be made multilinear using `is_linear=True`.
    ///
    /// Once attributes are defined on a function, they cannot be redefined later.
    #[new]
    pub fn __new__(
        name: &str,
        is_symmetric: Option<bool>,
        is_antisymmetric: Option<bool>,
        is_linear: Option<bool>,
    ) -> PyResult<Self> {
        if is_symmetric.is_none() && is_antisymmetric.is_none() && is_linear.is_none() {
            return Ok(PythonFunction {
                id: State::get_symbol(name),
            });
        }

        if is_symmetric == Some(true) && is_antisymmetric == Some(true) {
            Err(exceptions::PyValueError::new_err(
                "Function cannot be both symmetric and antisymmetric",
            ))?;
        }

        let mut opts = vec![];

        if let Some(true) = is_symmetric {
            opts.push(FunctionAttribute::Symmetric);
        }

        if let Some(true) = is_antisymmetric {
            opts.push(FunctionAttribute::Antisymmetric);
        }

        if let Some(true) = is_linear {
            opts.push(FunctionAttribute::Linear);
        }

<<<<<<< HEAD
        let id = State::get_or_insert_fn(name, opts)
=======
        let id = State::get_symbol_with_attributes(name, opts)
>>>>>>> b576d544
            .map_err(|e| exceptions::PyTypeError::new_err(e.to_string()))?;

        Ok(PythonFunction { id })
    }

    /// The built-in function that converts a rational polynomial to a coefficient.
    #[classattr]
    #[pyo3(name = "COEFF")]
    pub fn coeff() -> PythonFunction {
        PythonFunction { id: State::COEFF }
    }

    /// The built-in cosine function.
    #[classattr]
    #[pyo3(name = "COS")]
    pub fn cos() -> PythonFunction {
        PythonFunction { id: State::COS }
    }

    /// The built-in sine function.
    #[classattr]
    #[pyo3(name = "SIN")]
    pub fn sin() -> PythonFunction {
        PythonFunction { id: State::SIN }
    }

    /// The built-in exponential function.
    #[classattr]
    #[pyo3(name = "EXP")]
    pub fn exp() -> PythonFunction {
        PythonFunction { id: State::EXP }
    }

    /// The built-in logarithm function.
    #[classattr]
    #[pyo3(name = "LOG")]
    pub fn log() -> PythonFunction {
        PythonFunction { id: State::LOG }
    }

    /// Returns `True` iff this function is symmetric.
    pub fn is_symmetric(&self) -> bool {
        self.id.is_symmetric()
    }

    /// Create a Symbolica expression or transformer by calling the function with appropriate arguments.
    ///
    /// Examples
    /// -------
    /// >>> x = Expression.vars('x')
    /// >>> f = Expression.fun('f')
    /// >>> e = f(3,x)
    /// >>> print(e)
    /// f(3,x)
    #[pyo3(signature = (*args,))]
    pub fn __call__(&self, args: &PyTuple, py: Python) -> PyResult<PyObject> {
        pub enum ExpressionOrTransformer {
            Expression(PythonExpression),
            Transformer(ConvertibleToPattern),
        }

        let mut fn_args = Vec::with_capacity(args.len());

        for arg in args {
            if let Ok(a) = arg.extract::<ConvertibleToExpression>() {
                fn_args.push(ExpressionOrTransformer::Expression(a.to_expression()));
            } else if let Ok(a) = arg.extract::<ConvertibleToPattern>() {
                fn_args.push(ExpressionOrTransformer::Transformer(a));
            } else {
                let msg = format!("Unknown type: {}", arg.get_type().name().unwrap());
                return Err(exceptions::PyTypeError::new_err(msg));
            }
        }

        if fn_args
            .iter()
            .all(|x| matches!(x, ExpressionOrTransformer::Expression(_)))
        {
            // simplify to literal expression
            Workspace::get_local().with(|workspace| {
                let mut fun_b = workspace.new_atom();
                let fun = fun_b.to_fun(self.id);

                for x in fn_args {
                    if let ExpressionOrTransformer::Expression(a) = x {
                        fun.add_arg(a.expr.as_view());
                    }
                }

                let mut out = Atom::default();
                fun_b.as_view().normalize(workspace, &mut out);

                Ok(PythonExpression {
                    expr: Arc::new(out),
                }
                .into_py(py))
            })
        } else {
            // convert all wildcards back from literals
            let mut transformer_args = Vec::with_capacity(args.len());
            for arg in fn_args {
                match arg {
                    ExpressionOrTransformer::Transformer(t) => {
                        transformer_args.push(t.to_pattern()?.expr.as_ref().clone());
                    }
                    ExpressionOrTransformer::Expression(a) => {
                        transformer_args.push(a.expr.as_view().into_pattern().clone());
                    }
                }
            }

            let p = Pattern::Fn(self.id, transformer_args);
            Ok(PythonPattern { expr: Arc::new(p) }.into_py(py))
        }
    }
}

self_cell!(
    #[pyclass]
    pub struct PythonAtomIterator {
        owner: Arc<Atom>,
        #[covariant]
        dependent: ListIterator,
    }
);

impl PythonAtomIterator {
    /// Create a self-referential structure for the iterator.
    pub fn from_expr(expr: PythonExpression) -> PythonAtomIterator {
        PythonAtomIterator::new(expr.expr, |expr| match expr.as_view() {
            AtomView::Add(a) => a.iter(),
            AtomView::Mul(m) => m.iter(),
            AtomView::Fun(f) => f.iter(),
            _ => unreachable!(),
        })
    }
}

#[pymethods]
impl PythonAtomIterator {
    fn __next__(&mut self) -> Option<PythonExpression> {
        self.with_dependent_mut(|_, i| {
            i.next().map(|e| PythonExpression {
                expr: Arc::new({
                    let mut owned = Atom::default();
                    owned.set_from_view(&e);
                    owned
                }),
            })
        })
    }
}

type OwnedMatch = (
    Arc<Pattern>,
    Arc<Atom>,
    Arc<Condition<WildcardAndRestriction>>,
    Arc<MatchSettings>,
);
type MatchIterator<'a> = PatternAtomTreeIterator<'a, 'a>;

self_cell!(
    /// An iterator over matches.
    #[pyclass]
    pub struct PythonMatchIterator {
        owner: OwnedMatch,
        #[not_covariant]
        dependent: MatchIterator,
    }
);

#[pymethods]
impl PythonMatchIterator {
    /// Create the iterator.
    fn __iter__(slf: PyRef<'_, Self>) -> PyRef<'_, Self> {
        slf
    }

    /// Return the next match.
    fn __next__(&mut self) -> Option<HashMap<PythonExpression, PythonExpression>> {
        self.with_dependent_mut(|_, i| {
            i.next().map(|(_, _, _, matches)| {
                matches
                    .into_iter()
                    .map(|m| {
                        (
                            PythonExpression {
                                expr: Arc::new(Atom::new_var(m.0)),
                            },
                            PythonExpression {
                                expr: Arc::new({
                                    let mut a = Atom::default();
                                    m.1.to_atom(&mut a);
                                    a
                                }),
                            },
                        )
                    })
                    .collect()
            })
        })
    }
}

type OwnedReplace = (
    Arc<Pattern>,
    Arc<Atom>,
    Arc<Pattern>,
    Arc<Condition<WildcardAndRestriction>>,
    Arc<MatchSettings>,
);
type ReplaceIteratorOne<'a> = ReplaceIterator<'a, 'a>;

self_cell!(
    /// An iterator over all single replacements.
    #[pyclass]
    pub struct PythonReplaceIterator {
        owner: OwnedReplace,
        #[not_covariant]
        dependent: ReplaceIteratorOne,
    }
);

#[pymethods]
impl PythonReplaceIterator {
    /// Create the iterator.
    fn __iter__(slf: PyRef<'_, Self>) -> PyRef<'_, Self> {
        slf
    }

    /// Return the next replacement.
    fn __next__(&mut self) -> PyResult<Option<PythonExpression>> {
        self.with_dependent_mut(|_, i| {
<<<<<<< HEAD
            Workspace::get_local().with(|workspace| {
                let mut out = Atom::default();

                if i.next(workspace, &mut out).is_none() {
                    Ok(None)
                } else {
                    Ok::<_, PyErr>(Some(PythonExpression {
                        expr: Arc::new(out),
                    }))
                }
            })
=======
            let mut out = Atom::default();

            if i.next(&mut out).is_none() {
                Ok(None)
            } else {
                Ok::<_, PyErr>(Some(PythonExpression {
                    expr: Arc::new(out),
                }))
            }
>>>>>>> b576d544
        })
    }
}

#[pyclass(name = "Polynomial")]
#[derive(Clone)]
pub struct PythonPolynomial {
    pub poly: Arc<MultivariatePolynomial<RationalField, u16>>,
}

#[pymethods]
impl PythonPolynomial {
    /// Parse a polynomial with rational coefficients from a string.
    /// The input must be written in an expanded format and a list of all
    /// the variables must be provided.
    ///
    /// If these requirements are too strict, use `Expression.to_polynomial()` or
    /// `RationalPolynomial.parse()` instead.
    ///
    /// Examples
    /// --------
    /// >>> e = Polynomial.parse('3/4*x^2+y+y*4', ['x', 'y'])
    ///
    /// Raises
    /// ------
    /// ValueError
    ///     If the input is not a valid Symbolica polynomial.
    #[classmethod]
    pub fn parse(_cls: &PyType, arg: &str, vars: Vec<&str>) -> PyResult<Self> {
        let mut var_map = vec![];
        let mut var_name_map: SmallVec<[SmartString<LazyCompact>; INLINED_EXPONENTS]> =
            SmallVec::new();

        for v in vars {
<<<<<<< HEAD
            let id = State::get_or_insert_var(v);
=======
            let id = State::get_symbol(v);
>>>>>>> b576d544
            var_map.push(id.into());
            var_name_map.push(v.into());
        }

        let e = Token::parse(arg)
            .map_err(exceptions::PyValueError::new_err)?
            .to_polynomial(&RationalField::new(), &Arc::new(var_map), &var_name_map)
            .map_err(exceptions::PyValueError::new_err)?;

        Ok(Self { poly: Arc::new(e) })
    }

    /// Convert the polynomial to a polynomial with integer coefficients, if possible.
    pub fn to_integer_polynomial(&self) -> PyResult<PythonIntegerPolynomial> {
        let mut poly_int = MultivariatePolynomial::new(
            self.poly.nvars,
            &IntegerRing::new(),
            Some(self.poly.nterms()),
            self.poly.var_map.clone(),
        );

        let mut new_exponent = SmallVec::<[u8; 5]>::new();

        for t in self.poly.into_iter() {
            if !t.coefficient.is_integer() {
                Err(exceptions::PyValueError::new_err(format!(
                    "Coefficient {} is not an integer",
                    t.coefficient
                )))?;
            }

            new_exponent.clear();
            for e in t.exponents {
                if *e > u8::MAX as u16 {
                    Err(exceptions::PyValueError::new_err(format!(
                        "Exponent {} is too large",
                        e
                    )))?;
                }
                new_exponent.push(*e as u8);
            }

            poly_int.append_monomial(t.coefficient.numerator(), &new_exponent);
        }

        Ok(PythonIntegerPolynomial {
            poly: Arc::new(poly_int),
        })
    }

    /// Convert the coefficients of the polynomial to a finite field with prime `prime`.
    pub fn to_finite_field(&self, prime: u32) -> PythonFiniteFieldPolynomial {
        let f = FiniteField::<u32>::new(prime);
        PythonFiniteFieldPolynomial {
            poly: Arc::new(self.poly.map_coeff(|c| c.to_finite_field(&f), f.clone())),
        }
    }

    /// Optimize the polynomial for evaluation using `iterations` number of iterations.
    /// The optimized output can be exported in a C++ format using `to_file`.
    ///
    /// Returns an evaluator for the polynomial.
    #[pyo3(signature = (iterations = 1000, to_file = None))]
    pub fn optimize(
        &self,
        iterations: usize,
        to_file: Option<String>,
    ) -> PyResult<PythonInstructionEvaluator> {
        let o = self.poly.optimize(iterations);
        if let Some(file) = to_file.as_ref() {
            std::fs::write(
                file,
                format!(
                    "{}",
                    InstructionSetPrinter {
                        name: "evaluate".to_string(),
                        instr: &o,
                        mode: InstructionSetMode::CPP(InstructionSetModeCPPSettings {
                            write_header_and_test: true,
                            always_pass_output_array: false,
                        })
                    }
                ),
            )
            .unwrap();
        }

        let o_f64 = o.convert::<f64>();
        Ok(PythonInstructionEvaluator {
            instr: Arc::new(o_f64.evaluator()),
        })
    }

    /// Compute the Groebner basis of a polynomial system.
    ///
    /// If `grevlex=True`, reverse graded lexicographical ordering is used,
    /// otherwise the ordering is lexicographical.
    ///
    /// If `print_stats=True` intermediate statistics will be printed.
    ///
    /// Examples
    /// --------
    /// >>> basis = Polynomial.groebner_basis(
    /// >>>     [Expression.parse("a b c d - 1").to_polynomial(),
    /// >>>      Expression.parse("a b c + a b d + a c d + b c d").to_polynomial(),
    /// >>>      Expression.parse("a b + b c + a d + c d").to_polynomial(),
    /// >>>      Expression.parse("a + b + c + d").to_polynomial()],
    /// >>>     grevlex=True,
    /// >>>     print_stats=True
    /// >>> )
    /// >>> for p in basis:
    /// >>>     print(p)
    #[pyo3(signature = (system, grevlex = true, print_stats = false))]
    #[classmethod]
    pub fn groebner_basis(
        _cls: &PyType,
        system: Vec<Self>,
        grevlex: bool,
        print_stats: bool,
    ) -> Vec<Self> {
        if grevlex {
            let grevlex_ideal: Vec<_> = system
                .iter()
                .map(|p| p.poly.reorder::<GrevLexOrder>())
                .collect();
            let gb = GroebnerBasis::new(&grevlex_ideal, print_stats);

            gb.system
                .into_iter()
                .map(|p| Self {
                    poly: Arc::new(p.reorder::<LexOrder>()),
                })
                .collect()
        } else {
            let ideal: Vec<_> = system.iter().map(|p| p.poly.as_ref().clone()).collect();
            let gb = GroebnerBasis::new(&ideal, print_stats);
            gb.system
                .into_iter()
                .map(|p| Self { poly: Arc::new(p) })
                .collect()
        }
    }

    /// Convert the polynomial to an expression.
    ///
    /// Examples
    /// --------
    ///
    /// >>> from symbolica import Expression
    /// >>> x = Expression.var('x')
    /// >>> e = Expression.parse('x*y+2*x+x^2')
    /// >>> p = e.to_polynomial()
    /// >>> print(e - p.to_expression())
    pub fn to_expression(&self) -> PyResult<PythonExpression> {
<<<<<<< HEAD
        let mut atom = Atom::default();
        Workspace::get_local().with(|workspace| {
            self.poly
                .to_expression(workspace, &HashMap::default(), &mut atom)
        });

=======
>>>>>>> b576d544
        Ok(PythonExpression {
            expr: Arc::new(self.poly.to_expression()),
        })
    }
}

#[pyclass(name = "Evaluator")]
#[derive(Clone)]
pub struct PythonInstructionEvaluator {
    pub instr: Arc<InstructionEvaluator<f64>>,
}

#[pymethods]
impl PythonInstructionEvaluator {
    /// Evaluate the polynomial for multiple inputs and return the result.
    fn evaluate(&self, inputs: Vec<Vec<f64>>) -> Vec<f64> {
        let mut eval = (*self.instr).clone();

        inputs
            .iter()
            .map(|s| eval.evaluate_with_input(s)[0])
            .collect()
    }
}

#[pyclass(name = "IntegerPolynomial")]
#[derive(Clone)]
pub struct PythonIntegerPolynomial {
    pub poly: Arc<MultivariatePolynomial<IntegerRing, u8>>,
}

#[pymethods]
impl PythonIntegerPolynomial {
    /// Parse a polynomial with integer coefficients from a string.
    /// The input must be written in an expanded format and a list of all
    /// the variables must be provided.
    ///
    /// If these requirements are too strict, use `Expression.to_polynomial()` or
    /// `RationalPolynomial.parse()` instead.
    ///
    /// Examples
    /// --------
    /// >>> e = Polynomial.parse('3*x^2+y+y*4', ['x', 'y'])
    ///
    /// Raises
    /// ------
    /// ValueError
    ///     If the input is not a valid Symbolica polynomial.
    #[classmethod]
    pub fn parse(_cls: &PyType, arg: &str, vars: Vec<&str>) -> PyResult<Self> {
        let mut var_map = vec![];
        let mut var_name_map = vec![];

        for v in vars {
<<<<<<< HEAD
            let id = State::get_or_insert_var(v);
=======
            let id = State::get_symbol(v);
>>>>>>> b576d544
            var_map.push(id.into());
            var_name_map.push(v.into());
        }

        let e = Token::parse(arg)
            .map_err(exceptions::PyValueError::new_err)?
            .to_polynomial(&IntegerRing::new(), &Arc::new(var_map), &var_name_map)
            .map_err(exceptions::PyValueError::new_err)?;

        Ok(Self { poly: Arc::new(e) })
    }

    /// Convert the polynomial to an expression.
    ///
    /// Examples
    /// --------
    ///
    /// >>> from symbolica import Expression
    /// >>> e = Expression.parse('x*y+2*x+x^2')
    /// >>> p = e.to_polynomial()
    /// >>> print((e - p.to_expression()).expand())
    pub fn to_expression(&self) -> PyResult<PythonExpression> {
<<<<<<< HEAD
        let mut atom = Atom::default();
        Workspace::get_local().with(|workspace| {
            self.poly
                .to_expression(workspace, &HashMap::default(), &mut atom)
        });

=======
>>>>>>> b576d544
        Ok(PythonExpression {
            expr: Arc::new(self.poly.to_expression()),
        })
    }
}

/// A Symbolica polynomial over finite fields.
#[pyclass(name = "FiniteFieldPolynomial")]
#[derive(Clone)]
pub struct PythonFiniteFieldPolynomial {
    pub poly: Arc<MultivariatePolynomial<FiniteField<u32>, u16>>,
}

#[pymethods]
impl PythonFiniteFieldPolynomial {
    /// Parse a polynomial with integer coefficients from a string.
    /// The input must be written in an expanded format and a list of all
    /// the variables must be provided.
    ///
    /// If these requirements are too strict, use `Expression.to_polynomial()` or
    /// `RationalPolynomial.parse()` instead.
    ///
    /// Examples
    /// --------
    /// >>> e = Polynomial.parse('3*x^2+y+y*4', ['x', 'y'], 5)
    ///
    /// Raises
    /// ------
    /// ValueError
    ///     If the input is not a valid Symbolica polynomial.
    #[classmethod]
    pub fn parse(_cls: &PyType, arg: &str, vars: Vec<&str>, prime: u32) -> PyResult<Self> {
        let mut var_map = vec![];
        let mut var_name_map = vec![];

        for v in vars {
<<<<<<< HEAD
            let id = State::get_or_insert_var(v);
=======
            let id = State::get_symbol(v);
>>>>>>> b576d544
            var_map.push(id.into());
            var_name_map.push(v.into());
        }

        let e = Token::parse(arg)
            .map_err(exceptions::PyValueError::new_err)?
            .to_polynomial(
                &FiniteField::<u32>::new(prime),
                &Arc::new(var_map),
                &var_name_map,
            )
            .map_err(exceptions::PyValueError::new_err)?;

        Ok(Self { poly: Arc::new(e) })
    }

    /// Compute the Groebner basis of a polynomial system.
    ///
    /// If `grevlex=True`, reverse graded lexicographical ordering is used,
    /// otherwise the ordering is lexicographical.
    ///
    /// If `print_stats=True` intermediate statistics will be printed.
    #[pyo3(signature = (system, grevlex = true, print_stats = false))]
    #[classmethod]
    pub fn groebner_basis(
        _cls: &PyType,
        system: Vec<Self>,
        grevlex: bool,
        print_stats: bool,
    ) -> Vec<Self> {
        if grevlex {
            let grevlex_ideal: Vec<_> = system
                .iter()
                .map(|p| p.poly.reorder::<GrevLexOrder>())
                .collect();
            let gb = GroebnerBasis::new(&grevlex_ideal, print_stats);

            gb.system
                .into_iter()
                .map(|p| Self {
                    poly: Arc::new(p.reorder::<LexOrder>()),
                })
                .collect()
        } else {
            let ideal: Vec<_> = system.iter().map(|p| p.poly.as_ref().clone()).collect();
            let gb = GroebnerBasis::new(&ideal, print_stats);
            gb.system
                .into_iter()
                .map(|p| Self { poly: Arc::new(p) })
                .collect()
        }
    }
}

macro_rules! generate_methods {
    ($type:ty, $exp_type:ty) => {
        #[pymethods]
        impl $type {
            /// Compare two polynomials.
            fn __richcmp__(&self, other: &Self, op: CompareOp) -> PyResult<bool> {
                match op {
                    CompareOp::Eq => Ok(self.poly == other.poly),
                    CompareOp::Ne => Ok(self.poly != other.poly),
                    _ => {
                        if self.poly.is_constant() && other.poly.is_constant() {
                            return Ok(match op {
                                CompareOp::Eq => self.poly == other.poly,
                                CompareOp::Ge => self.poly.lcoeff() >= other.poly.lcoeff(),
                                CompareOp::Gt => self.poly.lcoeff() > other.poly.lcoeff(),
                                CompareOp::Le => self.poly.lcoeff() <= other.poly.lcoeff(),
                                CompareOp::Lt => self.poly.lcoeff() < other.poly.lcoeff(),
                                CompareOp::Ne => self.poly != other.poly,
                            });
                        }

                        Err(exceptions::PyTypeError::new_err(format!(
                            "Inequalities between polynomials that are not numbers are not allowed in {} {} {}",
                            self.__str__()?,
                            match op {
                                CompareOp::Eq => "==",
                                CompareOp::Ge => ">=",
                                CompareOp::Gt => ">",
                                CompareOp::Le => "<=",
                                CompareOp::Lt => "<",
                                CompareOp::Ne => "!=",
                            },
                            other.__str__()?,
                        )
                    ))
                    }
                }
            }

            /// Copy the polynomial.
            pub fn __copy__(&self) -> Self {
                Self {
                    poly: Arc::new((*self.poly).clone()),
                }
            }

            /// Convert the polynomial into a human-readable string, with tunable settings.
            ///
            /// Examples
            /// --------
            /// >>> p = FiniteFieldPolynomial.parse("3*x^2+2*x+7*x^3", ['x'], 11)
            /// >>> print(p.pretty_str(symmetric_representation_for_finite_field=True))
            #[pyo3(signature =
                (terms_on_new_line = false,
                    color_top_level_sum = true,
                    color_builtin_functions = true,
                    print_finite_field = true,
                    symmetric_representation_for_finite_field = false,
                    explicit_rational_polynomial = false,
                    number_thousands_separator = None,
                    multiplication_operator = '*',
                    square_brackets_for_function = false,
                    num_exp_as_superscript = true,
                    latex = false)
                )]
                pub fn pretty_str(
                    &self,
                    terms_on_new_line: bool,
                    color_top_level_sum: bool,
                    color_builtin_functions: bool,
                    print_finite_field: bool,
                    symmetric_representation_for_finite_field: bool,
                    explicit_rational_polynomial: bool,
                    number_thousands_separator: Option<char>,
                    multiplication_operator: char,
                    square_brackets_for_function: bool,
                    num_exp_as_superscript: bool,
                    latex: bool,
                ) -> PyResult<String> {
                    Ok(format!(
                        "{}",
                        PolynomialPrinter::new_with_options(
                            &self.poly,
                            PrintOptions {
                                terms_on_new_line,
                                color_top_level_sum,
                                color_builtin_functions,
                                print_finite_field,
                                symmetric_representation_for_finite_field,
                                explicit_rational_polynomial,
                                number_thousands_separator,
                                multiplication_operator,
                                square_brackets_for_function,
                                num_exp_as_superscript,
                                latex
                            },
                        )
                    ))
                }

            /// Print the polynomial in a human-readable format.
            pub fn __str__(&self) -> PyResult<String> {
                Ok(format!(
                    "{}",
                    PolynomialPrinter {
                        poly: &self.poly,
                        opts: PrintOptions::default()
                    }
                ))
            }

            /// Convert the polynomial into a LaTeX string.
            pub fn to_latex(&self) -> PyResult<String> {
                Ok(format!(
                    "$${}$$",
                    PolynomialPrinter::new_with_options(
                        &self.poly,
                        PrintOptions::latex(),
                    )
                ))
            }

            /// Get the number of terms.
            pub fn nterms(&self) -> usize {
                self.poly.nterms()
            }

            /// Get the list of variables in the internal ordering of the polynomial.
            pub fn get_var_list(&self) -> PyResult<Vec<PythonExpression>> {
                let mut var_list = vec![];

                let vars = self
                    .poly
                    .var_map
                    .as_ref()
                    .ok_or(exceptions::PyValueError::new_err(format!(
                        "Variable map missing",
                    )))?;

                for x in vars.as_ref() {
                    match x {
                        Variable::Symbol(x) => {
                            var_list.push(PythonExpression {
                                expr: Arc::new(Atom::new_var(*x)),
                            });
                        }
                        Variable::Array(x, arg) => {
<<<<<<< HEAD
                            let mut f = Atom::Fun(Fun::new(*x));
                            if let Atom::Fun(f) = &mut f {
                                f.add_arg(Atom::new_num(Integer::from(*arg as u64)).as_view());
                            }

                            var_list.push(PythonExpression {
                                expr: Arc::new(f),
=======
                            let mut f = FunctionBuilder::new(*x);
                            f = f.add_arg(Atom::new_num(Integer::from(*arg as u64)).as_view());

                            var_list.push(PythonExpression {
                                expr: Arc::new(f.finish()),
>>>>>>> b576d544
                            });
                        }
                        Variable::Temporary(_) => {
                            Err(exceptions::PyValueError::new_err(format!(
                                "Temporary variable in polynomial",
                            )))?;
                        }
                        Variable::Function(_, a) | Variable::Other(a) => {
                            var_list.push(PythonExpression {
                                expr: a.clone(),
                            });
                        }
                    }
                }

                Ok(var_list)
            }

            /// Add two polynomials `self and `rhs`, returning the result.
            pub fn __add__(&self, rhs: Self) -> Self {
                if self.poly.get_var_map() == rhs.poly.get_var_map() {
                    Self {
                        poly: Arc::new((*self.poly).clone() + (*rhs.poly).clone()),
                    }
                } else {
                    let mut new_self = (*self.poly).clone();
                    let mut new_rhs = (*rhs.poly).clone();
                    new_self.unify_var_map(&mut new_rhs);
                    Self {
                        poly: Arc::new(new_self + new_rhs),
                    }
                }
            }

            /// Subtract polynomials `rhs` from `self`, returning the result.
            pub fn __sub__(&self, rhs: Self) -> Self {
                self.__add__(rhs.__neg__())
            }

            /// Multiply two polynomials `self and `rhs`, returning the result.
            pub fn __mul__(&self, rhs: Self) -> Self {
                if self.poly.get_var_map() == rhs.poly.get_var_map() {
                    Self {
                        poly: Arc::new(&*self.poly * &*rhs.poly),
                    }
                } else {
                    let mut new_self = (*self.poly).clone();
                    let mut new_rhs = (*rhs.poly).clone();
                    new_self.unify_var_map(&mut new_rhs);
                    Self {
                        poly: Arc::new(new_self * &new_rhs),
                    }
                }
            }

            /// Divide the polynomial `self` by `rhs` if possible, returning the result.
            pub fn __truediv__(&self, rhs: Self) -> PyResult<Self> {
                let (q, r) = if self.poly.get_var_map() == rhs.poly.get_var_map() {
                    self.poly.quot_rem(&rhs.poly, false)
                } else {
                    let mut new_self = (*self.poly).clone();
                    let mut new_rhs = (*rhs.poly).clone();
                    new_self.unify_var_map(&mut new_rhs);

                    new_self.quot_rem(&new_rhs, false)
                };

                if r.is_zero() {
                    Ok(Self { poly: Arc::new(q) })
                } else {
                    Err(exceptions::PyValueError::new_err(format!(
                        "The division has a remainder: {}",
                        r
                    )))
                }
            }

            /// Divide `self` by `rhs`, returning the quotient and remainder.
            pub fn quot_rem(&self, rhs: Self) -> (Self, Self) {
                if self.poly.get_var_map() == rhs.poly.get_var_map() {
                    let (q, r) = self.poly.quot_rem(&rhs.poly, false);

                    (Self { poly: Arc::new(q) }, Self { poly: Arc::new(r) })
                } else {
                    let mut new_self = (*self.poly).clone();
                    let mut new_rhs = (*rhs.poly).clone();
                    new_self.unify_var_map(&mut new_rhs);

                    let (q, r) = new_self.quot_rem(&new_rhs, false);

                    (Self { poly: Arc::new(q) }, Self { poly: Arc::new(r) })
                }
            }

            /// Negate the polynomial.
            pub fn __neg__(&self) -> Self {
                Self {
                    poly: Arc::new((*self.poly).clone().neg()),
                }
            }

            /// Compute the greatest common divisor (GCD) of two polynomials.
            pub fn gcd(&self, rhs: Self) -> Self {
                if self.poly.get_var_map() == rhs.poly.get_var_map() {
                    Self {
                        poly: Arc::new(self.poly.gcd(&rhs.poly)),
                    }
                } else {
                    let mut new_self = (*self.poly).clone();
                    let mut new_rhs = (*rhs.poly).clone();
                    new_self.unify_var_map(&mut new_rhs);
                    Self {
                        poly: Arc::new(new_self.gcd(&new_rhs)),
                    }
                }
            }

            /// Compute the square-free factorization of the polynomial.
            ///
            /// Examples
            /// --------
            ///
            /// >>> from symbolica import Expression
            /// >>> p = Expression.parse('3*(2*x^2+y)(x^3+y)^2(1+4*y)^2(1+x)').expand().to_polynomial()
            /// >>> print('Square-free factorization of {}:'.format(p))
            /// >>> for f, exp in p.factor_square_free():
            /// >>>     print('\t({})^{}'.format(f, exp))
            pub fn factor_square_free(&self) -> Vec<(Self, usize)> {
                self.poly
                    .square_free_factorization()
                    .into_iter()
                    .map(|(f, p)| (Self { poly: Arc::new(f) }, p))
                    .collect()
            }

            /// Factorize the polynomial.
            ///
            /// Examples
            /// --------
            ///
            /// >>> from symbolica import Expression
            /// >>> p = Expression.parse('(x+1)(x+2)(x+3)(x+4)(x+5)(x^2+6)(x^3+7)(x+8)(x^4+9)(x^5+x+10)').expand().to_polynomial()
            /// >>> print('Factorization of {}:'.format(p))
            /// >>> for f, exp in p.factor():
            /// >>>     print('\t({})^{}'.format(f, exp))
            pub fn factor(&self) -> Vec<(Self, usize)> {
                self.poly
                    .factor()
                    .into_iter()
                    .map(|(f, p)| (Self { poly: Arc::new(f) }, p))
                    .collect()
            }

            /// Take a derivative in `x`.
            ///
            /// Examples
            /// --------
            ///
            /// >>> from symbolica import Expression
            /// >>> x = Expression.var('x')
            /// >>> p = Expression.parse('x^2+2').to_polynomial()
            /// >>> print(p.derivative(x))
            pub fn derivative(&self, x: PythonExpression) -> PyResult<Self> {
                let id = match x.expr.as_view() {
                    AtomView::Var(x) => {
                        x.get_symbol()
                    }
                    _ => {
                        return Err(exceptions::PyValueError::new_err(
                            "Derivative must be taken wrt a variable",
                        ))
                    }
                };

                let x = self.poly.get_var_map().as_ref().ok_or(
                    exceptions::PyValueError::new_err("Variable map missing"),
                )?.iter().position(|x| match x {
                    Variable::Symbol(y) => *y == id,
                    _ => false,
                }).ok_or(exceptions::PyValueError::new_err(format!(
                    "Variable {} not found in polynomial",
                    x.__str__()?
                )))?;

                Ok(Self { poly: Arc::new(self.poly.derivative(x))})
            }

            /// Get the content, i.e., the GCD of the coefficients.
            ///
            /// Examples
            /// --------
            ///
            /// >>> from symbolica import Expression
            /// >>> p = Expression.parse('3x^2+6x+9').to_polynomial()
            /// >>> print(p.content())
            pub fn content(&self) -> PyResult<Self> {
                Ok(Self { poly: Arc::new(self.poly.constant(self.poly.content()))})
            }

            /// Get the coefficient list in `x`.
            ///
            /// Examples
            /// --------
            ///
            /// >>> from symbolica import Expression
            /// >>> x = Expression.var('x')
            /// >>> p = Expression.parse('x*y+2*x+x^2').to_polynomial()
            /// >>> for n, pp in p.coefficient_list(x):
            /// >>>     print(n, pp)
            pub fn coefficient_list(&self, x: PythonExpression) -> PyResult<Vec<(usize, Self)>> {
                let id = match x.expr.as_view() {
                    AtomView::Var(x) => {
                        x.get_symbol()
                    }
                    _ => {
                        return Err(exceptions::PyValueError::new_err(
                            "Derivative must be taken wrt a variable",
                        ))
                    }
                };

                let x = self.poly.get_var_map().as_ref().ok_or(
                    exceptions::PyValueError::new_err("Variable map missing"),
                )?.iter().position(|x| match x {
                    Variable::Symbol(y) => *y == id,
                    _ => false,
                }).ok_or(exceptions::PyValueError::new_err(format!(
                    "Variable {} not found in polynomial",
                    x.__str__()?
                )))?;

                Ok(self.poly.to_univariate_polynomial_list(x).into_iter()
                    .map(|(f, p)| (p as usize, Self { poly: Arc::new(f) })).collect())
            }

            /// Replace the variable `x` with a polynomial `v`.
            ///
            /// Examples
            /// --------
            ///
            /// >>> from symbolica import Expression
            /// >>> x = Expression.var('x')
            /// >>> p = Expression.parse('x*y+2*x+x^2').to_polynomial()
            /// >>> r = Expression.parse('y+1').to_polynomial())
            /// >>> p.replace(x, r)
            pub fn replace(&self, x: PythonExpression, v: Self) -> PyResult<Self> {
                let id = match x.expr.as_view() {
                    AtomView::Var(x) => {
                        x.get_symbol()
                    }
                    _ => {
                        return Err(exceptions::PyValueError::new_err(
                            "Derivative must be taken wrt a variable",
                        ))
                    }
                };

                let x = self.poly.get_var_map().as_ref().ok_or(
                    exceptions::PyValueError::new_err("Variable map missing"),
                )?.iter().position(|x| match x {
                    Variable::Symbol(y) => *y == id,
                    _ => false,
                }).ok_or(exceptions::PyValueError::new_err(format!(
                    "Variable {} not found in polynomial",
                    x.__str__()?
                )))?;

                if self.poly.get_var_map() == v.poly.get_var_map() {
                    Ok(Self {
                        poly: Arc::new(self.poly.replace_with_poly(x, &v.poly))
                    })
                } else {
                    let mut new_self = (*self.poly).clone();
                    let mut new_rhs = (*v.poly).clone();
                    new_self.unify_var_map(&mut new_rhs);
                    Ok(Self {
                        poly: Arc::new(new_self.replace_with_poly(x, &new_rhs))
                    })
                }
            }
        }
    };
}

generate_methods!(PythonPolynomial, u16);
generate_methods!(PythonIntegerPolynomial, u8);
generate_methods!(PythonFiniteFieldPolynomial, u16);

/// A Symbolica rational polynomial.
#[pyclass(name = "RationalPolynomial")]
#[derive(Clone)]
pub struct PythonRationalPolynomial {
    pub poly: Arc<RationalPolynomial<IntegerRing, u16>>,
}

#[pymethods]
impl PythonRationalPolynomial {
    /// Create a new rational polynomial from a numerator and denominator polynomial.
    #[new]
    pub fn __new__(num: &PythonPolynomial, den: &PythonPolynomial) -> Self {
        Self {
            poly: Arc::new(RationalPolynomial::from_num_den(
                (*num.poly).clone(),
                (*den.poly).clone(),
                &IntegerRing::new(),
                true,
            )),
        }
    }

    /// Convert the coefficients to finite fields with prime `prime`.
    pub fn to_finite_field(&self, prime: u32) -> PythonFiniteFieldRationalPolynomial {
        PythonFiniteFieldRationalPolynomial {
            poly: Arc::new(self.poly.to_finite_field(&FiniteField::<u32>::new(prime))),
        }
    }

    /// Get the numerator.
    pub fn numerator(&self) -> PythonPolynomial {
        PythonPolynomial {
            poly: Arc::new((&self.poly.numerator).into()),
        }
    }

    /// Get the denominator.
    pub fn denominator(&self) -> PythonPolynomial {
        PythonPolynomial {
            poly: Arc::new((&self.poly.denominator).into()),
        }
    }
}

/// A Symbolica rational polynomial with variable powers limited to 255.
#[pyclass(name = "RationalPolynomialSmallExponent")]
#[derive(Clone)]
pub struct PythonRationalPolynomialSmallExponent {
    pub poly: Arc<RationalPolynomial<IntegerRing, u8>>,
}

macro_rules! generate_rat_parse {
    ($type:ty) => {
        #[pymethods]
        impl $type {
            /// Parse a rational polynomial from a string.
            /// The list of all the variables must be provided.
            ///
            /// If this requirements is too strict, use `Expression.to_polynomial()` instead.
            ///
            ///
            /// Examples
            /// --------
            /// >>> e = Polynomial.parse('3/4*x^2+y+y*4', ['x', 'y'])
            ///
            /// Raises
            /// ------
            /// ValueError
            ///     If the input is not a valid Symbolica rational polynomial.
            #[classmethod]
            pub fn parse(_cls: &PyType, arg: &str, vars: Vec<&str>) -> PyResult<Self> {
                let mut var_map = vec![];
                let mut var_name_map = vec![];

                for v in vars {
<<<<<<< HEAD
                    let id = State::get_or_insert_var(v);
=======
                    let id = State::get_symbol(v);
>>>>>>> b576d544
                    var_map.push(id.into());
                    var_name_map.push(v.into());
                }

<<<<<<< HEAD
                let e = Workspace::get_local().with(|workspace| {
                    Token::parse(arg)
                        .map_err(exceptions::PyValueError::new_err)?
                        .to_rational_polynomial(
                            workspace,
                            &RationalField::new(),
                            &IntegerRing::new(),
                            &Arc::new(var_map),
                            &var_name_map,
                        )
                        .map_err(exceptions::PyValueError::new_err)
                })?;
=======
                let e = Token::parse(arg)
                    .map_err(exceptions::PyValueError::new_err)?
                    .to_rational_polynomial(
                        &RationalField::new(),
                        &IntegerRing::new(),
                        &Arc::new(var_map),
                        &var_name_map,
                    )
                    .map_err(exceptions::PyValueError::new_err)?;
>>>>>>> b576d544

                Ok(Self { poly: Arc::new(e) })
            }

            /// Convert the rational polynomial to an expression.
            ///
            /// Examples
            /// --------
            ///
            /// >>> from symbolica import Expression
            /// >>> e = Expression.parse('(x*y+2*x+x^2)/(1+y^2+x^7)')
            /// >>> p = e.to_rational_polynomial()
            /// >>> print((e - p.to_expression()).expand())
            pub fn to_expression(&self) -> PyResult<PythonExpression> {
<<<<<<< HEAD
                let mut atom = Atom::default();
                Workspace::get_local().with(|workspace| {
                    self.poly
                        .to_expression(workspace, &HashMap::default(), &mut atom)
                });

=======
>>>>>>> b576d544
                Ok(PythonExpression {
                    expr: Arc::new(self.poly.to_expression()),
                })
            }
        }
    };
}

generate_rat_parse!(PythonRationalPolynomial);
generate_rat_parse!(PythonRationalPolynomialSmallExponent);

/// A Symbolica rational polynomial over finite fields.
#[pyclass(name = "FiniteFieldRationalPolynomial")]
#[derive(Clone)]
pub struct PythonFiniteFieldRationalPolynomial {
    pub poly: Arc<RationalPolynomial<FiniteField<u32>, u16>>,
}

#[pymethods]
impl PythonFiniteFieldRationalPolynomial {
    /// Parse a rational polynomial from a string.
    /// The list of all the variables must be provided.
    ///
    /// If this requirements is too strict, use `Expression.to_polynomial()` instead.
    ///
    ///
    /// Examples
    /// --------
    /// >>> e = Polynomial.parse('3/4*x^2+y+y*4', ['x', 'y'])
    ///
    /// Raises
    /// ------
    /// ValueError
    ///     If the input is not a valid Symbolica rational polynomial.
    #[classmethod]
    pub fn parse(_cls: &PyType, arg: &str, vars: Vec<&str>, prime: u32) -> PyResult<Self> {
        let mut var_map = vec![];
        let mut var_name_map = vec![];

        for v in vars {
<<<<<<< HEAD
            let id = State::get_or_insert_var(v);
=======
            let id = State::get_symbol(v);
>>>>>>> b576d544
            var_map.push(id.into());
            var_name_map.push(v.into());
        }

        let field = FiniteField::<u32>::new(prime);
<<<<<<< HEAD
        let e = Workspace::get_local().with(|workspace| {
            Token::parse(arg)
                .map_err(exceptions::PyValueError::new_err)?
                .to_rational_polynomial(
                    workspace,
                    &field,
                    &field,
                    &Arc::new(var_map),
                    &var_name_map,
                )
                .map_err(exceptions::PyValueError::new_err)
        })?;
=======
        let e = Token::parse(arg)
            .map_err(exceptions::PyValueError::new_err)?
            .to_rational_polynomial(&field, &field, &Arc::new(var_map), &var_name_map)
            .map_err(exceptions::PyValueError::new_err)?;
>>>>>>> b576d544

        Ok(Self { poly: Arc::new(e) })
    }
}

// TODO: unify with polynomial methods
macro_rules! generate_rat_methods {
    ($type:ty) => {
        #[pymethods]
        impl $type {
            /// Copy the rational polynomial.
            pub fn __copy__(&self) -> Self {
                Self {
                    poly: Arc::new((*self.poly).clone()),
                }
            }

            /// Compare two polynomials.
            fn __richcmp__(&self, other: &Self, op: CompareOp) -> PyResult<bool> {
                match op {
                    CompareOp::Eq => Ok(self.poly == other.poly),
                    CompareOp::Ne => Ok(self.poly != other.poly),
                    _ => {
                        Err(exceptions::PyTypeError::new_err(format!(
                            "Inequalities between polynomials that are not numbers are not allowed in {} {} {}",
                            self.__str__()?,
                            match op {
                                CompareOp::Eq => "==",
                                CompareOp::Ge => ">=",
                                CompareOp::Gt => ">",
                                CompareOp::Le => "<=",
                                CompareOp::Lt => "<",
                                CompareOp::Ne => "!=",
                            },
                            other.__str__()?,
                        )
                    ))
                    }
                }
            }

            /// Get the list of variables in the internal ordering of the polynomial.
            pub fn get_var_list(&self) -> PyResult<Vec<PythonExpression>> {
                let mut var_list = vec![];

                let vars = self.poly.numerator.var_map.as_ref().ok_or(
                    exceptions::PyValueError::new_err(format!("Variable map missing",)),
                )?;

                for x in vars.as_ref() {
                    match x {
                        Variable::Symbol(x) => {
                            var_list.push(PythonExpression {
                                expr: Arc::new(Atom::new_var(*x)),
                            });
                        }
                        Variable::Array(x, arg) => {
<<<<<<< HEAD
                            let mut f = Atom::Fun(Fun::new(*x));
                            if let Atom::Fun(f) = &mut f {
                                f.add_arg(Atom::new_num(Integer::from(*arg as u64)).as_view());
                            }

                            var_list.push(PythonExpression {
                                expr: Arc::new(f),
=======
                            let mut f = FunctionBuilder::new(*x);
                            f = f.add_arg(Atom::new_num(Integer::from(*arg as u64)).as_view());

                            var_list.push(PythonExpression {
                                expr: Arc::new(f.finish()),
>>>>>>> b576d544
                            });
                        }
                        Variable::Temporary(_) => {
                            Err(exceptions::PyValueError::new_err(format!(
                                "Temporary variable in polynomial",
                            )))?;
                        }
                        Variable::Function(_, a) | Variable::Other(a) => {
                            var_list.push(PythonExpression {
                                expr: a.clone(),
                            });
                        }
                    }
                }

                Ok(var_list)
            }

            /// Print the rational polynomial in a human-readable format.
            pub fn __str__(&self) -> PyResult<String> {
                Ok(format!(
                    "{}",
                    RationalPolynomialPrinter {
                        poly: &self.poly,
                        opts: PrintOptions::default(),
                        add_parentheses: false,
                    }
                ))
            }

            /// Convert the rational polynomial into a LaTeX string.
            pub fn to_latex(&self) -> PyResult<String> {
                Ok(format!(
                    "$${}$$",
                    RationalPolynomialPrinter::new_with_options(
                        &self.poly,
                        PrintOptions::latex(),
                    )
                ))
            }

            /// Add two rational polynomials `self and `rhs`, returning the result.
            pub fn __add__(&self, rhs: Self) -> Self {
                if self.poly.get_var_map() == rhs.poly.get_var_map() {
                    Self {
                        poly: Arc::new(&*self.poly + &*rhs.poly),
                    }
                } else {
                    let mut new_self = (*self.poly).clone();
                    let mut new_rhs = (*rhs.poly).clone();
                    new_self.unify_var_map(&mut new_rhs);
                    Self {
                        poly: Arc::new(&new_self + &new_rhs),
                    }
                }
            }

            /// Subtract rational polynomials `rhs` from `self`, returning the result.
            pub fn __sub__(&self, rhs: Self) -> Self {
                if self.poly.get_var_map() == rhs.poly.get_var_map() {
                    Self {
                        poly: Arc::new(&*self.poly - &*rhs.poly),
                    }
                } else {
                    let mut new_self = (*self.poly).clone();
                    let mut new_rhs = (*rhs.poly).clone();
                    new_self.unify_var_map(&mut new_rhs);
                    Self {
                        poly: Arc::new(&new_self - &new_rhs),
                    }
                }
            }

            /// Multiply two rational polynomials `self and `rhs`, returning the result.
            pub fn __mul__(&self, rhs: Self) -> Self {
                if self.poly.get_var_map() == rhs.poly.get_var_map() {
                    Self {
                        poly: Arc::new(&*self.poly * &*rhs.poly),
                    }
                } else {
                    let mut new_self = (*self.poly).clone();
                    let mut new_rhs = (*rhs.poly).clone();
                    new_self.unify_var_map(&mut new_rhs);
                    Self {
                        poly: Arc::new(&new_self * &new_rhs),
                    }
                }
            }

            /// Divide the rational polynomial `self` by `rhs` if possible, returning the result.
            pub fn __truediv__(&self, rhs: Self) -> Self {
                if self.poly.get_var_map() == rhs.poly.get_var_map() {
                    Self {
                        poly: Arc::new(&*self.poly * &*rhs.poly),
                    }
                } else {
                    let mut new_self = (*self.poly).clone();
                    let mut new_rhs = (*rhs.poly).clone();
                    new_self.unify_var_map(&mut new_rhs);
                    Self {
                        poly: Arc::new(&new_self / &new_rhs),
                    }
                }
            }

            /// Negate the rational polynomial.
            pub fn __neg__(&self) -> Self {
                Self {
                    poly: Arc::new((*self.poly).clone().neg()),
                }
            }

            /// Compute the greatest common divisor (GCD) of two rational polynomials.
            pub fn gcd(&self, rhs: Self) -> Self {
                if self.poly.get_var_map() == rhs.poly.get_var_map() {
                    Self {
                        poly: Arc::new(self.poly.gcd(&rhs.poly)),
                    }
                } else {
                    let mut new_self = (*self.poly).clone();
                    let mut new_rhs = (*rhs.poly).clone();
                    new_self.unify_var_map(&mut new_rhs);
                    Self {
                        poly: Arc::new(new_self.gcd(&new_rhs)),
                    }
                }
            }

            /// Compute the partial fraction decomposition in `x`.
            ///
            /// Examples
            /// --------
            ///
            /// >>> from symbolica import Expression
            /// >>> x = Expression.var('x')
            /// >>> p = Expression.parse('1/((x+y)*(x^2+x*y+1)(x+1))').to_rational_polynomial()
            /// >>> for pp in p.apart(x):
            /// >>>     print(pp)
            pub fn apart(&self, x: PythonExpression) -> PyResult<Vec<Self>> {
                let id = match x.expr.as_view() {
                    AtomView::Var(x) => {
                        x.get_symbol()
                    }
                    _ => {
                        return Err(exceptions::PyValueError::new_err(
                            "Invalid variable specified.",
                        ))
                    }
                };

                let x = self.poly.get_var_map().as_ref().ok_or(
                    exceptions::PyValueError::new_err("Variable map missing"),
                )?.iter().position(|x| match x {
                    Variable::Symbol(y) => *y == id,
                    _ => false,
                }).ok_or(exceptions::PyValueError::new_err(format!(
                    "Variable {} not found in polynomial",
                    x.__str__()?
                )))?;

                Ok(self.poly.apart(x).into_iter()
                    .map(|f| Self { poly: Arc::new(f) }).collect())
            }
        }
    };
}

generate_rat_methods!(PythonRationalPolynomial);
generate_rat_methods!(PythonRationalPolynomialSmallExponent);
generate_rat_methods!(PythonFiniteFieldRationalPolynomial);

#[derive(FromPyObject)]
pub enum ConvertibleToRationalPolynomial {
    Literal(PythonRationalPolynomial),
    Expression(ConvertibleToExpression),
}

impl ConvertibleToRationalPolynomial {
    pub fn to_rational_polynomial(self) -> PyResult<PythonRationalPolynomial> {
        match self {
            Self::Literal(l) => Ok(l),
            Self::Expression(e) => {
                let expr = &e.to_expression().expr;

<<<<<<< HEAD
                let poly = Workspace::get_local().with(|workspace| {
                    expr.as_view().to_rational_polynomial_with_conversion(
                        workspace,
                        &RationalField::new(),
                        &IntegerRing::new(),
                    )
                });
=======
                let poly = expr.as_view().to_rational_polynomial_with_conversion(
                    &RationalField::new(),
                    &IntegerRing::new(),
                );
>>>>>>> b576d544

                Ok(PythonRationalPolynomial {
                    poly: Arc::new(poly),
                })
            }
        }
    }
}

#[derive(FromPyObject)]
pub enum ScalarOrMatrix {
    Scalar(ConvertibleToRationalPolynomial),
    Matrix(PythonMatrix),
}

/// A Symbolica matrix with rational polynomial coefficients.
#[pyclass(name = "Matrix")]
#[derive(Clone)]
pub struct PythonMatrix {
    pub matrix: Arc<Matrix<RationalPolynomialField<IntegerRing, u16>>>,
}

impl PythonMatrix {
    fn unify(&self, rhs: &PythonMatrix) -> (PythonMatrix, PythonMatrix) {
        if self.matrix.field == rhs.matrix.field {
            return (self.clone(), rhs.clone());
        }

        let mut new_self = self.matrix.as_ref().clone();
        let mut new_rhs = rhs.matrix.as_ref().clone();

        let mut zero = self.matrix.field.zero();

        zero.unify_var_map(&mut new_rhs[(0, 0)]);
        new_self.field = RationalPolynomialField::new(
            IntegerRing::new(),
            zero.numerator.nvars,
            zero.numerator.var_map.clone(),
        );
        new_rhs.field = new_self.field.clone();

        // now update every element
        for e in &mut new_self.data {
            zero.unify_var_map(e);
        }
        for e in &mut new_rhs.data {
            zero.unify_var_map(e);
        }

        (
            PythonMatrix {
                matrix: Arc::new(new_self),
            },
            PythonMatrix {
                matrix: Arc::new(new_rhs),
            },
        )
    }

    fn unify_scalar(
        &self,
        rhs: &PythonRationalPolynomial,
    ) -> (PythonMatrix, PythonRationalPolynomial) {
        if self.matrix.field
            == RationalPolynomialField::new(
                IntegerRing::new(),
                rhs.poly.numerator.nvars,
                rhs.poly.numerator.var_map.clone(),
            )
        {
            return (self.clone(), rhs.clone());
        }

        let mut new_self = self.matrix.as_ref().clone();
        let mut new_rhs = rhs.poly.as_ref().clone();

        let mut zero = self.matrix.field.zero();

        zero.unify_var_map(&mut new_rhs);
        new_self.field = RationalPolynomialField::new(
            IntegerRing::new(),
            zero.numerator.nvars,
            zero.numerator.var_map.clone(),
        );

        // now update every element
        for e in &mut new_self.data {
            zero.unify_var_map(e);
        }

        (
            PythonMatrix {
                matrix: Arc::new(new_self),
            },
            PythonRationalPolynomial {
                poly: Arc::new(new_rhs),
            },
        )
    }
}

#[pymethods]
impl PythonMatrix {
    /// Create a new zeroed matrix with `nrows` rows and `ncols` columns.
    #[new]
    pub fn new(nrows: u32, ncols: u32) -> PyResult<PythonMatrix> {
        if nrows == 0 || ncols == 0 {
            return Err(exceptions::PyValueError::new_err(
                "The matrix must have at least one row and one column",
            ));
        }

        Ok(PythonMatrix {
            matrix: Arc::new(Matrix::new(
                nrows,
                ncols,
                RationalPolynomialField::new(IntegerRing::new(), 0, None),
            )),
        })
    }

    /// Create a new square matrix with `nrows` rows and ones on the main diagonal and zeroes elsewhere.
    #[classmethod]
    pub fn identity(_cls: &PyType, nrows: u32) -> PyResult<PythonMatrix> {
        if nrows == 0 {
            return Err(exceptions::PyValueError::new_err(
                "The matrix must have at least one row and one column",
            ));
        }

        Ok(PythonMatrix {
            matrix: Arc::new(Matrix::identity(
                nrows,
                RationalPolynomialField::new(IntegerRing::new(), 0, None),
            )),
        })
    }

    /// Create a new matrix with the scalars `diag` on the main diagonal and zeroes elsewhere.
    #[classmethod]
    pub fn eye(
        _cls: &PyType,
        diag: Vec<ConvertibleToRationalPolynomial>,
    ) -> PyResult<PythonMatrix> {
        if diag.is_empty() {
            return Err(exceptions::PyValueError::new_err(
                "The diagonal must have at least one entry",
            ));
        }

        let mut diag: Vec<_> = diag
            .into_iter()
            .map(|x| Ok(x.to_rational_polynomial()?.poly.as_ref().clone()))
            .collect::<PyResult<_>>()?;

        // unify the entries
        let (first, rest) = diag.split_first_mut().unwrap();
        for _ in 0..2 {
            for x in &mut *rest {
                first.unify_var_map(x);
            }
        }

        let field = RationalPolynomialField::new(
            IntegerRing::new(),
            first.numerator.nvars,
            first.numerator.var_map.clone(),
        );

        Ok(PythonMatrix {
            matrix: Arc::new(Matrix::eye(&diag, field)),
        })
    }

    /// Create a new row vector from a list of scalars.
    #[classmethod]
    pub fn vec(
        _cls: &PyType,
        entries: Vec<ConvertibleToRationalPolynomial>,
    ) -> PyResult<PythonMatrix> {
        if entries.is_empty() {
            return Err(exceptions::PyValueError::new_err(
                "The matrix must have at least one row and one column",
            ));
        }

        let mut entries: Vec<_> = entries
            .into_iter()
            .map(|x| Ok(x.to_rational_polynomial()?.poly.as_ref().clone()))
            .collect::<PyResult<_>>()?;

        // unify the entries
        let (first, rest) = entries.split_first_mut().unwrap();
        for _ in 0..2 {
            for x in &mut *rest {
                first.unify_var_map(x);
            }
        }

        let field = RationalPolynomialField::new(
            IntegerRing::new(),
            first.numerator.nvars,
            first.numerator.var_map.clone(),
        );

        Ok(PythonMatrix {
            matrix: Arc::new(Matrix::new_vec(entries, field)),
        })
    }

    /// Create a new row vector from a list of scalars.
    #[classmethod]
    pub fn from_linear(
        _cls: &PyType,
        nrows: u32,
        ncols: u32,
        entries: Vec<ConvertibleToRationalPolynomial>,
    ) -> PyResult<PythonMatrix> {
        if entries.is_empty() {
            return Err(exceptions::PyValueError::new_err(
                "The matrix must have at least one row and one column",
            ));
        }

        let mut entries: Vec<_> = entries
            .into_iter()
            .map(|x| Ok(x.to_rational_polynomial()?.poly.as_ref().clone()))
            .collect::<PyResult<_>>()?;

        // unify the entries
        let (first, rest) = entries.split_first_mut().unwrap();
        for _ in 0..2 {
            for x in &mut *rest {
                first.unify_var_map(x);
            }
        }

        let field = RationalPolynomialField::new(
            IntegerRing::new(),
            first.numerator.nvars,
            first.numerator.var_map.clone(),
        );

        Ok(PythonMatrix {
            matrix: Arc::new(
                Matrix::from_linear(entries, nrows, ncols, field).map_err(|e| {
                    exceptions::PyValueError::new_err(format!("Invalid matrix: {}", e))
                })?,
            ),
        })
    }

    /// Create a new matrix from a 2-dimensional vector of scalars.
    #[classmethod]
    pub fn from_nested(
        cls: &PyType,
        entries: Vec<Vec<ConvertibleToRationalPolynomial>>,
    ) -> PyResult<PythonMatrix> {
        if entries.is_empty() || entries.iter().any(|x| x.is_empty()) {
            return Err(exceptions::PyValueError::new_err(
                "The matrix must have at least one row and one column",
            ));
        }

        let nrows = entries.len() as u32;
        let ncols = entries[0].len() as u32;

        if entries.iter().any(|x| x.len() != ncols as usize) {
            return Err(exceptions::PyValueError::new_err(
                "The matrix is not rectangular",
            ));
        }

        let entries: Vec<_> = entries.into_iter().flatten().collect();

        Self::from_linear(cls, nrows, ncols, entries)
    }

    /// Return the number of rows.
    pub fn nrows(&self) -> usize {
        self.matrix.nrows()
    }

    /// Return the number of columns.
    pub fn ncols(&self) -> usize {
        self.matrix.nrows()
    }

    /// Return true iff every entry in the matrix is zero.
    pub fn is_zero(&self) -> bool {
        self.matrix.is_zero()
    }

    /// Return true iff every non- main diagonal entry in the matrix is zero.
    pub fn is_diagonal(&self) -> bool {
        self.matrix.is_diagonal()
    }

    /// Return the transpose of the matrix.
    pub fn transpose(&self) -> PythonMatrix {
        PythonMatrix {
            matrix: Arc::new(self.matrix.transpose()),
        }
    }

    /// Return the inverse of the matrix, if it exists.
    pub fn inv(&self) -> PyResult<PythonMatrix> {
        Ok(PythonMatrix {
            matrix: Arc::new(
                self.matrix
                    .inv()
                    .map_err(|e| exceptions::PyValueError::new_err(format!("{}", e)))?,
            ),
        })
    }

    /// Return the determinant of the matrix.
    pub fn det(&self) -> PyResult<PythonRationalPolynomial> {
        Ok(PythonRationalPolynomial {
            poly: Arc::new(
                self.matrix
                    .det()
                    .map_err(|e| exceptions::PyValueError::new_err(format!("{}", e)))?,
            ),
        })
    }

    /// Solve `A * x = b` for `x`, where `A` is the current matrix.
    pub fn solve(&self, b: PythonMatrix) -> PyResult<PythonMatrix> {
        let (new_self, new_rhs) = self.unify(&b);
        Ok(PythonMatrix {
            matrix: Arc::new(
                new_self
                    .matrix
                    .solve(&new_rhs.matrix)
                    .map_err(|e| exceptions::PyValueError::new_err(format!("{}", e)))?,
            ),
        })
    }

    /// Get the content of the matrix, i.e. the gcd of all entries.
    pub fn content(&self) -> PythonRationalPolynomial {
        PythonRationalPolynomial {
            poly: Arc::new(self.matrix.content()),
        }
    }

    /// Construct the same matrix, but with the content removed.
    pub fn primitive_part(&self) -> PythonMatrix {
        PythonMatrix {
            matrix: Arc::new(self.matrix.primitive_part()),
        }
    }

    /// Apply a function `f` to every entry of the matrix.
    pub fn map(&self, f: PyObject) -> PyResult<PythonMatrix> {
        let data = self
            .matrix
            .data
            .iter()
            .map(|x| {
                let expr = PythonRationalPolynomial {
                    poly: Arc::new(x.clone()),
                };

                Python::with_gil(|py| {
                    Ok(f.call1(py, (expr,))
                        .map_err(|e| e)?
                        .extract::<ConvertibleToRationalPolynomial>(py)?
                        .to_rational_polynomial()?
                        .poly
                        .as_ref()
                        .clone())
                })
            })
            .collect::<PyResult<_>>()?;

        Ok(PythonMatrix {
            matrix: Arc::new(
                Matrix::from_linear(
                    data,
                    self.matrix.nrows,
                    self.matrix.ncols,
                    self.matrix.field.clone(),
                )
                .unwrap(),
            ),
        })
    }

    fn __getitem__(&self, mut idx: (isize, isize)) -> PyResult<PythonRationalPolynomial> {
        if idx.0 < 0 {
            idx.0 += self.matrix.nrows() as isize;
        }
        if idx.1 < 0 {
            idx.1 += self.matrix.ncols() as isize;
        }

        if idx.0 as usize >= self.matrix.nrows() || idx.1 as usize >= self.matrix.ncols() {
            return Err(exceptions::PyIndexError::new_err("Index out of bounds"));
        }

        Ok(PythonRationalPolynomial {
            poly: Arc::new(self.matrix[(idx.0 as u32, idx.1 as u32)].clone()),
        })
    }

    /// Convert the matrix into a LaTeX string.
    pub fn to_latex(&self) -> PyResult<String> {
        Ok(format!(
            "$${}$$",
            MatrixPrinter::new_with_options(&self.matrix, PrintOptions::latex(),)
        ))
    }

    /// Compare two matrices.
    fn __richcmp__(&self, other: &Self, op: CompareOp) -> PyResult<bool> {
        match op {
            CompareOp::Eq => Ok(self.matrix == other.matrix),
            CompareOp::Ne => Ok(self.matrix != other.matrix),
            _ => Err(exceptions::PyTypeError::new_err(format!(
                "Inequalities between matrices are not supported",
            ))),
        }
    }

    /// Copy the matrix.
    pub fn __copy__(&self) -> Self {
        Self {
            matrix: Arc::new((*self.matrix).clone()),
        }
    }

    /// Convert the matrix into a human-readable string.
    pub fn __str__(&self) -> PyResult<String> {
        Ok(format!("{}", self.matrix))
    }

    /// Add this matrix to `rhs`, returning the result.
    pub fn __add__(&self, rhs: PythonMatrix) -> PythonMatrix {
        let (new_self, new_rhs) = self.unify(&rhs);
        PythonMatrix {
            matrix: Arc::new(&*new_self.matrix + &*new_rhs.matrix),
        }
    }

    ///  Subtract `rhs` from this matrix, returning the result.
    pub fn __sub__(&self, rhs: PythonMatrix) -> PythonMatrix {
        self.__add__(rhs.__neg__())
    }

    /// Add this matrix to `rhs`, returning the result.
    pub fn __mul__(&self, rhs: ScalarOrMatrix) -> PyResult<PythonMatrix> {
        match rhs {
            ScalarOrMatrix::Scalar(s) => {
                let (new_self, new_rhs) = self.unify_scalar(&s.to_rational_polynomial()?);

                Ok(Self {
                    matrix: Arc::new(new_self.matrix.mul_scalar(&new_rhs.poly)),
                })
            }
            ScalarOrMatrix::Matrix(m) => {
                let (new_self, new_rhs) = self.unify(&m);
                Ok(PythonMatrix {
                    matrix: Arc::new(&*new_self.matrix * &*new_rhs.matrix),
                })
            }
        }
    }

    /// Add this matrix to `rhs`, returning the result.
    pub fn __rmul__(&self, rhs: ConvertibleToRationalPolynomial) -> PyResult<PythonMatrix> {
        self.__mul__(ScalarOrMatrix::Scalar(rhs))
    }

    /// Divide the matrix by the scalar, returning the result.
    pub fn __truediv__(&self, rhs: ConvertibleToRationalPolynomial) -> PyResult<PythonMatrix> {
        Ok(PythonMatrix {
            matrix: Arc::new(self.matrix.div_scalar(&rhs.to_rational_polynomial()?.poly)),
        })
    }

    /// Returns a warning that `**` should be used instead of `^` for taking a power.
    pub fn __xor__(&self, _rhs: PyObject) -> PyResult<PythonMatrix> {
        Err(exceptions::PyTypeError::new_err(
            "Cannot xor a matrix. Did you mean to write a power? Use ** instead, i.e. x**2",
        ))
    }

    /// Returns a warning that `**` should be used instead of `^` for taking a power.
    pub fn __rxor__(&self, _rhs: PyObject) -> PyResult<PythonMatrix> {
        Err(exceptions::PyTypeError::new_err(
            "Cannot xor a matrix. Did you mean to write a power? Use ** instead, i.e. x**2",
        ))
    }

    /// Negate the matrix, returning the result.
    pub fn __neg__(&self) -> PythonMatrix {
        PythonMatrix {
            matrix: Arc::new(-self.matrix.as_ref().clone()),
        }
    }
}

/// A sample from the Symbolica integrator. It could consist of discrete layers,
/// accessible with `d` (empty when there are not discrete layers), and the final continous layer `c` if it is present.
#[pyclass(name = "Sample")]
#[derive(Clone)]
pub struct PythonSample {
    #[pyo3(get)]
    /// The weights the integrator assigned to this sample point, given in descending order:
    /// first the discrete layer weights and then the continuous layer weight.
    weights: Vec<f64>,
    #[pyo3(get)]
    /// A sample point per (nested) discrete layer. Empty if not present.
    d: Vec<usize>,
    #[pyo3(get)]
    /// A sample in the continuous layer. Empty if not present.
    c: Vec<f64>,
}

impl PythonSample {
    fn into_sample(self) -> Sample<f64> {
        assert_eq!(
            self.weights.len(),
            self.d.len() + if self.c.is_empty() { 0 } else { 1 }
        );
        let mut weight_index = self.weights.len() - 1;

        let mut sample = if !self.c.is_empty() {
            let s = Some(Sample::Continuous(self.weights[weight_index], self.c));
            weight_index -= 1;
            s
        } else {
            None
        };

        for dd in self.d.iter().rev() {
            sample = Some(Sample::Discrete(
                self.weights[weight_index],
                *dd,
                sample.map(Box::new),
            ));
            weight_index -= 1;
        }

        sample.unwrap()
    }

    fn from_sample(mut sample: &Sample<f64>) -> PythonSample {
        let mut weights = vec![];
        let mut d = vec![];
        let mut c = vec![];

        loop {
            match sample {
                Sample::Continuous(w, cs) => {
                    weights.push(*w);
                    c.extend_from_slice(cs);
                    break;
                }
                Sample::Discrete(w, i, s) => {
                    weights.push(*w);
                    d.push(*i);
                    if let Some(ss) = s {
                        sample = ss;
                    } else {
                        break;
                    }
                }
            }
        }

        PythonSample { weights, d, c }
    }
}

/// A reproducible, fast, non-cryptographic random number generator suitable for parallel Monte Carlo simulations.
/// A `seed` has to be set, which can be any `u64` number (small numbers work just as well as large numbers).
///
/// Each thread or instance generating samples should use the same `seed` but a different `stream_id`,
/// which is an instance counter starting at 0.
#[pyclass(name = "RandomNumberGenerator")]
struct PythonRandomNumberGenerator {
    state: MonteCarloRng,
}

#[pymethods]
impl PythonRandomNumberGenerator {
    /// Create a new random number generator with a given `seed` and `stream_id`. For parallel runs,
    /// each thread or instance generating samples should use the same `seed` but a different `stream_id`.
    #[new]
    fn new(seed: u64, stream_id: usize) -> Self {
        Self {
            state: MonteCarloRng::new(seed, stream_id),
        }
    }
}

#[pyclass(name = "NumericalIntegrator")]
#[derive(Clone)]
struct PythonNumericalIntegrator {
    grid: Grid<f64>,
}

#[pymethods]
impl PythonNumericalIntegrator {
    /// Create a new continuous grid for the numerical integrator.
    #[classmethod]
    #[pyo3(signature =
        (n_dims, n_bins = 128,
        min_samples_for_update = 100,
        bin_number_evolution = None,
        train_on_avg = false)
    )]
    pub fn continuous(
        _cls: &PyType,
        n_dims: usize,
        n_bins: usize,
        min_samples_for_update: usize,
        bin_number_evolution: Option<Vec<usize>>,
        train_on_avg: bool,
    ) -> PythonNumericalIntegrator {
        PythonNumericalIntegrator {
            grid: Grid::Continuous(ContinuousGrid::new(
                n_dims,
                n_bins,
                min_samples_for_update,
                bin_number_evolution,
                train_on_avg,
            )),
        }
    }

    /// Create a new discrete grid for the numerical integrator.
    /// Each bin can have a sub-grid.
    ///
    /// Examples
    /// --------
    /// >>> def integrand(samples: list[Sample]):
    /// >>>     res = []
    /// >>>     for sample in samples:
    /// >>>         if sample.d[0] == 0:
    /// >>>             res.append(sample.c[0]**2)
    /// >>>         else:
    /// >>>             res.append(sample.c[0]**1/2)
    /// >>>     return res
    /// >>>
    /// >>> integrator = NumericalIntegrator.discrete(
    /// >>>     [NumericalIntegrator.continuous(1), NumericalIntegrator.continuous(1)])
    /// >>> integrator.integrate(integrand, True, 10, 10000)
    #[classmethod]
    #[pyo3(signature =
        (bins,
        max_prob_ratio = 100.,
        train_on_avg = false)
    )]
    pub fn discrete(
        _cls: &PyType,
        bins: Vec<Option<PythonNumericalIntegrator>>,
        max_prob_ratio: f64,
        train_on_avg: bool,
    ) -> PythonNumericalIntegrator {
        let bins = bins.into_iter().map(|b| b.map(|bb| bb.grid)).collect();

        PythonNumericalIntegrator {
            grid: Grid::Discrete(DiscreteGrid::new(bins, max_prob_ratio, train_on_avg)),
        }
    }

    /// Create a new random number generator, suitable for use with the integrator.
    /// Each thread of instance of the integrator should have its own random number generator,
    /// that is initialized with the same seed but with a different stream id.
    #[classmethod]
    pub fn rng(_cls: &PyType, seed: u64, stream_id: usize) -> PythonRandomNumberGenerator {
        PythonRandomNumberGenerator::new(seed, stream_id)
    }

    /// Sample `num_samples` points from the grid using the random number generator
    /// `rng`. See `rng()` for how to create a random number generator.
    pub fn sample(
        &mut self,
        num_samples: usize,
        rng: &mut PythonRandomNumberGenerator,
    ) -> Vec<PythonSample> {
        let mut sample = Sample::new();

        let mut samples = Vec::with_capacity(num_samples);
        for _ in 0..num_samples {
            self.grid.sample(&mut rng.state, &mut sample);
            samples.push(PythonSample::from_sample(&sample));
        }

        samples
    }

    /// Add the samples and their corresponding function evaluations to the grid.
    /// Call `update` after to update the grid and to obtain the new expected value for the integral.
    fn add_training_samples(
        &mut self,
        samples: Vec<PythonSample>,
        evals: Vec<f64>,
    ) -> PyResult<()> {
        if evals.len() != samples.len() {
            return PyResult::Err(pyo3::exceptions::PyAssertionError::new_err(
                "Number of returned values does not equal number of samples",
            ));
        }

        for (s, f) in samples.into_iter().zip(evals) {
            self.grid
                .add_training_sample(&s.into_sample(), f)
                .map_err(pyo3::exceptions::PyAssertionError::new_err)?;
        }

        Ok(())
    }

    /// Import an exported grid from another thread or machine.
    /// Use `export_grid` to export the grid.
    #[classmethod]
    fn import_grid(_cls: &PyType, grid: &[u8]) -> PyResult<Self> {
        let grid = bincode::deserialize(grid)
            .map_err(|e| pyo3::exceptions::PyIOError::new_err(e.to_string()))?;

        Ok(PythonNumericalIntegrator { grid })
    }

    /// Export the grid, so that it can be sent to another thread or machine.
    /// Use `import_grid` to load the grid.
    fn export_grid<'p>(&self, py: Python<'p>) -> PyResult<&'p PyBytes> {
        bincode::serialize(&self.grid)
            .map(|a| PyBytes::new(py, &a))
            .map_err(|e| pyo3::exceptions::PyIOError::new_err(e.to_string()))
    }

    /// Get the estamate of the average, error, chi-squared, maximum negative and positive evaluations, and the number of processed samples
    /// for the current iteration, including the points submitted in the current iteration.
    fn get_live_estimate(&self) -> PyResult<(f64, f64, f64, f64, f64, usize)> {
        match &self.grid {
            Grid::Continuous(cs) => {
                let mut a = cs.accumulator.shallow_copy();
                a.update_iter();
                Ok((
                    a.avg,
                    a.err,
                    a.chi_sq,
                    a.max_eval_negative,
                    a.max_eval_positive,
                    a.processed_samples,
                ))
            }
            Grid::Discrete(ds) => {
                let mut a = ds.accumulator.shallow_copy();
                a.update_iter();
                Ok((
                    a.avg,
                    a.err,
                    a.chi_sq,
                    a.max_eval_negative,
                    a.max_eval_positive,
                    a.processed_samples,
                ))
            }
        }
    }

    /// Add the accumulated training samples from the grid `other` to the current grid.
    /// The grid structure of `self` and `other` must be equivalent.
    fn merge(&mut self, other: &PythonNumericalIntegrator) -> PyResult<()> {
        self.grid
            .merge(&other.grid)
            .map_err(|e| pyo3::exceptions::PyAssertionError::new_err(e))
    }

    /// Update the grid using the `learning_rate`.
    /// Examples
    /// --------
    /// >>> from symbolica import NumericalIntegrator, Sample
    /// >>>
    /// >>> def integrand(samples: list[Sample]):
    /// >>>     res = []
    /// >>>     for sample in samples:
    /// >>>         res.append(sample.c[0]**2+sample.c[1]**2)
    /// >>>     return res
    /// >>>
    /// >>> integrator = NumericalIntegrator.continuous(2)
    /// >>> for i in range(10):
    /// >>>     samples = integrator.sample(10000 + i * 1000)
    /// >>>     res = integrand(samples)
    /// >>>     integrator.add_training_samples(samples, res)
    /// >>>     avg, err, chi_sq = integrator.update(1.5)
    /// >>>     print('Iteration {}: {:.6} +- {:.6}, chi={:.6}'.format(i+1, avg, err, chi_sq))
    fn update(&mut self, learing_rate: f64) -> PyResult<(f64, f64, f64)> {
        self.grid.update(learing_rate);

        let stats = self.grid.get_statistics();
        Ok((stats.avg, stats.err, stats.chi_sq / stats.cur_iter as f64))
    }

    /// Integrate the function `integrand` that maps a list of `Sample`s to a list of `float`s.
    /// The return value is the average, the statistical error, and chi-squared of the integral.
    ///
    /// With `show_stats=True`, intermediate statistics will be printed. `max_n_iter` determines the number
    /// of iterations and `n_samples_per_iter` determine the number of samples per iteration. This is
    /// the same amount of samples that the integrand function will be called with.
    ///
    /// For more flexibility, use `sample`, `add_training_samples` and `update`. See `update` for an example.
    ///
    /// Examples
    /// --------
    /// >>> from symbolica import NumericalIntegrator, Sample
    /// >>>
    /// >>> def integrand(samples: list[Sample]):
    /// >>>     res = []
    /// >>>     for sample in samples:
    /// >>>         res.append(sample.c[0]**2+sample.c[1]**2)
    /// >>>     return res
    /// >>>
    /// >>> avg, err = NumericalIntegrator.continuous(2).integrate(integrand, True, 10, 100000)
    /// >>> print('Result: {} +- {}'.format(avg, err))
    #[pyo3(signature =
        (integrand,
        max_n_iter = 10_000_000,
        min_error = 0.01,
        n_samples_per_iter = 10_000,
        seed = 0,
        show_stats = true)
    )]
    pub fn integrate(
        &mut self,
        py: Python,
        integrand: PyObject,
        max_n_iter: usize,
        min_error: f64,
        n_samples_per_iter: usize,
        seed: u64,
        show_stats: bool,
    ) -> PyResult<(f64, f64, f64)> {
        let mut rng = MonteCarloRng::new(seed, 0);

        let mut samples = vec![Sample::new(); n_samples_per_iter];
        for iteration in 1..=max_n_iter {
            for sample in &mut samples {
                self.grid.sample(&mut rng, sample);
            }

            let p_samples: Vec<_> = samples.iter().map(PythonSample::from_sample).collect();

            let res = integrand
                .call(py, (p_samples,), None)?
                .extract::<Vec<f64>>(py)?;

            if res.len() != n_samples_per_iter {
                return Err(exceptions::PyValueError::new_err(
                    "Wrong number of arguments returned for integration function.",
                ));
            }

            for (s, r) in samples.iter().zip(res) {
                self.grid.add_training_sample(s, r).unwrap();
            }

            self.grid.update(1.5);

            let stats = self.grid.get_statistics();
            if show_stats {
                println!(
                    "Iteration {:2}: {}  {:.2} χ²",
                    iteration,
                    stats.format_uncertainty(),
                    stats.chi_sq / stats.cur_iter as f64
                );
            }

            if stats.avg != 0. && stats.err / stats.avg.abs() <= min_error {
                break;
            }
        }

        let stats = self.grid.get_statistics();
        Ok((stats.avg, stats.err, stats.chi_sq / stats.cur_iter as f64))
    }
}<|MERGE_RESOLUTION|>--- conflicted
+++ resolved
@@ -50,11 +50,7 @@
     printer::{
         AtomPrinter, MatrixPrinter, PolynomialPrinter, PrintOptions, RationalPolynomialPrinter,
     },
-<<<<<<< HEAD
-    representations::{Atom, AtomView, Fun, ListIterator, Symbol},
-=======
     representations::{Atom, AtomView, FunctionBuilder, ListIterator, Symbol},
->>>>>>> b576d544
     state::{FunctionAttribute, RecycledAtom, State, Workspace},
     streaming::TermStreamer,
     tensors::matrix::Matrix,
@@ -730,21 +726,6 @@
         non_greedy_wildcards: Option<Vec<PythonExpression>>,
         level_range: Option<(usize, Option<usize>)>,
     ) -> PyResult<PythonPattern> {
-<<<<<<< HEAD
-        let settings = if let Some(ngw) = non_greedy_wildcards {
-            Some(MatchSettings {
-                non_greedy_wildcards: ngw
-                    .iter()
-                    .map(|x| match x.expr.as_view() {
-                        AtomView::Var(v) => {
-                            let name = v.get_symbol();
-                            if v.get_wildcard_level() == 0 {
-                                return Err(exceptions::PyTypeError::new_err(
-                                    "Only wildcards can be restricted.",
-                                ));
-                            }
-                            Ok(name)
-=======
         let mut settings = MatchSettings::default();
 
         if let Some(ngw) = non_greedy_wildcards {
@@ -757,7 +738,6 @@
                             return Err(exceptions::PyTypeError::new_err(
                                 "Only wildcards can be restricted.",
                             ));
->>>>>>> b576d544
                         }
                         Ok(name)
                     }
@@ -1240,11 +1220,7 @@
     #[classmethod]
     pub fn var(_cls: &PyType, name: &str) -> PyResult<PythonExpression> {
         // TODO: check if the name meets the requirements
-<<<<<<< HEAD
-        let id = State::get_or_insert_var(name);
-=======
         let id = State::get_symbol(name);
->>>>>>> b576d544
         let var = Atom::new_var(id);
 
         Ok(PythonExpression {
@@ -1261,11 +1237,7 @@
         for a in args {
             // TODO: check if the name meets the requirements
             let name = a.extract::<&str>()?;
-<<<<<<< HEAD
-            let id = State::get_or_insert_var(name);
-=======
             let id = State::get_symbol(name);
->>>>>>> b576d544
             let var = Atom::new_var(id);
 
             result.push(PythonExpression {
@@ -1513,17 +1485,8 @@
     /// is a variable or function.
     pub fn get_name(&self) -> PyResult<Option<String>> {
         match self.expr.as_ref() {
-<<<<<<< HEAD
-            Atom::Var(v) => Ok(Some(
-                State::get_name(v.to_var_view().get_symbol()).to_string(),
-            )),
-            Atom::Fun(f) => Ok(Some(
-                State::get_name(f.to_fun_view().get_symbol()).to_string(),
-            )),
-=======
             Atom::Var(v) => Ok(Some(State::get_name(v.get_symbol()).to_string())),
             Atom::Fun(f) => Ok(Some(State::get_name(f.get_symbol()).to_string())),
->>>>>>> b576d544
             _ => Ok(None),
         }
     }
@@ -2514,25 +2477,6 @@
             Some(Arc::new(var_map))
         };
 
-<<<<<<< HEAD
-        Workspace::get_local().with(|workspace| {
-            self.expr
-                .as_view()
-                .to_rational_polynomial(
-                    workspace,
-                    &RationalField::new(),
-                    &IntegerRing::new(),
-                    var_map.as_ref(),
-                )
-                .map(|x| PythonRationalPolynomial { poly: Arc::new(x) })
-                .map_err(|e| {
-                    exceptions::PyValueError::new_err(format!(
-                        "Could not convert to polynomial: {:?}",
-                        e
-                    ))
-                })
-        })
-=======
         self.expr
             .as_view()
             .to_rational_polynomial(&RationalField::new(), &IntegerRing::new(), var_map.as_ref())
@@ -2540,7 +2484,6 @@
             .map_err(|e| {
                 exceptions::PyValueError::new_err(format!("Could not convert to polynomial: {}", e))
             })
->>>>>>> b576d544
     }
 
     /// Similar to [PythonExpression::to_rational_polynomial()], but the power of each variable limited to 255.
@@ -2569,25 +2512,6 @@
             Some(Arc::new(var_map))
         };
 
-<<<<<<< HEAD
-        Workspace::get_local().with(|workspace| {
-            self.expr
-                .as_view()
-                .to_rational_polynomial(
-                    workspace,
-                    &RationalField::new(),
-                    &IntegerRing::new(),
-                    var_map.as_ref(),
-                )
-                .map(|x| PythonRationalPolynomialSmallExponent { poly: Arc::new(x) })
-                .map_err(|e| {
-                    exceptions::PyValueError::new_err(format!(
-                        "Could not convert to polynomial: {:?}",
-                        e
-                    ))
-                })
-        })
-=======
         self.expr
             .as_view()
             .to_rational_polynomial(&RationalField::new(), &IntegerRing::new(), var_map.as_ref())
@@ -2595,26 +2519,15 @@
             .map_err(|e| {
                 exceptions::PyValueError::new_err(format!("Could not convert to polynomial: {}", e))
             })
->>>>>>> b576d544
     }
 
     /// Convert the expression to a rational polynomial, converting all non-polynomial elements to
     /// new independent variables.
     pub fn to_rational_polynomial_with_conversion(&self) -> PyResult<PythonRationalPolynomial> {
-<<<<<<< HEAD
-        let p = Workspace::get_local().with(|workspace| {
-            self.expr.as_view().to_rational_polynomial_with_conversion(
-                workspace,
-                &RationalField::new(),
-                &IntegerRing::new(),
-            )
-        });
-=======
         let p = self
             .expr
             .as_view()
             .to_rational_polynomial_with_conversion(&RationalField::new(), &IntegerRing::new());
->>>>>>> b576d544
 
         Ok(PythonRationalPolynomial { poly: Arc::new(p) })
     }
@@ -2736,33 +2649,6 @@
     ) -> PyResult<PythonExpression> {
         let pattern = &pattern.to_pattern()?.expr;
         let rhs = &rhs.to_pattern()?.expr;
-<<<<<<< HEAD
-
-        let settings = if let Some(ngw) = non_greedy_wildcards {
-            Some(MatchSettings {
-                non_greedy_wildcards: ngw
-                    .iter()
-                    .map(|x| match x.expr.as_view() {
-                        AtomView::Var(v) => {
-                            let name = v.get_symbol();
-                            if v.get_wildcard_level() == 0 {
-                                return Err(exceptions::PyTypeError::new_err(
-                                    "Only wildcards can be restricted.",
-                                ));
-                            }
-                            Ok(name)
-                        }
-                        _ => Err(exceptions::PyTypeError::new_err(
-                            "Only wildcards can be restricted.",
-                        )),
-                    })
-                    .collect::<Result<_, _>>()?,
-            })
-        } else {
-            None
-        };
-
-=======
 
         let mut settings = MatchSettings::default();
 
@@ -2789,7 +2675,6 @@
             settings.level_range = level_range;
         }
 
->>>>>>> b576d544
         let mut expr_ref = self.expr.as_view();
 
         let mut out = RecycledAtom::new();
@@ -2798,11 +2683,7 @@
             expr_ref,
             rhs,
             cond.as_ref().map(|r| r.condition.as_ref()),
-<<<<<<< HEAD
-            settings.as_ref(),
-=======
             Some(&settings),
->>>>>>> b576d544
             &mut out,
         ) {
             if !repeat.unwrap_or(false) {
@@ -2850,17 +2731,9 @@
             }
         }
 
-<<<<<<< HEAD
-        let res = Workspace::get_local()
-            .with(|workspace| AtomView::solve_linear_system::<u16>(&system_b, &vars, workspace))
-            .map_err(|e| {
-                exceptions::PyValueError::new_err(format!("Could not solve system: {:?}", e))
-            })?;
-=======
         let res = AtomView::solve_linear_system::<u16>(&system_b, &vars).map_err(|e| {
             exceptions::PyValueError::new_err(format!("Could not solve system: {}", e))
         })?;
->>>>>>> b576d544
 
         Ok(res
             .into_iter()
@@ -2893,13 +2766,8 @@
         let functions = functions
             .into_iter()
             .map(|(k, v)| {
-<<<<<<< HEAD
-                let id = if let AtomView::Var(v) = k.expr.as_view() {
-                    v.get_symbol()
-=======
                 let id = if let Variable::Symbol(v) = k {
                     v
->>>>>>> b576d544
                 } else {
                     Err(exceptions::PyValueError::new_err(format!(
                         "Expected function name instead of {:?}",
@@ -2952,13 +2820,8 @@
         let functions = functions
             .into_iter()
             .map(|(k, v)| {
-<<<<<<< HEAD
-                let id = if let AtomView::Var(v) = k.expr.as_view() {
-                    v.get_symbol()
-=======
                 let id = if let Variable::Symbol(v) = k {
                     v
->>>>>>> b576d544
                 } else {
                     Err(exceptions::PyValueError::new_err(format!(
                         "Expected function name instead of {:?}",
@@ -3047,11 +2910,7 @@
             opts.push(FunctionAttribute::Linear);
         }
 
-<<<<<<< HEAD
-        let id = State::get_or_insert_fn(name, opts)
-=======
         let id = State::get_symbol_with_attributes(name, opts)
->>>>>>> b576d544
             .map_err(|e| exceptions::PyTypeError::new_err(e.to_string()))?;
 
         Ok(PythonFunction { id })
@@ -3285,19 +3144,6 @@
     /// Return the next replacement.
     fn __next__(&mut self) -> PyResult<Option<PythonExpression>> {
         self.with_dependent_mut(|_, i| {
-<<<<<<< HEAD
-            Workspace::get_local().with(|workspace| {
-                let mut out = Atom::default();
-
-                if i.next(workspace, &mut out).is_none() {
-                    Ok(None)
-                } else {
-                    Ok::<_, PyErr>(Some(PythonExpression {
-                        expr: Arc::new(out),
-                    }))
-                }
-            })
-=======
             let mut out = Atom::default();
 
             if i.next(&mut out).is_none() {
@@ -3307,7 +3153,6 @@
                     expr: Arc::new(out),
                 }))
             }
->>>>>>> b576d544
         })
     }
 }
@@ -3342,11 +3187,7 @@
             SmallVec::new();
 
         for v in vars {
-<<<<<<< HEAD
-            let id = State::get_or_insert_var(v);
-=======
             let id = State::get_symbol(v);
->>>>>>> b576d544
             var_map.push(id.into());
             var_name_map.push(v.into());
         }
@@ -3501,15 +3342,6 @@
     /// >>> p = e.to_polynomial()
     /// >>> print(e - p.to_expression())
     pub fn to_expression(&self) -> PyResult<PythonExpression> {
-<<<<<<< HEAD
-        let mut atom = Atom::default();
-        Workspace::get_local().with(|workspace| {
-            self.poly
-                .to_expression(workspace, &HashMap::default(), &mut atom)
-        });
-
-=======
->>>>>>> b576d544
         Ok(PythonExpression {
             expr: Arc::new(self.poly.to_expression()),
         })
@@ -3564,11 +3396,7 @@
         let mut var_name_map = vec![];
 
         for v in vars {
-<<<<<<< HEAD
-            let id = State::get_or_insert_var(v);
-=======
             let id = State::get_symbol(v);
->>>>>>> b576d544
             var_map.push(id.into());
             var_name_map.push(v.into());
         }
@@ -3591,15 +3419,6 @@
     /// >>> p = e.to_polynomial()
     /// >>> print((e - p.to_expression()).expand())
     pub fn to_expression(&self) -> PyResult<PythonExpression> {
-<<<<<<< HEAD
-        let mut atom = Atom::default();
-        Workspace::get_local().with(|workspace| {
-            self.poly
-                .to_expression(workspace, &HashMap::default(), &mut atom)
-        });
-
-=======
->>>>>>> b576d544
         Ok(PythonExpression {
             expr: Arc::new(self.poly.to_expression()),
         })
@@ -3636,11 +3455,7 @@
         let mut var_name_map = vec![];
 
         for v in vars {
-<<<<<<< HEAD
-            let id = State::get_or_insert_var(v);
-=======
             let id = State::get_symbol(v);
->>>>>>> b576d544
             var_map.push(id.into());
             var_name_map.push(v.into());
         }
@@ -3842,21 +3657,11 @@
                             });
                         }
                         Variable::Array(x, arg) => {
-<<<<<<< HEAD
-                            let mut f = Atom::Fun(Fun::new(*x));
-                            if let Atom::Fun(f) = &mut f {
-                                f.add_arg(Atom::new_num(Integer::from(*arg as u64)).as_view());
-                            }
-
-                            var_list.push(PythonExpression {
-                                expr: Arc::new(f),
-=======
                             let mut f = FunctionBuilder::new(*x);
                             f = f.add_arg(Atom::new_num(Integer::from(*arg as u64)).as_view());
 
                             var_list.push(PythonExpression {
                                 expr: Arc::new(f.finish()),
->>>>>>> b576d544
                             });
                         }
                         Variable::Temporary(_) => {
@@ -4220,29 +4025,11 @@
                 let mut var_name_map = vec![];
 
                 for v in vars {
-<<<<<<< HEAD
-                    let id = State::get_or_insert_var(v);
-=======
                     let id = State::get_symbol(v);
->>>>>>> b576d544
                     var_map.push(id.into());
                     var_name_map.push(v.into());
                 }
 
-<<<<<<< HEAD
-                let e = Workspace::get_local().with(|workspace| {
-                    Token::parse(arg)
-                        .map_err(exceptions::PyValueError::new_err)?
-                        .to_rational_polynomial(
-                            workspace,
-                            &RationalField::new(),
-                            &IntegerRing::new(),
-                            &Arc::new(var_map),
-                            &var_name_map,
-                        )
-                        .map_err(exceptions::PyValueError::new_err)
-                })?;
-=======
                 let e = Token::parse(arg)
                     .map_err(exceptions::PyValueError::new_err)?
                     .to_rational_polynomial(
@@ -4252,7 +4039,6 @@
                         &var_name_map,
                     )
                     .map_err(exceptions::PyValueError::new_err)?;
->>>>>>> b576d544
 
                 Ok(Self { poly: Arc::new(e) })
             }
@@ -4267,15 +4053,6 @@
             /// >>> p = e.to_rational_polynomial()
             /// >>> print((e - p.to_expression()).expand())
             pub fn to_expression(&self) -> PyResult<PythonExpression> {
-<<<<<<< HEAD
-                let mut atom = Atom::default();
-                Workspace::get_local().with(|workspace| {
-                    self.poly
-                        .to_expression(workspace, &HashMap::default(), &mut atom)
-                });
-
-=======
->>>>>>> b576d544
                 Ok(PythonExpression {
                     expr: Arc::new(self.poly.to_expression()),
                 })
@@ -4316,35 +4093,16 @@
         let mut var_name_map = vec![];
 
         for v in vars {
-<<<<<<< HEAD
-            let id = State::get_or_insert_var(v);
-=======
             let id = State::get_symbol(v);
->>>>>>> b576d544
             var_map.push(id.into());
             var_name_map.push(v.into());
         }
 
         let field = FiniteField::<u32>::new(prime);
-<<<<<<< HEAD
-        let e = Workspace::get_local().with(|workspace| {
-            Token::parse(arg)
-                .map_err(exceptions::PyValueError::new_err)?
-                .to_rational_polynomial(
-                    workspace,
-                    &field,
-                    &field,
-                    &Arc::new(var_map),
-                    &var_name_map,
-                )
-                .map_err(exceptions::PyValueError::new_err)
-        })?;
-=======
         let e = Token::parse(arg)
             .map_err(exceptions::PyValueError::new_err)?
             .to_rational_polynomial(&field, &field, &Arc::new(var_map), &var_name_map)
             .map_err(exceptions::PyValueError::new_err)?;
->>>>>>> b576d544
 
         Ok(Self { poly: Arc::new(e) })
     }
@@ -4402,21 +4160,11 @@
                             });
                         }
                         Variable::Array(x, arg) => {
-<<<<<<< HEAD
-                            let mut f = Atom::Fun(Fun::new(*x));
-                            if let Atom::Fun(f) = &mut f {
-                                f.add_arg(Atom::new_num(Integer::from(*arg as u64)).as_view());
-                            }
-
-                            var_list.push(PythonExpression {
-                                expr: Arc::new(f),
-=======
                             let mut f = FunctionBuilder::new(*x);
                             f = f.add_arg(Atom::new_num(Integer::from(*arg as u64)).as_view());
 
                             var_list.push(PythonExpression {
                                 expr: Arc::new(f.finish()),
->>>>>>> b576d544
                             });
                         }
                         Variable::Temporary(_) => {
@@ -4601,20 +4349,10 @@
             Self::Expression(e) => {
                 let expr = &e.to_expression().expr;
 
-<<<<<<< HEAD
-                let poly = Workspace::get_local().with(|workspace| {
-                    expr.as_view().to_rational_polynomial_with_conversion(
-                        workspace,
-                        &RationalField::new(),
-                        &IntegerRing::new(),
-                    )
-                });
-=======
                 let poly = expr.as_view().to_rational_polynomial_with_conversion(
                     &RationalField::new(),
                     &IntegerRing::new(),
                 );
->>>>>>> b576d544
 
                 Ok(PythonRationalPolynomial {
                     poly: Arc::new(poly),
