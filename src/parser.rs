--- conflicted
+++ resolved
@@ -341,31 +341,14 @@
         out: &mut Atom,
     ) -> Result<(), String> {
         match self {
-<<<<<<< HEAD
-            Token::Number(n) => {
-                if let Ok(x) = n.parse::<i64>() {
-                    out.to_num(x.into());
-                } else {
-                    match Integer::parse(n) {
-                        Ok(x) => {
-                            out.to_num(x.complete().into());
-                        }
-                        Err(e) => return Err(format!("Could not parse number: {}", e)),
-                    }
-=======
             Token::Number(n) => match n.parse::<Integer>() {
                 Ok(x) => {
                     out.to_num(x.into());
->>>>>>> b576d544
                 }
                 Err(e) => return Err(format!("Could not parse number: {}", e)),
             },
             Token::ID(x) => {
-<<<<<<< HEAD
-                out.to_var(state.get_or_insert_var_impl(x));
-=======
                 out.to_var(state.get_symbol_impl(x));
->>>>>>> b576d544
             }
             Token::Op(_, _, op, args) => match op {
                 Operator::Mul => {
@@ -438,11 +421,7 @@
                 };
 
                 let mut fun_h = workspace.new_atom();
-<<<<<<< HEAD
-                let fun = fun_h.to_fun(state.get_or_insert_fn_impl(name, None)?);
-=======
                 let fun = fun_h.to_fun(state.get_symbol_impl(name));
->>>>>>> b576d544
                 let mut atom = workspace.new_atom();
                 for a in args.iter().skip(1) {
                     a.to_atom_with_output(state, workspace, &mut atom)?;
@@ -467,20 +446,7 @@
     ) -> Result<(), String> {
         match self {
             Token::Number(n) => {
-<<<<<<< HEAD
-                if let Ok(x) = n.parse::<i64>() {
-                    out.to_num(x.into());
-                } else {
-                    match Integer::parse(n) {
-                        Ok(x) => {
-                            out.to_num(x.complete().into());
-                        }
-                        Err(e) => return Err(format!("Could not parse number: {}", e)),
-                    }
-                }
-=======
                 out.to_num(n.parse::<Integer>()?.into());
->>>>>>> b576d544
             }
             Token::ID(name) => {
                 let index = var_name_map
