--- conflicted
+++ resolved
@@ -10,13 +10,8 @@
     coefficient::ConvertToRing,
     domains::Ring,
     poly::{polynomial::MultivariatePolynomial, Exponent, Variable},
-<<<<<<< HEAD
-    representations::{Atom, AtomSet, OwnedAdd, OwnedFun, OwnedMul, OwnedNum, OwnedPow, OwnedVar},
-    state::{ResettableBuffer, State, Workspace},
-=======
     representations::Atom,
     state::{State, Workspace},
->>>>>>> 56cb2b18
 };
 
 #[derive(Debug, Copy, Clone, PartialEq, Eq)]
@@ -298,19 +293,11 @@
         match self {
             Token::Number(n) => {
                 if let Ok(x) = n.parse::<i64>() {
-<<<<<<< HEAD
-                    out.to_num().set_from_coeff(x.into());
-                } else {
-                    match Integer::parse(n) {
-                        Ok(x) => {
-                            out.to_num().set_from_coeff(x.complete().into());
-=======
                     out.to_num(x.into());
                 } else {
                     match Integer::parse(n) {
                         Ok(x) => {
                             out.to_num(x.complete().into());
->>>>>>> 56cb2b18
                         }
                         Err(e) => return Err(format!("Could not parse number: {}", e)),
                     }
