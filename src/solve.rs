--- conflicted
+++ resolved
@@ -20,10 +20,6 @@
     pub fn solve_linear_system<E: Exponent>(
         system: &[AtomView],
         vars: &[Symbol],
-<<<<<<< HEAD
-        workspace: &Workspace,
-=======
->>>>>>> b576d544
     ) -> Result<Vec<Atom>, String> {
         let vars: Vec<_> = vars.iter().map(|v| Variable::Symbol(*v)).collect();
         let mut map = HashMap::default();
@@ -33,14 +29,6 @@
         let mut rhs = vec![RationalPolynomial::<_, E>::new(&IntegerRing::new(), None); vars.len()];
 
         for (si, a) in system.iter().enumerate() {
-<<<<<<< HEAD
-            let rat: RationalPolynomial<IntegerRing, E> = a.to_rational_polynomial_with_map(
-                workspace,
-                &RationalField::new(),
-                &IntegerRing::new(),
-                &mut map,
-            );
-=======
             let rat: RationalPolynomial<IntegerRing, E> = Workspace::get_local().with(|ws| {
                 a.to_rational_polynomial_with_map(
                     ws,
@@ -49,7 +37,6 @@
                     &mut map,
                 )
             });
->>>>>>> b576d544
 
             let poly = rat.to_polynomial(&vars, true).unwrap();
 
@@ -118,11 +105,7 @@
         let inv_map = map.iter().map(|(k, v)| (v.clone(), k.as_view())).collect();
         for (s, v) in sol.data.iter().zip(&vars) {
             let mut a = Atom::default();
-<<<<<<< HEAD
-            s.to_expression(workspace, &inv_map, &mut a);
-=======
             Workspace::get_local().with(|ws| s.to_expression_with_map(ws, &inv_map, &mut a));
->>>>>>> b576d544
             let Variable::Symbol(_) = *v else {
                 panic!("Temp var left");
             };
