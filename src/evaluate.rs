--- conflicted
+++ resolved
@@ -72,11 +72,7 @@
                     "Rational polynomial coefficient not yet supported for evaluation"
                 ),
             },
-<<<<<<< HEAD
-            AtomView::Var(v) => panic!("Variable id {:?} not in constant map, with name {}", v.get_symbol(),State::get_name(v.get_symbol())),
-=======
             AtomView::Var(v) => panic!("Variable id {:?} not in constant map", v.get_symbol()),
->>>>>>> b576d544
             AtomView::Fun(f) => {
                 let name = f.get_symbol();
                 if [State::EXP, State::LOG, State::SIN, State::COS, State::SQRT].contains(&name) {
@@ -104,11 +100,7 @@
                 }
 
                 let Some(fun) = function_map.get(&f.get_symbol()) else {
-<<<<<<< HEAD
-                    panic!("Missing function with id {:?}, name {}", f.get_symbol(),State::get_name(f.get_symbol())); // TODO: use state to get name
-=======
                     panic!("Missing function with id {:?}", f.get_symbol()); // TODO: use state to get name
->>>>>>> b576d544
                 };
                 let eval = fun.get()(&args, const_map, function_map, cache);
 
