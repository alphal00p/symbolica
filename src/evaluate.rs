--- conflicted
+++ resolved
@@ -3,26 +3,16 @@
 use crate::{
     coefficient::CoefficientView,
     domains::{float::Real, rational::Rational},
-<<<<<<< HEAD
-    representations::{Add, AtomSet, AtomView, Fun, Identifier, Mul, Num, Pow, Var},
-=======
     representations::{Atom, AtomView, Symbol},
->>>>>>> 56cb2b18
     state::State,
 };
 
 type EvalFnType<T> = Box<
     dyn Fn(
         &[T],
-<<<<<<< HEAD
-        &HashMap<AtomView<'_, P>, T>,
-        &HashMap<Identifier, EvaluationFn<T, P>>,
-        &mut HashMap<AtomView<'_, P>, T>,
-=======
         &HashMap<AtomView<'_>, T>,
         &HashMap<Symbol, EvaluationFn<T>>,
         &mut HashMap<AtomView<'_>, T>,
->>>>>>> 56cb2b18
     ) -> T,
 >;
 
@@ -39,9 +29,6 @@
     }
 }
 
-<<<<<<< HEAD
-impl<'a, P: AtomSet> AtomView<'a, P> {
-=======
 impl Atom {
     /// Evaluate an expression using a constant map and a function map.
     /// The constant map can map any literal expression to a value, for example
@@ -59,7 +46,6 @@
 }
 
 impl<'a> AtomView<'a> {
->>>>>>> 56cb2b18
     /// Evaluate an expression using a constant map and a function map.
     /// The constant map can map any literal expression to a value, for example
     /// a variable or a function with fixed arguments.
@@ -67,15 +53,9 @@
     /// All variables and all user functions in the expression must occur in the map.
     pub fn evaluate<T: Real + for<'b> From<&'b Rational>>(
         &self,
-<<<<<<< HEAD
-        const_map: &HashMap<AtomView<'a, P>, T>,
-        function_map: &HashMap<Identifier, EvaluationFn<T, P>>,
-        cache: &mut HashMap<AtomView<'a, P>, T>,
-=======
         const_map: &HashMap<AtomView<'_>, T>,
         function_map: &HashMap<Symbol, EvaluationFn<T>>,
         cache: &mut HashMap<AtomView<'a>, T>,
->>>>>>> 56cb2b18
     ) -> T {
         if let Some(c) = const_map.get(self) {
             return *c;
@@ -92,11 +72,7 @@
                     "Rational polynomial coefficient not yet supported for evaluation"
                 ),
             },
-<<<<<<< HEAD
-            AtomView::Var(v) => panic!("Variable id {:?} not in constant map", v.get_name()),
-=======
             AtomView::Var(v) => panic!("Variable id {:?} not in constant map, with name {}", v.get_symbol(),State::get_name(v.get_symbol())),
->>>>>>> 56cb2b18
             AtomView::Fun(f) => {
                 let name = f.get_symbol();
                 if [State::EXP, State::LOG, State::SIN, State::COS, State::SQRT].contains(&name) {
@@ -123,13 +99,8 @@
                     args.push(arg.evaluate(const_map, function_map, cache));
                 }
 
-<<<<<<< HEAD
-                let Some(fun) = function_map.get(&f.get_name()) else {
-                    panic!("Missing function with id {:?}", f.get_name()); // TODO: use state to get name
-=======
                 let Some(fun) = function_map.get(&f.get_symbol()) else {
                     panic!("Missing function with id {:?}, name {}", f.get_symbol(),State::get_name(f.get_symbol())); // TODO: use state to get name
->>>>>>> 56cb2b18
                 };
                 let eval = fun.get()(&args, const_map, function_map, cache);
 
