use std::sync::Mutex;

use rayon::prelude::*;

use crate::{
<<<<<<< HEAD
    coefficient::Coefficient,
    representations::{default::Linear, Add, Atom, AtomSet, AtomView, Num, OwnedAdd, OwnedNum},
    state::{ResettableBuffer, State, Workspace},
=======
    representations::{Atom, AtomView},
    state::{RecycledAtom, Workspace},
>>>>>>> 56cb2b18
};

struct TermInputStream {
    mem_buf: Vec<Atom>,
}

impl Iterator for TermInputStream {
    type Item = Atom;

    fn next(&mut self) -> Option<Self::Item> {
        if let Some(v) = self.mem_buf.pop() {
            return Some(v);
        }

        None
    }
}

struct TermOutputStream {
    mem_buf: Vec<Atom>,
}

impl TermOutputStream {
    /// Add terms to the buffer.
    fn push(&mut self, a: Atom) {
        if let AtomView::Add(aa) = a.as_view() {
            for arg in aa.iter() {
                self.mem_buf.push(arg.to_owned());
            }
        } else {
            self.mem_buf.push(a);
        }
    }

    /// Sort all the terms.
    fn sort(&mut self) {
        self.mem_buf
            .par_sort_by(|a, b| a.as_view().cmp_terms(&b.as_view()));

        let mut out = Vec::with_capacity(self.mem_buf.len());

        if !self.mem_buf.is_empty() {
            let mut last_buf = self.mem_buf.remove(0);

            let mut handle: RecycledAtom = Atom::new().into();
            let mut cur_len = 0;

            for cur_buf in self.mem_buf.drain(..) {
                if !last_buf.merge_terms(cur_buf.as_view(), &mut handle) {
                    // we are done merging
                    {
                        let v = last_buf.as_view();
                        if let AtomView::Num(n) = v {
                            if !n.is_zero() {
                                out.push(last_buf);
                                cur_len += 1;
                            }
                        } else {
                            out.push(last_buf);
                            cur_len += 1;
                        }
                    }
                    last_buf = cur_buf;
                }
            }

            if cur_len == 0 {
                out.push(last_buf);
            } else {
                out.push(last_buf);
            }
        }

        self.mem_buf = out;
    }

    fn to_expression(&mut self) -> Atom {
        self.sort();

        if self.mem_buf.is_empty() {
<<<<<<< HEAD
            let mut out = Atom::<P>::new();
            out.to_num().set_from_coeff(Coefficient::zero());
            out
=======
            Atom::new_num(0)
>>>>>>> 56cb2b18
        } else if self.mem_buf.len() == 1 {
            self.mem_buf.pop().unwrap()
        } else {
            let mut out = Atom::default();
            let add = out.to_add();
            for x in self.mem_buf.drain(..) {
                add.extend(x.as_view());
            }
            out
        }
    }
}

/// A term streamer that allows for mapping
pub struct TermStreamer {
    exp_in: TermInputStream,
    exp_out: TermOutputStream,
}

impl Default for TermStreamer
where
    for<'a> AtomView<'a>: Send,
    Atom: Send,
{
    fn default() -> Self {
        Self::new()
    }
}

<<<<<<< HEAD
impl<P: AtomSet + GetLocalWorkspace + Send + 'static> Default for TermStreamer<P>
where
    for<'a> AtomView<'a, P>: Send,
    Atom<P>: Send,
{
    fn default() -> Self {
        Self::new()
    }
}

impl<P: AtomSet + GetLocalWorkspace + Send + 'static> TermStreamer<P>
=======
impl TermStreamer
>>>>>>> 56cb2b18
where
    for<'a> AtomView<'a>: Send,
    Atom: Send,
{
    /// Create a new term streamer.
    pub fn new() -> TermStreamer {
        TermStreamer {
            exp_in: TermInputStream { mem_buf: vec![] },
            exp_out: TermOutputStream { mem_buf: vec![] },
        }
    }

    /// Create a new term streamer that contains the
    /// terms in atom `a`. More terms can be added using `self.push`.
    pub fn new_from(a: Atom) -> TermStreamer {
        let mut s = TermStreamer {
            exp_in: TermInputStream { mem_buf: vec![] },
            exp_out: TermOutputStream { mem_buf: vec![] },
        };

        s.push(a);
        s
    }

    /// Add terms to the streamer.
    pub fn push(&mut self, a: Atom) {
        self.exp_out.push(a);
    }

    fn move_out_to_in(&mut self) {
        std::mem::swap(&mut self.exp_in.mem_buf, &mut self.exp_out.mem_buf);
    }

    /// Map every term in the stream using the function `f`. The resulting terms
    /// are a stream as well, which is returned by this function.
    pub fn map(mut self, f: impl Fn(&Workspace, Atom) -> Atom + Send + Sync) -> TermStreamer {
        self.move_out_to_in();

        let out_wrap = Mutex::new(self.exp_out);

        self.exp_in.par_bridge().for_each(|x| {
            Workspace::get_local().with(|workspace| {
                out_wrap.lock().unwrap().push(f(workspace, x));
            })
        });

        TermStreamer {
            exp_in: TermInputStream { mem_buf: vec![] },
            exp_out: out_wrap.into_inner().unwrap(),
        }
    }

    /// Convert the term stream into an expression. This may exceed the available memory.
    pub fn to_expression(&mut self) -> Atom {
        self.exp_out.to_expression()
    }
}<|MERGE_RESOLUTION|>--- conflicted
+++ resolved
@@ -3,14 +3,8 @@
 use rayon::prelude::*;
 
 use crate::{
-<<<<<<< HEAD
-    coefficient::Coefficient,
-    representations::{default::Linear, Add, Atom, AtomSet, AtomView, Num, OwnedAdd, OwnedNum},
-    state::{ResettableBuffer, State, Workspace},
-=======
     representations::{Atom, AtomView},
     state::{RecycledAtom, Workspace},
->>>>>>> 56cb2b18
 };
 
 struct TermInputStream {
@@ -91,13 +85,7 @@
         self.sort();
 
         if self.mem_buf.is_empty() {
-<<<<<<< HEAD
-            let mut out = Atom::<P>::new();
-            out.to_num().set_from_coeff(Coefficient::zero());
-            out
-=======
             Atom::new_num(0)
->>>>>>> 56cb2b18
         } else if self.mem_buf.len() == 1 {
             self.mem_buf.pop().unwrap()
         } else {
@@ -127,21 +115,7 @@
     }
 }
 
-<<<<<<< HEAD
-impl<P: AtomSet + GetLocalWorkspace + Send + 'static> Default for TermStreamer<P>
-where
-    for<'a> AtomView<'a, P>: Send,
-    Atom<P>: Send,
-{
-    fn default() -> Self {
-        Self::new()
-    }
-}
-
-impl<P: AtomSet + GetLocalWorkspace + Send + 'static> TermStreamer<P>
-=======
 impl TermStreamer
->>>>>>> 56cb2b18
 where
     for<'a> AtomView<'a>: Send,
     Atom: Send,
