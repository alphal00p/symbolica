use std::hash::Hash;
use std::mem::ManuallyDrop;
use std::sync::RwLock;
use std::thread::LocalKey;
use std::{
    cell::RefCell,
    collections::hash_map::Entry,
    ops::{Deref, DerefMut},
};

use ahash::{HashMap, HashMapExt};
use append_only_vec::AppendOnlyVec;
use once_cell::sync::Lazy;
use smartstring::alias::String;

use crate::{
    coefficient::Coefficient,
    domains::finite_field::{FiniteField, FiniteFieldCore},
<<<<<<< HEAD
    representations::{
        default::Linear, AsAtomView, Atom, AtomSet, AtomView, Identifier, OwnedNum, OwnedVar,
    },
=======
    representations::{Atom, Symbol},
>>>>>>> 56cb2b18
    LicenseManager, LICENSE_MANAGER,
};

#[derive(Debug, Clone, Copy, PartialEq, Eq)]
pub struct FiniteFieldIndex(pub(crate) usize);

#[derive(Clone, Copy, PartialEq)]
pub enum FunctionAttribute {
    Symmetric,
    Antisymmetric,
    Linear,
}

static STATE: Lazy<RwLock<State>> = Lazy::new(|| RwLock::new(State::new()));
static ID_TO_STR: AppendOnlyVec<String> = AppendOnlyVec::<String>::new();
static FINITE_FIELDS: AppendOnlyVec<FiniteField<u64>> = AppendOnlyVec::<FiniteField<u64>>::new();

thread_local!(
    /// A thread-local workspace, that stores recyclable atoms. By making it const and
    /// `ManuallyDrop`, the fastest implementation is chosen for the current platform.
    /// In principle this leaks memory, but Symbolica only uses thread pools that live as
    /// long as the main thread, so this is no issue.
    static WORKSPACE: ManuallyDrop<Workspace> = const { ManuallyDrop::new(Workspace::new()) }
);

/// A global state, that stores mappings from variable and function names to ids.
pub struct State {
    str_to_id: HashMap<String, Symbol>,
}

impl Default for State {
    fn default() -> Self {
        Self::new()
    }
}

impl Default for State {
    fn default() -> Self {
        Self::new()
    }
}

impl State {
<<<<<<< HEAD
    pub const ARG: Identifier = Identifier::init(0);
    pub const COEFF: Identifier = Identifier::init(1);
    pub const EXP: Identifier = Identifier::init(2);
    pub const LOG: Identifier = Identifier::init(3);
    pub const SIN: Identifier = Identifier::init(4);
    pub const COS: Identifier = Identifier::init(5);
    pub const SQRT: Identifier = Identifier::init(6);
    pub const DERIVATIVE: Identifier = Identifier::init(7);
    pub const E: Identifier = Identifier::init(8);
    pub const I: Identifier = Identifier::init(9);
    pub const PI: Identifier = Identifier::init(10);
=======
    pub const ARG: Symbol = Symbol::init_fn(0, 0, false, false, false);
    pub const COEFF: Symbol = Symbol::init_fn(1, 0, false, false, false);
    pub const EXP: Symbol = Symbol::init_fn(2, 0, false, false, false);
    pub const LOG: Symbol = Symbol::init_fn(3, 0, false, false, false);
    pub const SIN: Symbol = Symbol::init_fn(4, 0, false, false, false);
    pub const COS: Symbol = Symbol::init_fn(5, 0, false, false, false);
    pub const SQRT: Symbol = Symbol::init_fn(6, 0, false, false, false);
    pub const DERIVATIVE: Symbol = Symbol::init_fn(7, 0, false, false, false);
    pub const E: Symbol = Symbol::init_var(8, 0);
    pub const I: Symbol = Symbol::init_var(9, 0);
    pub const PI: Symbol = Symbol::init_var(10, 0);
>>>>>>> 56cb2b18

    pub const BUILTIN_VAR_LIST: [&'static str; 11] = [
        "arg", "coeff", "exp", "log", "sin", "cos", "sqrt", "der", "𝑒", "𝑖", "𝜋",
    ];

    fn new() -> State {
        LICENSE_MANAGER.get_or_init(LicenseManager::new).check();

        let mut state = State {
            str_to_id: HashMap::new(),
        };

        for x in Self::BUILTIN_VAR_LIST {
            state.get_or_insert_var_impl(x);
        }

        state
    }

    /// Get the global state.
    #[inline]
    pub(crate) fn get_global_state() -> &'static RwLock<State> {
        &STATE
    }

    /// Iterate over all defined symbols.
    pub fn symbol_iter<'a>() -> impl Iterator<Item = &'a str> {
        ID_TO_STR.iter().map(|s| s.as_str())
    }

    /// Returns `true` iff this identifier is defined by Symbolica.
    pub fn is_builtin(id: Symbol) -> bool {
        id.get_id() < Self::BUILTIN_VAR_LIST.len() as u32
    }

    /// Get the id for a certain name if the name is already registered,
    /// else register it and return a new id.
    pub fn get_or_insert_var<S: AsRef<str>>(name: S) -> Symbol {
        STATE.write().unwrap().get_or_insert_var_impl(name.as_ref())
    }

    pub(crate) fn get_or_insert_var_impl(&mut self, name: &str) -> Symbol {
        match self.str_to_id.entry(name.into()) {
            Entry::Occupied(o) => *o.get(),
            Entry::Vacant(v) => {
                if ID_TO_STR.len() == u32::MAX as usize - 1 {
                    panic!("Too many variables defined");
                }

                let mut wildcard_level = 0;
                for x in name.chars().rev() {
                    if x != '_' {
                        break;
                    }
                    wildcard_level += 1;
                }

                // there is no synchronization issue since only one thread can insert at a time
                // as the state itself is behind a mutex
                let new_index = ID_TO_STR.push(name.into());

                let new_id = Symbol::init_var(new_index as u32, wildcard_level);
                v.insert(new_id);
                new_id
            }
        }
    }

    /// Get the id of a certain function name if the name is already registered,
    /// else register it and return a new id.
    ///
    /// Providing an attribute `None` means that the attributes will be fetched from
    /// the state if the function exists, or the attribute list will be empty if not.
    pub fn get_or_insert_fn<S: AsRef<str>>(
        name: S,
        attributes: Option<Vec<FunctionAttribute>>,
    ) -> Result<Symbol, String> {
        STATE
            .write()
            .unwrap()
            .get_or_insert_fn_impl(name.as_ref(), attributes)
    }

    pub(crate) fn get_or_insert_fn_impl(
        &mut self,
        name: &str,
        attributes: Option<Vec<FunctionAttribute>>,
    ) -> Result<Symbol, String> {
        match self.str_to_id.entry(name.into()) {
            Entry::Occupied(o) => {
                let r = *o.get();
                if let Some(attributes) = attributes {
                    let new_id = Symbol::init_fn(
                        r.get_id(),
                        r.get_wildcard_level(),
                        attributes.contains(&FunctionAttribute::Symmetric),
                        attributes.contains(&FunctionAttribute::Antisymmetric),
                        attributes.contains(&FunctionAttribute::Linear),
                    );

                    if r == new_id {
                        Ok(r)
                    } else {
                        Err(format!("Function {} redefined with new attributes", name).into())
                    }
                } else {
                    Ok(r)
                }
            }
            Entry::Vacant(v) => {
                if ID_TO_STR.len() == u32::MAX as usize - 1 {
                    panic!("Too many variables defined");
                }

                // there is no synchronization issue since only one thread can insert at a time
                // as the state itself is behind a mutex
                let new_index = ID_TO_STR.push(name.into());

                let mut wildcard_level = 0;
                for x in name.chars().rev() {
                    if x != '_' {
                        break;
                    }
                    wildcard_level += 1;
                }

                let new_id = if let Some(attributes) = attributes {
                    Symbol::init_fn(
                        new_index as u32,
                        wildcard_level,
                        attributes.contains(&FunctionAttribute::Symmetric),
                        attributes.contains(&FunctionAttribute::Antisymmetric),
                        attributes.contains(&FunctionAttribute::Linear),
                    )
                } else {
                    Symbol::init_fn(new_index as u32, wildcard_level, false, false, false)
                };

<<<<<<< HEAD
                self.function_attributes
                    .insert(new_id, attributes.unwrap_or_default());
=======
                v.insert(new_id);
>>>>>>> 56cb2b18

                Ok(new_id)
            }
        }
    }

    /// Get the name for a given symbol.
    pub fn get_name<'a>(id: Symbol) -> &'a String {
        &ID_TO_STR[id.get_id() as usize]
    }

    pub fn get_finite_field<'a>(fi: FiniteFieldIndex) -> &'a FiniteField<u64> {
        &FINITE_FIELDS[fi.0]
    }

    pub fn get_or_insert_finite_field(f: FiniteField<u64>) -> FiniteFieldIndex {
        STATE.write().unwrap().get_or_insert_finite_field_impl(f)
    }

    pub(crate) fn get_or_insert_finite_field_impl(
        &mut self,
        f: FiniteField<u64>,
    ) -> FiniteFieldIndex {
        for (i, f2) in FINITE_FIELDS.iter().enumerate() {
            if f.get_prime() == f2.get_prime() {
                return FiniteFieldIndex(i);
            }
        }

        let index = FINITE_FIELDS.push(f);
        FiniteFieldIndex(index)
    }
}

/// A workspace that stores recyclable atoms. Upon dropping, the atoms automatically returned to a
/// thread-local workspace (which may be a different one than the one it was created by).
pub struct Workspace {
    atom_buffer: RefCell<Vec<Atom>>,
}

impl Workspace {
    const ATOM_BUFFER_MAX: usize = 25;

    /// Create a new workspace. It is advised to use `Workspace::get_local()` instead.
    pub const fn new() -> Self {
        Workspace {
            atom_buffer: RefCell::new(Vec::new()),
        }
    }

<<<<<<< HEAD
    #[inline]
    pub fn new_atom(&self) -> BufferHandle<Atom<P>> {
        self.atom_stack.get_buf_ref()
    }

    #[inline]
    pub fn new_var(&self, id: Identifier) -> BufferHandle<Atom<P>> {
=======
    /// Get a thread-local workspace.
    #[inline]
    pub const fn get_local() -> &'static LocalKey<ManuallyDrop<Workspace>> {
        &WORKSPACE
    }

    /// Return a recycled atom from this workspace. The atom may have the same value as before.
    #[inline]
    pub fn new_atom(&self) -> RecycledAtom {
        if let Ok(mut a) = self.atom_buffer.try_borrow_mut() {
            if let Some(b) = a.pop() {
                b.into()
            } else {
                Atom::default().into()
            }
        } else {
            Atom::default().into() // very rare
        }
    }

    /// Create a new variable from a recycled atom from this workspace.
    #[inline]
    pub fn new_var(&self, id: Symbol) -> RecycledAtom {
>>>>>>> 56cb2b18
        let mut owned = self.new_atom();
        owned.to_var(id);
        owned
    }

<<<<<<< HEAD
    #[inline]
    pub fn new_num<T: Into<Coefficient>>(&self, num: T) -> BufferHandle<Atom<P>> {
        let mut owned = self.new_atom();
        owned.to_num().set_from_coeff(num.into());
=======
    /// Create a new number from a recycled atom from this workspace.
    #[inline]
    pub fn new_num<T: Into<Coefficient>>(&self, num: T) -> RecycledAtom {
        let mut owned = self.new_atom();
        owned.to_num(num.into());
>>>>>>> 56cb2b18
        owned
    }

    pub fn return_atom(&self, atom: Atom) {
        if let Ok(mut a) = self.atom_buffer.try_borrow_mut() {
            a.push(atom);
        }
    }
}

#[derive(PartialEq, Eq, Debug, Hash, Clone)]
pub struct RecycledAtom(Atom);

impl From<Atom> for RecycledAtom {
    fn from(a: Atom) -> Self {
        RecycledAtom(a)
    }
}

<<<<<<< HEAD
impl<T: ResettableBuffer> Stack<T> {
    /// Create a new stack.
    #[inline]
    pub const fn new() -> Self {
        Self {
            buffers: RefCell::new(vec![]),
        }
=======
impl std::fmt::Display for RecycledAtom {
    fn fmt(&self, f: &mut std::fmt::Formatter<'_>) -> std::fmt::Result {
        self.0.fmt(f)
>>>>>>> 56cb2b18
    }
}

<<<<<<< HEAD
    /// Get a buffer from the stack if the stack is not empty,
    /// else create a new one.
    #[inline]
    pub fn get_buf_ref(&self) -> BufferHandle<T> {
        let b = if let Ok(mut a) = self.buffers.try_borrow_mut() {
            if let Some(b) = a.pop() {
                b
            } else {
                T::new()
            }
        } else {
            T::new() // should never happen
        };

        BufferHandle {
            buf: Some(b),
            parent: self,
        }
=======
impl Default for RecycledAtom {
    fn default() -> Self {
        Self::new()
>>>>>>> 56cb2b18
    }
}

impl RecycledAtom {
    /// Get a recycled atom from a thread-local workspace.
    #[inline]
<<<<<<< HEAD
    fn return_arg(&self, mut b: T) {
        if let Ok(mut a) = self.buffers.try_borrow_mut() {
            b.reset();
            a.push(b);
        }
=======
    pub fn new() -> RecycledAtom {
        Workspace::get_local().with(|ws| ws.new_atom())
>>>>>>> 56cb2b18
    }

    /// Wrap an atom so that it gets recycled upon dropping.
    pub fn wrap(atom: Atom) -> RecycledAtom {
        RecycledAtom(atom)
    }

    #[inline]
    pub fn new_var(id: Symbol) -> RecycledAtom {
        let mut owned = Self::new();
        owned.to_var(id);
        owned
    }

    /// Create a new number from a recycled atom from this workspace.
    #[inline]
    pub fn new_num<T: Into<Coefficient>>(num: T) -> RecycledAtom {
        let mut owned = Self::new();
        owned.to_num(num.into());
        owned
    }

    /// Yield the atom, which will now no longer be recycled upon dropping.
    pub fn into_inner(mut self) -> Atom {
        std::mem::replace(&mut self.0, Atom::Empty)
    }
}

impl Deref for RecycledAtom {
    type Target = Atom;

    fn deref(&self) -> &Atom {
        &self.0
    }
}

impl DerefMut for RecycledAtom {
    fn deref_mut(&mut self) -> &mut Atom {
        &mut self.0
    }
}

impl AsRef<Atom> for RecycledAtom {
    fn as_ref(&self) -> &Atom {
        self.deref()
    }
}

impl Drop for RecycledAtom {
    #[inline]
    fn drop(&mut self) {
        if let Atom::Empty = self.0 {
            return;
        }

        let _ = WORKSPACE.try_with(
            #[inline(always)]
            |ws| {
                if let Ok(mut a) = ws.atom_buffer.try_borrow_mut() {
                    if a.len() < Workspace::ATOM_BUFFER_MAX {
                        a.push(std::mem::replace(&mut self.0, Atom::Empty));
                    }
                }
            },
        );
    }
}<|MERGE_RESOLUTION|>--- conflicted
+++ resolved
@@ -16,13 +16,7 @@
 use crate::{
     coefficient::Coefficient,
     domains::finite_field::{FiniteField, FiniteFieldCore},
-<<<<<<< HEAD
-    representations::{
-        default::Linear, AsAtomView, Atom, AtomSet, AtomView, Identifier, OwnedNum, OwnedVar,
-    },
-=======
     representations::{Atom, Symbol},
->>>>>>> 56cb2b18
     LicenseManager, LICENSE_MANAGER,
 };
 
@@ -66,19 +60,6 @@
 }
 
 impl State {
-<<<<<<< HEAD
-    pub const ARG: Identifier = Identifier::init(0);
-    pub const COEFF: Identifier = Identifier::init(1);
-    pub const EXP: Identifier = Identifier::init(2);
-    pub const LOG: Identifier = Identifier::init(3);
-    pub const SIN: Identifier = Identifier::init(4);
-    pub const COS: Identifier = Identifier::init(5);
-    pub const SQRT: Identifier = Identifier::init(6);
-    pub const DERIVATIVE: Identifier = Identifier::init(7);
-    pub const E: Identifier = Identifier::init(8);
-    pub const I: Identifier = Identifier::init(9);
-    pub const PI: Identifier = Identifier::init(10);
-=======
     pub const ARG: Symbol = Symbol::init_fn(0, 0, false, false, false);
     pub const COEFF: Symbol = Symbol::init_fn(1, 0, false, false, false);
     pub const EXP: Symbol = Symbol::init_fn(2, 0, false, false, false);
@@ -90,7 +71,6 @@
     pub const E: Symbol = Symbol::init_var(8, 0);
     pub const I: Symbol = Symbol::init_var(9, 0);
     pub const PI: Symbol = Symbol::init_var(10, 0);
->>>>>>> 56cb2b18
 
     pub const BUILTIN_VAR_LIST: [&'static str; 11] = [
         "arg", "coeff", "exp", "log", "sin", "cos", "sqrt", "der", "𝑒", "𝑖", "𝜋",
@@ -229,12 +209,7 @@
                     Symbol::init_fn(new_index as u32, wildcard_level, false, false, false)
                 };
 
-<<<<<<< HEAD
-                self.function_attributes
-                    .insert(new_id, attributes.unwrap_or_default());
-=======
                 v.insert(new_id);
->>>>>>> 56cb2b18
 
                 Ok(new_id)
             }
@@ -285,15 +260,6 @@
         }
     }
 
-<<<<<<< HEAD
-    #[inline]
-    pub fn new_atom(&self) -> BufferHandle<Atom<P>> {
-        self.atom_stack.get_buf_ref()
-    }
-
-    #[inline]
-    pub fn new_var(&self, id: Identifier) -> BufferHandle<Atom<P>> {
-=======
     /// Get a thread-local workspace.
     #[inline]
     pub const fn get_local() -> &'static LocalKey<ManuallyDrop<Workspace>> {
@@ -317,24 +283,16 @@
     /// Create a new variable from a recycled atom from this workspace.
     #[inline]
     pub fn new_var(&self, id: Symbol) -> RecycledAtom {
->>>>>>> 56cb2b18
         let mut owned = self.new_atom();
         owned.to_var(id);
         owned
     }
 
-<<<<<<< HEAD
-    #[inline]
-    pub fn new_num<T: Into<Coefficient>>(&self, num: T) -> BufferHandle<Atom<P>> {
-        let mut owned = self.new_atom();
-        owned.to_num().set_from_coeff(num.into());
-=======
     /// Create a new number from a recycled atom from this workspace.
     #[inline]
     pub fn new_num<T: Into<Coefficient>>(&self, num: T) -> RecycledAtom {
         let mut owned = self.new_atom();
         owned.to_num(num.into());
->>>>>>> 56cb2b18
         owned
     }
 
@@ -354,62 +312,23 @@
     }
 }
 
-<<<<<<< HEAD
-impl<T: ResettableBuffer> Stack<T> {
-    /// Create a new stack.
-    #[inline]
-    pub const fn new() -> Self {
-        Self {
-            buffers: RefCell::new(vec![]),
-        }
-=======
 impl std::fmt::Display for RecycledAtom {
     fn fmt(&self, f: &mut std::fmt::Formatter<'_>) -> std::fmt::Result {
         self.0.fmt(f)
->>>>>>> 56cb2b18
-    }
-}
-
-<<<<<<< HEAD
-    /// Get a buffer from the stack if the stack is not empty,
-    /// else create a new one.
-    #[inline]
-    pub fn get_buf_ref(&self) -> BufferHandle<T> {
-        let b = if let Ok(mut a) = self.buffers.try_borrow_mut() {
-            if let Some(b) = a.pop() {
-                b
-            } else {
-                T::new()
-            }
-        } else {
-            T::new() // should never happen
-        };
-
-        BufferHandle {
-            buf: Some(b),
-            parent: self,
-        }
-=======
+    }
+}
+
 impl Default for RecycledAtom {
     fn default() -> Self {
         Self::new()
->>>>>>> 56cb2b18
     }
 }
 
 impl RecycledAtom {
     /// Get a recycled atom from a thread-local workspace.
     #[inline]
-<<<<<<< HEAD
-    fn return_arg(&self, mut b: T) {
-        if let Ok(mut a) = self.buffers.try_borrow_mut() {
-            b.reset();
-            a.push(b);
-        }
-=======
     pub fn new() -> RecycledAtom {
         Workspace::get_local().with(|ws| ws.new_atom())
->>>>>>> 56cb2b18
     }
 
     /// Wrap an atom so that it gets recycled upon dropping.
