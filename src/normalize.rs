use std::{cmp::Ordering, ops::DerefMut};

use smallvec::SmallVec;

use crate::{
    coefficient::{Coefficient, CoefficientView},
    domains::{integer::IntegerRing, rational::RationalField},
    poly::Variable,
<<<<<<< HEAD
    representations::{
        Add, Atom, AtomSet, AtomView, Fun, Identifier, ListSlice, Mul, Num, OwnedAdd, OwnedFun,
        OwnedMul, OwnedNum, OwnedPow, OwnedVar, Pow, Var,
    },
    state::{
        BufferHandle,
        FunctionAttribute::{Antisymmetric, Linear, Symmetric},
        State, Workspace,
    },
=======
    representations::{Atom, AtomView, Fun, Symbol},
    state::{RecycledAtom, State, Workspace},
>>>>>>> 56cb2b18
};

impl<'a> AtomView<'a> {
    /// Compare two atoms.
    pub fn cmp(&self, other: &AtomView<'_>) -> Ordering {
        if self == other {
            // equality comparison is a fast check
            return Ordering::Equal;
        }

        match (&self, other) {
            (AtomView::Num(n1), AtomView::Num(n2)) => n1.get_coeff_view().cmp(&n2.get_coeff_view()),
            (AtomView::Num(_), _) => Ordering::Greater,
            (_, AtomView::Num(_)) => Ordering::Less,
            (AtomView::Var(v1), AtomView::Var(v2)) => v1.get_symbol().cmp(&v2.get_symbol()),
            (AtomView::Var(_), _) => Ordering::Less,
            (_, AtomView::Var(_)) => Ordering::Greater,
            (AtomView::Pow(p1), AtomView::Pow(p2)) => {
                let (b1, e1) = p1.get_base_exp();
                let (b2, e2) = p2.get_base_exp();
                b1.cmp(&b2).then_with(|| e1.cmp(&e2))
            }
            (_, AtomView::Pow(_)) => Ordering::Greater,
            (AtomView::Pow(_), _) => Ordering::Less,
            (AtomView::Mul(m1), AtomView::Mul(m2)) => {
                let it1 = m1.to_slice();
                let it2 = m2.to_slice();

                let len_cmp = it1.len().cmp(&it2.len());
                if len_cmp != Ordering::Equal {
                    return len_cmp;
                }

                for (t1, t2) in it1.iter().zip(it2.iter()) {
                    let argcmp = t1.cmp(&t2);
                    if argcmp != Ordering::Equal {
                        return argcmp;
                    }
                }

                Ordering::Equal
            }
            (AtomView::Mul(_), _) => Ordering::Less,
            (_, AtomView::Mul(_)) => Ordering::Greater,
            (AtomView::Add(a1), AtomView::Add(a2)) => {
                let it1 = a1.to_slice();
                let it2 = a2.to_slice();

                let len_cmp = it1.len().cmp(&it2.len());
                if len_cmp != Ordering::Equal {
                    return len_cmp;
                }

                for (t1, t2) in it1.iter().zip(it2.iter()) {
                    let argcmp = t1.cmp(&t2);
                    if argcmp != Ordering::Equal {
                        return argcmp;
                    }
                }

                Ordering::Equal
            }
            (AtomView::Add(_), _) => Ordering::Less,
            (_, AtomView::Add(_)) => Ordering::Greater,

            (AtomView::Fun(f1), AtomView::Fun(f2)) => {
                let name_comp = f1.get_symbol().cmp(&f2.get_symbol());
                if name_comp != Ordering::Equal {
                    return name_comp;
                }

                if cfg!(feature = "full_fn_cmp") {
                    let len_cmp = f1.get_nargs().cmp(&f2.get_nargs());
                    if len_cmp != Ordering::Equal {
                        return len_cmp;
                    }

                    for (arg1, arg2) in f1.iter().zip(f2.iter()) {
                        let argcmp = arg1.cmp(&arg2);
                        if argcmp != Ordering::Equal {
                            return argcmp;
                        }
                    }

                    Ordering::Equal
                } else {
                    f1.fast_cmp(*f2)
                }
            }
        }
    }

    /// Compare factors in a term. `x` and `x^2` are placed next to each other by sorting a power based on the base only.
    pub(crate) fn cmp_factors(&self, other: &AtomView<'_>) -> Ordering {
        match (&self, other) {
            (AtomView::Num(_), AtomView::Num(_)) => Ordering::Equal,
            (AtomView::Num(_), _) => Ordering::Greater,
            (_, AtomView::Num(_)) => Ordering::Less,

            (AtomView::Var(v1), AtomView::Var(v2)) => v1.get_symbol().cmp(&v2.get_symbol()),
            (AtomView::Pow(p1), AtomView::Pow(p2)) => {
                // TODO: inline partial_cmp call by creating an inlined version
                p1.get_base().cmp(&p2.get_base())
            }
            (_, AtomView::Pow(p2)) => {
                let base = p2.get_base();
                self.cmp(&base).then(Ordering::Less) // sort x^2*x -> x*x^2
            }
            (AtomView::Pow(p1), _) => {
                let base = p1.get_base();
                base.cmp(other).then(Ordering::Greater)
            }
            (AtomView::Var(_), _) => Ordering::Less,
            (_, AtomView::Var(_)) => Ordering::Greater,

            (AtomView::Mul(_), _) | (_, AtomView::Mul(_)) => {
                unreachable!("Cannot have a submul in a factor");
            }
            (AtomView::Add(a1), AtomView::Add(a2)) => {
                let it1 = a1.to_slice();
                let it2 = a2.to_slice();

                let len_cmp = it1.len().cmp(&it2.len());
                if len_cmp != Ordering::Equal {
                    return len_cmp;
                }

                for (t1, t2) in it1.iter().zip(it2.iter()) {
                    let argcmp = t1.cmp(&t2);
                    if argcmp != Ordering::Equal {
                        return argcmp;
                    }
                }

                Ordering::Equal
            }
            (AtomView::Add(_), _) => Ordering::Less,
            (_, AtomView::Add(_)) => Ordering::Greater,

            (AtomView::Fun(f1), AtomView::Fun(f2)) => {
                let name_comp = f1.get_symbol().cmp(&f2.get_symbol());
                if name_comp != Ordering::Equal {
                    return name_comp;
                }

                if cfg!(feature = "full_fn_cmp") {
                    let len_cmp = f1.get_nargs().cmp(&f2.get_nargs());
                    if len_cmp != Ordering::Equal {
                        return len_cmp;
                    }

                    for (arg1, arg2) in f1.iter().zip(f2.iter()) {
                        let argcmp = arg1.cmp(&arg2);
                        if argcmp != Ordering::Equal {
                            return argcmp;
                        }
                    }

                    Ordering::Equal
                } else {
                    f1.fast_cmp(*f2)
                }
            }
        }
    }

    /// Compare terms in an expression. `x` and `x*2` are placed next to each other.
    pub(crate) fn cmp_terms(&self, other: &AtomView<'_>) -> Ordering {
        debug_assert!(!matches!(self, AtomView::Add(_)));
        debug_assert!(!matches!(other, AtomView::Add(_)));
        match (self, other) {
            (AtomView::Num(_), AtomView::Num(_)) => Ordering::Equal,
            (AtomView::Num(_), _) => Ordering::Greater,
            (_, AtomView::Num(_)) => Ordering::Less,

            (AtomView::Var(v1), AtomView::Var(v2)) => v1.get_symbol().cmp(&v2.get_symbol()),
            (AtomView::Pow(p1), AtomView::Pow(p2)) => {
                let (b1, e1) = p1.get_base_exp();
                let (b2, e2) = p2.get_base_exp();
                b1.cmp(&b2).then_with(|| e1.cmp(&e2))
            }
            (AtomView::Mul(m1), AtomView::Mul(m2)) => {
                let actual_len1 = if m1.has_coefficient() {
                    m1.get_nargs() - 1
                } else {
                    m1.get_nargs()
                };

                let actual_len2 = if m2.has_coefficient() {
                    m2.get_nargs() - 1
                } else {
                    m2.get_nargs()
                };

                let len_cmp = actual_len1.cmp(&actual_len2);
                if len_cmp != Ordering::Equal {
                    return len_cmp;
                }

                for (t1, t2) in m1.iter().zip(m2.iter()) {
                    if let AtomView::Num(_) = t1 {
                        break;
                    }
                    if let AtomView::Num(_) = t2 {
                        break;
                    }

                    let argcmp = t1.cmp(&t2);
                    if argcmp != Ordering::Equal {
                        return argcmp;
                    }
                }

                Ordering::Equal
            }
            (AtomView::Mul(m1), a2) => {
                if !m1.has_coefficient() || m1.get_nargs() != 2 {
                    return Ordering::Greater;
                }

                let it1 = m1.to_slice();
                it1.get(0).cmp(a2)
            }
            (a1, AtomView::Mul(m2)) => {
                if !m2.has_coefficient() || m2.get_nargs() != 2 {
                    return Ordering::Less;
                }

                let it2 = m2.to_slice();
                a1.cmp(&it2.get(0))
            }
            (AtomView::Var(_), _) => Ordering::Less,
            (_, AtomView::Var(_)) => Ordering::Greater,
            (_, AtomView::Pow(_)) => Ordering::Greater,
            (AtomView::Pow(_), _) => Ordering::Less,

            (AtomView::Fun(f1), AtomView::Fun(f2)) => {
                let name_comp = f1.get_symbol().cmp(&f2.get_symbol());
                if name_comp != Ordering::Equal {
                    return name_comp;
                }

                if cfg!(feature = "full_fn_cmp") {
                    let len_cmp = f1.get_nargs().cmp(&f2.get_nargs());
                    if len_cmp != Ordering::Equal {
                        return len_cmp;
                    }

                    for (arg1, arg2) in f1.iter().zip(f2.iter()) {
                        let argcmp = arg1.cmp(&arg2);
                        if argcmp != Ordering::Equal {
                            return argcmp;
                        }
                    }

                    Ordering::Equal
                } else {
                    f1.fast_cmp(*f2)
                }
            }
            (AtomView::Add(_), _) | (_, AtomView::Add(_)) => unreachable!("Cannot have nested add"),
        }
    }
}

impl Atom {
    /// Merge two factors if possible. If this function returns `true`, `self`
    /// will have been updated by the merge from `other` and `other` should be discarded.
    /// If the function return `false`, no merge was possible and no modifications were made.
    fn merge_factors(
        &mut self,
        other: &mut Self,
        helper: &mut Self,

        workspace: &Workspace,
    ) -> bool {
        // x^a * x^b = x^(a + b)
        if let Atom::Pow(p1) = self {
            if let Atom::Pow(p2) = other {
                let (base2, exp2) = p2.to_pow_view().get_base_exp();

                let (base1, exp1) = p1.to_pow_view().get_base_exp();

                if base1 != base2 {
                    return false;
                }

                if let AtomView::Num(n) = &exp1 {
                    if let AtomView::Num(n2) = &exp2 {
                        let new_exp = helper.to_num(n.get_coeff_view() + n2.get_coeff_view());

                        if new_exp.to_num_view().is_zero() {
<<<<<<< HEAD
                            let num = self.to_num();
                            num.set_from_coeff(1.into());
=======
                            self.to_num(1.into());
>>>>>>> 56cb2b18
                        } else if new_exp.to_num_view().is_one() {
                            self.set_from_view(&base2);
                        } else {
                            p1.set_from_base_and_exp(base2, helper.as_view());
                        }

                        return true;
                    }
                }

                let new_exp = helper.to_add();
                new_exp.extend(exp1);
                new_exp.extend(exp2);
                let mut helper2 = workspace.new_atom();
                helper.as_view().normalize(workspace, &mut helper2);
                p1.set_from_base_and_exp(base2, helper2.as_view());
                return true;
            }
        }

        // x * x^n = x^(n+1)
        if let Atom::Pow(p) = other {
            let pv = p.to_pow_view();
            let (base, exp) = pv.get_base_exp();

            if self.as_view() == base {
                if let AtomView::Num(n) = &exp {
<<<<<<< HEAD
                    let num = helper.to_num();

                    let new_exp = n
                        .get_coeff_view()
                        .add(&CoefficientView::Natural(1, 1), state);

                    if new_exp.is_zero() {
                        let num = self.to_num();
                        num.set_from_coeff(1.into());
                    } else if new_exp == 1.into() {
                        self.set_from_view(&base);
                    } else {
                        num.set_from_coeff(new_exp);
                        self.to_pow()
                            .set_from_base_and_exp(base, AtomView::Num(num.to_num_view()));
                    }
                } else {
                    self.to_num().set_from_coeff(1.into());
=======
                    let new_exp = n.get_coeff_view() + 1;

                    if new_exp.is_zero() {
                        self.to_num(1.into());
                    } else if new_exp == 1.into() {
                        self.set_from_view(&base);
                    } else {
                        let num = helper.to_num(new_exp);
                        self.to_pow(base, AtomView::Num(num.to_num_view()));
                    }
                } else {
                    self.to_num(1.into());
>>>>>>> 56cb2b18

                    let new_exp = helper.to_add();
                    new_exp.extend(self.as_view());
                    new_exp.extend(exp);
                    let mut helper2 = workspace.new_atom();
                    helper.as_view().normalize(workspace, &mut helper2);
                    self.to_pow(base, helper2.as_view());
                }

                return true;
            } else {
                return false;
            }
        }

        // simplify num1 * num2
        if let Atom::Num(n1) = self {
            if let Atom::Num(n2) = other {
                n1.mul(&n2.to_num_view());
                return true;
            } else {
                return false;
            }
        }

        // x * x => x^2
        if self.as_view() == other.as_view() {
            if let AtomView::Var(v) = self.as_view() {
<<<<<<< HEAD
                if v.get_name() == State::I {
                    self.to_num().set_from_coeff((-1).into());
=======
                if v.get_symbol() == State::I {
                    self.to_num((-1).into());
>>>>>>> 56cb2b18
                    return true;
                }
            }

            // add powers
<<<<<<< HEAD
            let exp = other.to_num();
            exp.set_from_coeff(2.into());

            //let mut a = workspace.get_atom_test_buf();
            let new_pow = helper.to_pow();
            new_pow.set_from_base_and_exp(self.as_view(), AtomView::Num(exp.to_num_view()));
=======
            let exp = other.to_num(2.into());
            helper.to_pow(self.as_view(), AtomView::Num(exp.to_num_view()));
>>>>>>> 56cb2b18

            // overwrite self with the new power view
            std::mem::swap(self, helper);

            return true;
        }

        false
    }

    /// Merge two terms if possible. If this function returns `true`, `self`
    /// will have been updated by the merge from `other` and `other` should be discarded.
    /// If the function return `false`, no merge was possible and no modifications were made.
    pub fn merge_terms(&mut self, other: AtomView, helper: &mut Self) -> bool {
        if let Atom::Num(n1) = self {
            if let AtomView::Num(n2) = other {
                n1.add(&n2);
                return true;
            } else {
                return false;
            }
        }

        // compare the non-coefficient part of terms and add the coefficients if they are the same
        if let Atom::Mul(m) = self {
            let slice = m.to_mul_view().to_slice();

            let last_elem = slice.get(slice.len() - 1);

            let (non_coeff1, has_coeff) = if let AtomView::Num(_) = &last_elem {
                (slice.get_subslice(0..slice.len() - 1), true)
            } else {
                (m.to_mul_view().to_slice(), false)
            };

            if let AtomView::Mul(m2) = other {
                let slice2 = m2.to_slice();
                let last_elem2 = slice2.get(slice2.len() - 1);

                let non_coeff2 = if let AtomView::Num(_) = &last_elem2 {
                    slice2.get_subslice(0..slice2.len() - 1)
                } else {
                    m2.to_slice()
                };

                if non_coeff1.eq(&non_coeff2) {
                    // TODO: not correct for finite fields!
                    let num = if let AtomView::Num(n) = &last_elem {
                        n.get_coeff_view()
                    } else {
                        CoefficientView::Natural(1, 1)
                    };

                    let new_coeff = if let AtomView::Num(n) = &last_elem2 {
<<<<<<< HEAD
                        num.add(&n.get_coeff_view(), state)
                    } else {
                        num.add(&CoefficientView::Natural(1, 1), state)
=======
                        num + n.get_coeff_view()
                    } else {
                        num + 1
>>>>>>> 56cb2b18
                    };

                    let len = slice.len();

<<<<<<< HEAD
                    // help the borrow checker by dropping all references
                    drop(non_coeff1);
                    drop(slice);

=======
>>>>>>> 56cb2b18
                    if new_coeff == 1.into() {
                        assert!(has_coeff);

                        if len == 2 {
                            // downgrade
                            self.set_from_view(&slice2.get(0));
                        } else {
                            // remove coefficient
                            let m = self.to_mul();
                            for a in non_coeff2.iter() {
                                m.extend(a);
                            }
                            m.set_has_coefficient(false);
                            m.set_normalized(true);
                        }

                        return true;
                    }

                    if new_coeff.is_zero() {
<<<<<<< HEAD
                        let num = self.to_num();
                        num.set_from_coeff(new_coeff);

                        return true;
                    }

                    let on = helper.to_num();
                    on.set_from_coeff(new_coeff);
=======
                        self.to_num(new_coeff);
                        return true;
                    }

                    let on = helper.to_num(new_coeff);
>>>>>>> 56cb2b18

                    if has_coeff {
                        m.replace_last(on.to_num_view().as_view());
                    } else {
                        m.extend(on.to_num_view().as_view());
                    }

                    return true;
                }
            } else {
                if non_coeff1.len() != 1 || other != slice.get(0) {
                    return false;
                }

                let new_coeff = if let AtomView::Num(n) = &last_elem {
<<<<<<< HEAD
                    n.get_coeff_view()
                        .add(&CoefficientView::Natural(1, 1), state)
=======
                    n.get_coeff_view() + 1
>>>>>>> 56cb2b18
                } else {
                    return false;
                };

<<<<<<< HEAD
                // help the borrow checker by dropping all references
                drop(slice);
                drop(non_coeff1);

                assert!(new_coeff != 1.into());
                if new_coeff.is_zero() {
                    let num = self.to_num();
                    num.set_from_coeff(new_coeff);

                    return true;
                }

                let on = helper.to_num();
                on.set_from_coeff(new_coeff);
=======
                assert!(new_coeff != 1.into());
                if new_coeff.is_zero() {
                    self.to_num(new_coeff);
                    return true;
                }

                let on = helper.to_num(new_coeff);
>>>>>>> 56cb2b18

                m.replace_last(on.to_num_view().as_view());

                return true;
            }
        } else if let AtomView::Mul(m) = other {
            let slice = m.to_slice();

            if slice.len() != 2 {
                return false; // no match
            }

            let last_elem = slice.get(slice.len() - 1);

            if self.as_view() == slice.get(0) {
                let (new_coeff, has_num) = if let AtomView::Num(n) = &last_elem {
<<<<<<< HEAD
                    (
                        n.get_coeff_view()
                            .add(&CoefficientView::Natural(1, 1), state),
                        true,
                    )
=======
                    (n.get_coeff_view() + 1, true)
>>>>>>> 56cb2b18
                } else {
                    return false; // last elem is not a coefficient
                };

<<<<<<< HEAD
                // help the borrow checker by dropping all references
                drop(slice);

                assert!(new_coeff != 1.into());
                if new_coeff.is_zero() {
                    let num = self.to_num();
                    num.set_from_coeff(new_coeff);

                    return true;
                }

                let on = helper.to_num();
                on.set_from_coeff(new_coeff);
=======
                assert!(new_coeff != 1.into());
                if new_coeff.is_zero() {
                    self.to_num(new_coeff);
                    return true;
                }

                let on = helper.to_num(new_coeff);
>>>>>>> 56cb2b18

                other.clone_into(self);

                if let Atom::Mul(m) = self {
                    if has_num {
                        m.replace_last(on.to_num_view().as_view());
                    } else {
                        m.extend(on.to_num_view().as_view());
                    }
                }

                return true;
            }
        } else if self.as_view() == other {
            let mul = helper.to_mul();
<<<<<<< HEAD

            let num = other.to_num();
            num.set_from_coeff((2, 1).into());

=======
>>>>>>> 56cb2b18
            mul.extend(self.as_view());
            self.to_num((2, 1).into());
            mul.extend(self.as_view());
            mul.set_has_coefficient(true);
            mul.set_normalized(true);

            std::mem::swap(self, helper);
            return true;
        };

        false
    }
}

impl<'a> AtomView<'a> {
    #[inline(always)]
    pub fn needs_normalization(&self) -> bool {
        match self {
            AtomView::Num(_) | AtomView::Var(_) => false,
            AtomView::Fun(f) => !f.is_normalized(),
            AtomView::Pow(p) => !p.is_normalized(),
            AtomView::Mul(m) => !m.is_normalized(),
            AtomView::Add(a) => !a.is_normalized(),
        }
    }

    /// Normalize an atom.
    pub fn normalize(&self, workspace: &Workspace, out: &mut Atom) {
        if !self.needs_normalization() {
            out.set_from_view(self);
            return;
        }

        match self {
            AtomView::Mul(t) => {
                let mut atom_test_buf: SmallVec<[_; 20]> = SmallVec::new();

                for a in t.iter() {
                    let mut handle = workspace.new_atom();

                    if a.needs_normalization() {
                        a.normalize(workspace, &mut handle);
                    } else {
                        handle.set_from_view(&a);
                    }

                    if let Atom::Mul(mul) = handle.deref_mut() {
                        for c in mul.to_mul_view().iter() {
                            // TODO: remove this copy
                            let mut handle = workspace.new_atom();
                            handle.set_from_view(&c);

                            if let AtomView::Num(n) = c {
                                if n.is_one() {
                                    continue;
                                }

                                if n.is_zero() {
<<<<<<< HEAD
                                    let on = out.to_num();
                                    on.set_from_coeff(Coefficient::zero());
=======
                                    out.to_num(Coefficient::zero());
>>>>>>> 56cb2b18
                                    return;
                                }
                            }

                            atom_test_buf.push(handle);
                        }
                    } else {
                        if let AtomView::Num(n) = handle.as_view() {
                            if n.is_one() {
                                continue;
                            }

                            if n.is_zero() {
<<<<<<< HEAD
                                let on = out.to_num();
                                on.set_from_coeff(Coefficient::zero());
=======
                                out.to_num(Coefficient::zero());
>>>>>>> 56cb2b18
                                return;
                            }
                        }

                        atom_test_buf.push(handle);
                    }
                }

                atom_test_buf.sort_by(|a, b| a.as_view().cmp_factors(&b.as_view()));

                if !atom_test_buf.is_empty() {
                    let out_mul = out.to_mul();

                    let mut last_buf = atom_test_buf.remove(0);

                    let mut tmp = workspace.new_atom();
                    let mut cur_len = 0;

                    atom_test_buf.reverse();
                    while let Some(mut cur_buf) = atom_test_buf.pop() {
                        if !last_buf.merge_factors(&mut cur_buf, &mut tmp, workspace) {
                            // we are done merging
                            {
                                let v = last_buf.as_view();
                                if let AtomView::Num(n) = v {
                                    if !n.is_one() {
                                        // the number is not in the final position, which only happens when i*i merges to -1
                                        // add it to the first position in the reversed buffer
                                        atom_test_buf.insert(0, last_buf);
                                        cur_len += 1;
                                    }
                                } else {
                                    out_mul.extend(v);
                                    cur_len += 1;
                                }
                            }
                            last_buf = cur_buf;
                        }
                    }

                    if cur_len == 0 {
                        out.set_from_view(&last_buf.as_view());
                    } else {
                        let v = last_buf.as_view();
                        if let AtomView::Num(n) = v {
                            if !n.is_one() {
                                out_mul.extend(v);
                                out_mul.set_has_coefficient(true);
                                out_mul.set_normalized(true);
                            } else if cur_len == 1 {
                                // downgrade
                                last_buf.set_from_view(&out_mul.to_mul_view().to_slice().get(0));
                                out.set_from_view(&last_buf.as_view());
                            }
                        } else {
                            out_mul.extend(v);
                            out_mul.set_normalized(true);
                        }
                    }
                } else {
<<<<<<< HEAD
                    let on = out.to_num();
                    on.set_from_coeff(1.into());
=======
                    out.to_num(1.into());
>>>>>>> 56cb2b18
                }
            }
            AtomView::Num(n) => {
                let normalized_num = n.get_coeff_view().normalize();
<<<<<<< HEAD
                let nn = out.to_num();
                nn.set_from_coeff(normalized_num);
=======
                out.to_num(normalized_num);
>>>>>>> 56cb2b18
            }
            AtomView::Var(_) => {
                self.clone_into(out);
            }
            AtomView::Fun(f) => {
                let id = f.get_symbol();
                let out_f = out.to_fun(id);

                /// Add an argument `a` to `f` and flatten nested `arg`s.
                #[inline(always)]
                fn add_arg(f: &mut Fun, a: AtomView) {
                    if let AtomView::Fun(fa) = a {
                        if fa.get_symbol() == State::ARG {
                            // flatten f(arg(...)) = f(...)
                            for aa in fa.iter() {
                                f.add_arg(aa);
                            }

                            return;
                        }
                    }

                    f.add_arg(a);
                }

                /// Take Cartesian product of arguments
                #[inline(always)]
<<<<<<< HEAD
                fn cartesian_product<'a, 'b, P: AtomSet>(
                    workspace: &'a Workspace<P>,
                    list: &[Vec<AtomView<'b, P>>],
                    fun_name: Identifier,
                    cur: &mut Vec<AtomView<'b, P>>,
                    acc: &mut Vec<BufferHandle<'a, Atom<P>>>,
                ) {
                    if list.is_empty() {
                        let mut h = workspace.new_atom();
                        let f = h.to_fun();
                        f.set_from_name(fun_name);
                        for a in cur.iter() {
                            add_arg(f, *a);
                        }
                        f.set_dirty(true);
=======
                fn cartesian_product<'b>(
                    workspace: &Workspace,
                    list: &[Vec<AtomView<'b>>],
                    fun_name: Symbol,
                    cur: &mut Vec<AtomView<'b>>,
                    acc: &mut Vec<RecycledAtom>,
                ) {
                    if list.is_empty() {
                        let mut h = workspace.new_atom();
                        let f = h.to_fun(fun_name);
                        for a in cur.iter() {
                            add_arg(f, *a);
                        }
>>>>>>> 56cb2b18
                        acc.push(h);
                        return;
                    }

                    for a in &list[0] {
                        cur.push(*a);
                        cartesian_product(workspace, &list[1..], fun_name, cur, acc);
                        cur.pop();
                    }
                }

                let mut handle = workspace.new_atom();
                for a in f.iter() {
                    if a.needs_normalization() {
                        a.normalize(workspace, &mut handle);
                        add_arg(out_f, handle.as_view());
                    } else {
                        add_arg(out_f, a);
                    }
                }

<<<<<<< HEAD
                if [State::COS, State::SIN, State::EXP, State::LOG].contains(&name) {
                    if out_f.to_fun_view().get_nargs() == 1 {
                        let arg = out_f.to_fun_view().iter().next().unwrap();
                        if let AtomView::Num(n) = arg {
                            if n.is_zero() && name != State::LOG || n.is_one() && name == State::LOG
                            {
                                if name == State::COS || name == State::EXP {
                                    let buffer = workspace.new_num(Coefficient::one());
                                    out.set_from_view(&buffer.as_view());
                                    return;
                                } else if name == State::SIN || name == State::LOG {
                                    let buffer = workspace.new_num(Coefficient::zero());
                                    out.set_from_view(&buffer.as_view());
                                    return;
                                }
=======
                out_f.set_normalized(true);

                if [State::COS, State::SIN, State::EXP, State::LOG].contains(&id)
                    && out_f.to_fun_view().get_nargs() == 1
                {
                    let arg = out_f.to_fun_view().iter().next().unwrap();
                    if let AtomView::Num(n) = arg {
                        if n.is_zero() && id != State::LOG || n.is_one() && id == State::LOG {
                            if id == State::COS || id == State::EXP {
                                let buffer = workspace.new_num(Coefficient::one());
                                out.set_from_view(&buffer.as_view());
                                return;
                            } else if id == State::SIN || id == State::LOG {
                                let buffer = workspace.new_num(Coefficient::zero());
                                out.set_from_view(&buffer.as_view());
                                return;
>>>>>>> 56cb2b18
                            }
                        }
                    }
                }

                // try to turn the argument into a number
<<<<<<< HEAD
                if name == State::COEFF && out_f.to_fun_view().get_nargs() == 1 {
=======
                if id == State::COEFF && out_f.to_fun_view().get_nargs() == 1 {
>>>>>>> 56cb2b18
                    let arg = out_f.to_fun_view().iter().next().unwrap();
                    if let AtomView::Num(_) = arg {
                        let mut buffer = workspace.new_atom();
                        buffer.set_from_view(&arg);
                        out.set_from_view(&buffer.as_view());
                        return;
                    } else if let Ok(r) = arg.to_rational_polynomial(
                        workspace,
<<<<<<< HEAD
                        state,
=======
>>>>>>> 56cb2b18
                        &RationalField::new(),
                        &IntegerRing::new(),
                        None, // TODO: get a compatible one from the state?
                    ) {
                        // disallow wildcards in the variable map
                        if let Some(v) = r.numerator.var_map.as_ref() {
                            if v.iter().all(|v| {
<<<<<<< HEAD
                                if let Variable::Identifier(v) = v {
                                    state.get_wildcard_level(*v) == 0
=======
                                if let Variable::Symbol(v) = v {
                                    v.get_wildcard_level() == 0
>>>>>>> 56cb2b18
                                } else {
                                    false
                                }
                            }) {
<<<<<<< HEAD
                                let nn = out.to_num();
                                nn.set_from_coeff(Coefficient::RationalPolynomial(r));
=======
                                out.to_num(Coefficient::RationalPolynomial(r));
>>>>>>> 56cb2b18
                                return;
                            }
                        }
                    }
                }

<<<<<<< HEAD
                if let Some(Linear) = state
                    .get_function_attributes(name)
                    .iter()
                    .find(|a| matches!(a, Linear))
                {
=======
                if id.is_linear() {
>>>>>>> 56cb2b18
                    // linearize sums
                    if out_f
                        .to_fun_view()
                        .iter()
                        .any(|a| matches!(a, AtomView::Add(_)))
                    {
                        let mut arg_buf = Vec::with_capacity(out_f.to_fun_view().get_nargs());

                        for a in out_f.to_fun_view().iter() {
                            let mut vec = vec![];
                            if let AtomView::Add(aa) = a {
                                for a in aa.iter() {
                                    vec.push(a);
                                }
                            } else {
                                vec.push(a);
                            }
                            arg_buf.push(vec);
                        }

                        let mut acc = Vec::new();
<<<<<<< HEAD
                        cartesian_product(workspace, &arg_buf, name, &mut vec![], &mut acc);

                        let mut add_h = workspace.new_atom();
                        let add = add_h.to_add();

                        let mut h = workspace.new_atom();
                        for a in acc {
                            a.as_view().normalize(workspace, state, &mut h);
                            add.extend(h.as_view());
                        }

                        add.set_dirty(true);

                        drop(arg_buf);

                        add_h.as_view().normalize(workspace, state, out);
=======
                        cartesian_product(workspace, &arg_buf, id, &mut vec![], &mut acc);

                        let mut add_h = workspace.new_atom();
                        let add = add_h.to_add();

                        let mut h = workspace.new_atom();
                        for a in acc {
                            a.as_view().normalize(workspace, &mut h);
                            add.extend(h.as_view());
                        }

                        add_h.as_view().normalize(workspace, out);
>>>>>>> 56cb2b18
                        return;
                    }

                    // linearize products
                    if out_f.to_fun_view().iter().any(|a| {
                        if let AtomView::Mul(m) = a {
                            m.has_coefficient()
                        } else {
                            false
                        }
                    }) {
                        let mut new_term = workspace.new_atom();
                        let t = new_term.to_mul();
                        let mut new_fun = workspace.new_atom();
<<<<<<< HEAD
                        let nf = new_fun.to_fun();
                        nf.set_from_name(name);
=======
                        let nf = new_fun.to_fun(id);
>>>>>>> 56cb2b18
                        let mut coeff: Coefficient = 1.into();
                        for a in out_f.to_fun_view().iter() {
                            if let AtomView::Mul(m) = a {
                                if m.has_coefficient() {
                                    let mut stripped = workspace.new_atom();
                                    let mul = stripped.to_mul();
<<<<<<< HEAD
                                    for a in m.iter() {
                                        if let AtomView::Num(n) = a {
                                            coeff = coeff.mul(n.get_coeff_view().to_owned(), state);
=======

                                    for a in m.iter() {
                                        if let AtomView::Num(n) = a {
                                            coeff = coeff * n.get_coeff_view().to_owned();
>>>>>>> 56cb2b18
                                        } else {
                                            mul.extend(a);
                                        }
                                    }
<<<<<<< HEAD
                                    mul.set_has_coefficient(false); // TODO: no need to normalize?
=======

                                    mul.set_has_coefficient(false);
                                    mul.set_normalized(true);
>>>>>>> 56cb2b18
                                    nf.add_arg(stripped.as_view());
                                } else {
                                    nf.add_arg(a);
                                }
                            } else {
                                nf.add_arg(a);
                            }
                        }

<<<<<<< HEAD
                        nf.set_dirty(true);
                        t.extend(new_fun.as_view());
                        t.extend(workspace.new_num(coeff).as_view());
                        t.set_dirty(true);
                        t.as_view().normalize(workspace, state, out);
=======
                        t.extend(new_fun.as_view());
                        t.extend(workspace.new_num(coeff).as_view());
                        t.as_view().normalize(workspace, out);
>>>>>>> 56cb2b18
                        return;
                    }
                }

<<<<<<< HEAD
                if state.get_function_attributes(name).contains(&Symmetric)
                    || state.get_function_attributes(name).contains(&Antisymmetric)
                {
                    let mut arg_buf: SmallVec<[(usize, BufferHandle<Atom<P>>); 20]> =
                        SmallVec::new();
=======
                if id.is_symmetric() || id.is_antisymmetric() {
                    let mut arg_buf: SmallVec<[(usize, _); 20]> = SmallVec::new();
>>>>>>> 56cb2b18

                    for (i, a) in out_f.to_fun_view().iter().enumerate() {
                        let mut handle = workspace.new_atom();
                        handle.set_from_view(&a);
                        arg_buf.push((i, handle));
                    }

                    arg_buf.sort_by(|a, b| a.1.as_view().cmp(&b.1.as_view()));

<<<<<<< HEAD
                    if state.get_function_attributes(name).contains(&Antisymmetric) {
=======
                    if id.is_antisymmetric() {
>>>>>>> 56cb2b18
                        if arg_buf
                            .windows(2)
                            .any(|w| w[0].1.as_view() == w[1].1.as_view())
                        {
<<<<<<< HEAD
                            let on = out.to_num();
                            on.set_from_coeff(Coefficient::zero());
=======
                            out.to_num(Coefficient::zero());
>>>>>>> 56cb2b18
                            return;
                        }

                        // find the number of swaps needed to sort the arguments
                        let mut order: SmallVec<[usize; 20]> = (0..arg_buf.len())
                            .map(|i| arg_buf.iter().position(|(j, _)| *j == i).unwrap())
                            .collect();
                        let mut swaps = 0;
                        for i in 0..order.len() {
                            let pos = order[i..].iter().position(|&x| x == i).unwrap();
                            order.copy_within(i..i + pos, i + 1);
                            swaps += pos;
                        }

                        if swaps % 2 == 1 {
                            let mut handle = workspace.new_atom();
<<<<<<< HEAD
                            let out_f = handle.to_fun();
                            out_f.set_from_name(name);
=======
                            let out_f = handle.to_fun(id);

>>>>>>> 56cb2b18
                            for (_, a) in arg_buf {
                                out_f.add_arg(a.as_view());
                            }

<<<<<<< HEAD
                            let m = out.to_mul();
                            m.extend(handle.as_view());
                            handle.to_num().set_from_coeff((-1).into());
                            m.extend(handle.as_view());
=======
                            out_f.set_normalized(true);

                            let m = out.to_mul();
                            m.extend(handle.as_view());
                            handle.to_num((-1).into());
                            m.extend(handle.as_view());
                            m.set_normalized(true);
>>>>>>> 56cb2b18

                            return;
                        }
                    }

<<<<<<< HEAD
                    let out_f = out.to_fun();
                    out_f.set_from_name(name);
=======
                    let out_f = out.to_fun(id);
>>>>>>> 56cb2b18
                    for (_, a) in arg_buf {
                        out_f.add_arg(a.as_view());
                    }

                    out_f.set_normalized(true);
                }
            }
            AtomView::Pow(p) => {
                let (base, exp) = p.get_base_exp();

                let mut base_handle = workspace.new_atom();
                let mut exp_handle = workspace.new_atom();

                if base.needs_normalization() {
                    base.normalize(workspace, &mut base_handle);
                } else {
                    // TODO: prevent copy
                    base_handle.set_from_view(&base);
                };

                if exp.needs_normalization() {
                    exp.normalize(workspace, &mut exp_handle);
                } else {
                    // TODO: prevent copy
                    exp_handle.set_from_view(&exp);
                };

                'pow_simplify: {
                    if let AtomView::Num(e) = exp_handle.as_view() {
                        let exp_num = e.get_coeff_view();
                        if exp_num == CoefficientView::Natural(0, 1) {
                            // x^0 = 1
<<<<<<< HEAD
                            let n = out.to_num();
                            n.set_from_coeff(1.into());
=======
                            out.to_num(1.into());
>>>>>>> 56cb2b18
                            break 'pow_simplify;
                        } else if exp_num == CoefficientView::Natural(1, 1) {
                            // remove power of 1
                            out.set_from_view(&base_handle.as_view());
                            break 'pow_simplify;
                        } else if let AtomView::Num(n) = base_handle.as_view() {
                            // simplify a number to a numerical power
<<<<<<< HEAD
                            let (new_base_num, new_exp_num) =
                                n.get_coeff_view().pow(&exp_num, state);

                            if new_exp_num == 1.into() {
                                let out = out.to_num();
                                out.set_from_coeff(new_base_num);
                                break 'pow_simplify;
                            }

                            let nb = base_handle.get_mut().to_num();
                            nb.set_from_coeff(new_base_num);

                            let ne = exp_handle.get_mut().to_num();
                            ne.set_from_coeff(new_exp_num);
                        } else if let AtomView::Var(v) = base_handle.as_view() {
                            if v.get_name() == State::I {
=======
                            let (new_base_num, new_exp_num) = n.get_coeff_view().pow(&exp_num);

                            if new_exp_num == 1.into() {
                                out.to_num(new_base_num);
                                break 'pow_simplify;
                            }

                            base_handle.to_num(new_base_num);
                            exp_handle.to_num(new_exp_num);
                        } else if let AtomView::Var(v) = base_handle.as_view() {
                            if v.get_symbol() == State::I {
>>>>>>> 56cb2b18
                                if let CoefficientView::Natural(n, d) = exp_num {
                                    let mut new_base = workspace.new_atom();

                                    // the case n < 0 is handled automagically
                                    if n % 2 == 0 {
                                        if n % 4 == 0 {
<<<<<<< HEAD
                                            let n = new_base.to_num();
                                            n.set_from_coeff(1.into());
                                        } else {
                                            let n = new_base.to_num();
                                            n.set_from_coeff((-1).into());
=======
                                            new_base.to_num(1.into());
                                        } else {
                                            new_base.to_num((-1).into());
>>>>>>> 56cb2b18
                                        }
                                    } else if (n - 1) % 4 == 0 {
                                        new_base.set_from_view(&base_handle.as_view());
                                    } else {
                                        let n = new_base.to_mul();
                                        n.extend(base_handle.as_view());
                                        let mut helper = workspace.new_atom();
<<<<<<< HEAD
                                        helper.to_num().set_from_coeff((-1).into());
=======
                                        helper.to_num((-1).into());
>>>>>>> 56cb2b18
                                        n.extend(helper.as_view());
                                        new_base.as_view().normalize(workspace, &mut helper);
                                        std::mem::swap(&mut new_base, &mut helper);
                                    }

                                    if d == 1 {
                                        out.set_from_view(&new_base.as_view());
                                    } else {
                                        let mut new_exp = workspace.new_atom();
<<<<<<< HEAD
                                        new_exp.to_num().set_from_coeff((1i64, d).into());
                                        out.to_pow().set_from_base_and_exp(
                                            new_base.as_view(),
                                            new_exp.as_view(),
                                        );
=======
                                        new_exp.to_num((1i64, d).into());
                                        out.to_pow(new_base.as_view(), new_exp.as_view());
>>>>>>> 56cb2b18
                                    }

                                    break 'pow_simplify;
                                }
                            }
                        } else if let AtomView::Pow(p_base) = base_handle.as_view() {
                            // simplify x^2^3
                            let (p_base_base, p_base_exp) = p_base.get_base_exp();
                            if let AtomView::Num(n) = p_base_exp {
<<<<<<< HEAD
                                let new_exp = n.get_coeff_view().mul(&exp_num, state);
=======
                                let new_exp = n.get_coeff_view() * exp_num;
>>>>>>> 56cb2b18

                                if new_exp == 1.into() {
                                    out.set_from_view(&p_base_base);
                                    break 'pow_simplify;
                                }

<<<<<<< HEAD
                                let ne = exp_handle.get_mut().to_num();
                                ne.set_from_coeff(new_exp);
=======
                                exp_handle.to_num(new_exp);
>>>>>>> 56cb2b18

                                let p = out.to_pow(p_base_base, exp_handle.as_view());
                                p.set_normalized(true);

                                break 'pow_simplify;
                            }
                        } else if let AtomView::Mul(_) = base_handle.as_view() {
                            // TODO: turn (x*y)^2 into x^2*y^2?
                            // for now, expand() needs to be used
                        }
                    }

                    out.to_pow(base_handle.as_view(), exp_handle.as_view());
                }

                out.set_normalized(true);
            }
            AtomView::Add(a) => {
                let mut new_sum = workspace.new_atom();
                let ns = new_sum.to_add();

                let mut atom_sort_buf: SmallVec<[_; 20]> = SmallVec::new();

                let mut norm_arg = workspace.new_atom();
                for a in a.iter() {
                    let r = if a.needs_normalization() {
                        // TODO: if a is a nested addition, prevent a sort
                        a.normalize(workspace, &mut norm_arg);
                        norm_arg.as_view()
                    } else {
                        a
                    };

                    if let AtomView::Add(new_add) = r {
                        for c in new_add.iter() {
                            if let AtomView::Num(n) = c {
                                if n.is_zero() {
                                    continue;
                                }
                            }

                            ns.extend(r);
                        }
                    } else {
                        if let AtomView::Num(n) = r {
                            if n.is_zero() {
                                continue;
                            }
                        }

                        ns.extend(r); // TODO: prevent copy?
                    }
                }

                for x in ns.to_add_view().iter() {
                    atom_sort_buf.push(x);
                }

                atom_sort_buf.sort_by(|a, b| a.cmp_terms(b));

                if atom_sort_buf.is_empty() {
                    out.to_num(Coefficient::zero());
                    return;
                }
                let out_add = out.to_add();

                let mut last_buf = workspace.new_atom();
                last_buf.set_from_view(&atom_sort_buf[0]);

                let mut helper = workspace.new_atom();
                let mut cur_len = 0;

                for cur in atom_sort_buf.iter().skip(1) {
                    if !last_buf.merge_terms(*cur, &mut helper) {
                        // we are done merging
                        let v = last_buf.as_view();
                        if let AtomView::Num(n) = v {
                            if !n.is_zero() {
                                out_add.extend(v);
                                cur_len += 1;
                            }
                        } else {
                            out_add.extend(v);
                            cur_len += 1;
                        }

                        // TODO: prevent this copy, as it occurs on every non-merge
                        cur.clone_into(&mut last_buf);
                    }
                }

                if cur_len == 0 {
                    out.set_from_view(&last_buf.as_view());
                } else {
<<<<<<< HEAD
                    let on = out.to_num();
                    on.set_from_coeff(Coefficient::zero());
=======
                    let v = last_buf.as_view();
                    if let AtomView::Num(n) = v {
                        if !n.is_zero() {
                            out_add.extend(v);
                            out_add.set_normalized(true);
                        } else if cur_len == 1 {
                            // downgrade
                            last_buf.set_from_view(&out_add.to_add_view().to_slice().get(0));
                            out.set_from_view(&last_buf.as_view());
                        }
                    } else {
                        out_add.extend(v);
                        out_add.set_normalized(true);
                    }
>>>>>>> 56cb2b18
                }
            }
        }
    }
}<|MERGE_RESOLUTION|>--- conflicted
+++ resolved
@@ -6,20 +6,8 @@
     coefficient::{Coefficient, CoefficientView},
     domains::{integer::IntegerRing, rational::RationalField},
     poly::Variable,
-<<<<<<< HEAD
-    representations::{
-        Add, Atom, AtomSet, AtomView, Fun, Identifier, ListSlice, Mul, Num, OwnedAdd, OwnedFun,
-        OwnedMul, OwnedNum, OwnedPow, OwnedVar, Pow, Var,
-    },
-    state::{
-        BufferHandle,
-        FunctionAttribute::{Antisymmetric, Linear, Symmetric},
-        State, Workspace,
-    },
-=======
     representations::{Atom, AtomView, Fun, Symbol},
     state::{RecycledAtom, State, Workspace},
->>>>>>> 56cb2b18
 };
 
 impl<'a> AtomView<'a> {
@@ -312,12 +300,7 @@
                         let new_exp = helper.to_num(n.get_coeff_view() + n2.get_coeff_view());
 
                         if new_exp.to_num_view().is_zero() {
-<<<<<<< HEAD
-                            let num = self.to_num();
-                            num.set_from_coeff(1.into());
-=======
                             self.to_num(1.into());
->>>>>>> 56cb2b18
                         } else if new_exp.to_num_view().is_one() {
                             self.set_from_view(&base2);
                         } else {
@@ -345,26 +328,6 @@
 
             if self.as_view() == base {
                 if let AtomView::Num(n) = &exp {
-<<<<<<< HEAD
-                    let num = helper.to_num();
-
-                    let new_exp = n
-                        .get_coeff_view()
-                        .add(&CoefficientView::Natural(1, 1), state);
-
-                    if new_exp.is_zero() {
-                        let num = self.to_num();
-                        num.set_from_coeff(1.into());
-                    } else if new_exp == 1.into() {
-                        self.set_from_view(&base);
-                    } else {
-                        num.set_from_coeff(new_exp);
-                        self.to_pow()
-                            .set_from_base_and_exp(base, AtomView::Num(num.to_num_view()));
-                    }
-                } else {
-                    self.to_num().set_from_coeff(1.into());
-=======
                     let new_exp = n.get_coeff_view() + 1;
 
                     if new_exp.is_zero() {
@@ -377,7 +340,6 @@
                     }
                 } else {
                     self.to_num(1.into());
->>>>>>> 56cb2b18
 
                     let new_exp = helper.to_add();
                     new_exp.extend(self.as_view());
@@ -406,29 +368,15 @@
         // x * x => x^2
         if self.as_view() == other.as_view() {
             if let AtomView::Var(v) = self.as_view() {
-<<<<<<< HEAD
-                if v.get_name() == State::I {
-                    self.to_num().set_from_coeff((-1).into());
-=======
                 if v.get_symbol() == State::I {
                     self.to_num((-1).into());
->>>>>>> 56cb2b18
                     return true;
                 }
             }
 
             // add powers
-<<<<<<< HEAD
-            let exp = other.to_num();
-            exp.set_from_coeff(2.into());
-
-            //let mut a = workspace.get_atom_test_buf();
-            let new_pow = helper.to_pow();
-            new_pow.set_from_base_and_exp(self.as_view(), AtomView::Num(exp.to_num_view()));
-=======
             let exp = other.to_num(2.into());
             helper.to_pow(self.as_view(), AtomView::Num(exp.to_num_view()));
->>>>>>> 56cb2b18
 
             // overwrite self with the new power view
             std::mem::swap(self, helper);
@@ -483,26 +431,13 @@
                     };
 
                     let new_coeff = if let AtomView::Num(n) = &last_elem2 {
-<<<<<<< HEAD
-                        num.add(&n.get_coeff_view(), state)
-                    } else {
-                        num.add(&CoefficientView::Natural(1, 1), state)
-=======
                         num + n.get_coeff_view()
                     } else {
                         num + 1
->>>>>>> 56cb2b18
                     };
 
                     let len = slice.len();
 
-<<<<<<< HEAD
-                    // help the borrow checker by dropping all references
-                    drop(non_coeff1);
-                    drop(slice);
-
-=======
->>>>>>> 56cb2b18
                     if new_coeff == 1.into() {
                         assert!(has_coeff);
 
@@ -523,22 +458,11 @@
                     }
 
                     if new_coeff.is_zero() {
-<<<<<<< HEAD
-                        let num = self.to_num();
-                        num.set_from_coeff(new_coeff);
-
-                        return true;
-                    }
-
-                    let on = helper.to_num();
-                    on.set_from_coeff(new_coeff);
-=======
                         self.to_num(new_coeff);
                         return true;
                     }
 
                     let on = helper.to_num(new_coeff);
->>>>>>> 56cb2b18
 
                     if has_coeff {
                         m.replace_last(on.to_num_view().as_view());
@@ -554,32 +478,11 @@
                 }
 
                 let new_coeff = if let AtomView::Num(n) = &last_elem {
-<<<<<<< HEAD
-                    n.get_coeff_view()
-                        .add(&CoefficientView::Natural(1, 1), state)
-=======
                     n.get_coeff_view() + 1
->>>>>>> 56cb2b18
                 } else {
                     return false;
                 };
 
-<<<<<<< HEAD
-                // help the borrow checker by dropping all references
-                drop(slice);
-                drop(non_coeff1);
-
-                assert!(new_coeff != 1.into());
-                if new_coeff.is_zero() {
-                    let num = self.to_num();
-                    num.set_from_coeff(new_coeff);
-
-                    return true;
-                }
-
-                let on = helper.to_num();
-                on.set_from_coeff(new_coeff);
-=======
                 assert!(new_coeff != 1.into());
                 if new_coeff.is_zero() {
                     self.to_num(new_coeff);
@@ -587,7 +490,6 @@
                 }
 
                 let on = helper.to_num(new_coeff);
->>>>>>> 56cb2b18
 
                 m.replace_last(on.to_num_view().as_view());
 
@@ -604,34 +506,11 @@
 
             if self.as_view() == slice.get(0) {
                 let (new_coeff, has_num) = if let AtomView::Num(n) = &last_elem {
-<<<<<<< HEAD
-                    (
-                        n.get_coeff_view()
-                            .add(&CoefficientView::Natural(1, 1), state),
-                        true,
-                    )
-=======
                     (n.get_coeff_view() + 1, true)
->>>>>>> 56cb2b18
                 } else {
                     return false; // last elem is not a coefficient
                 };
 
-<<<<<<< HEAD
-                // help the borrow checker by dropping all references
-                drop(slice);
-
-                assert!(new_coeff != 1.into());
-                if new_coeff.is_zero() {
-                    let num = self.to_num();
-                    num.set_from_coeff(new_coeff);
-
-                    return true;
-                }
-
-                let on = helper.to_num();
-                on.set_from_coeff(new_coeff);
-=======
                 assert!(new_coeff != 1.into());
                 if new_coeff.is_zero() {
                     self.to_num(new_coeff);
@@ -639,7 +518,6 @@
                 }
 
                 let on = helper.to_num(new_coeff);
->>>>>>> 56cb2b18
 
                 other.clone_into(self);
 
@@ -655,13 +533,6 @@
             }
         } else if self.as_view() == other {
             let mul = helper.to_mul();
-<<<<<<< HEAD
-
-            let num = other.to_num();
-            num.set_from_coeff((2, 1).into());
-
-=======
->>>>>>> 56cb2b18
             mul.extend(self.as_view());
             self.to_num((2, 1).into());
             mul.extend(self.as_view());
@@ -720,12 +591,7 @@
                                 }
 
                                 if n.is_zero() {
-<<<<<<< HEAD
-                                    let on = out.to_num();
-                                    on.set_from_coeff(Coefficient::zero());
-=======
                                     out.to_num(Coefficient::zero());
->>>>>>> 56cb2b18
                                     return;
                                 }
                             }
@@ -739,12 +605,7 @@
                             }
 
                             if n.is_zero() {
-<<<<<<< HEAD
-                                let on = out.to_num();
-                                on.set_from_coeff(Coefficient::zero());
-=======
                                 out.to_num(Coefficient::zero());
->>>>>>> 56cb2b18
                                 return;
                             }
                         }
@@ -805,22 +666,12 @@
                         }
                     }
                 } else {
-<<<<<<< HEAD
-                    let on = out.to_num();
-                    on.set_from_coeff(1.into());
-=======
                     out.to_num(1.into());
->>>>>>> 56cb2b18
                 }
             }
             AtomView::Num(n) => {
                 let normalized_num = n.get_coeff_view().normalize();
-<<<<<<< HEAD
-                let nn = out.to_num();
-                nn.set_from_coeff(normalized_num);
-=======
                 out.to_num(normalized_num);
->>>>>>> 56cb2b18
             }
             AtomView::Var(_) => {
                 self.clone_into(out);
@@ -848,23 +699,6 @@
 
                 /// Take Cartesian product of arguments
                 #[inline(always)]
-<<<<<<< HEAD
-                fn cartesian_product<'a, 'b, P: AtomSet>(
-                    workspace: &'a Workspace<P>,
-                    list: &[Vec<AtomView<'b, P>>],
-                    fun_name: Identifier,
-                    cur: &mut Vec<AtomView<'b, P>>,
-                    acc: &mut Vec<BufferHandle<'a, Atom<P>>>,
-                ) {
-                    if list.is_empty() {
-                        let mut h = workspace.new_atom();
-                        let f = h.to_fun();
-                        f.set_from_name(fun_name);
-                        for a in cur.iter() {
-                            add_arg(f, *a);
-                        }
-                        f.set_dirty(true);
-=======
                 fn cartesian_product<'b>(
                     workspace: &Workspace,
                     list: &[Vec<AtomView<'b>>],
@@ -878,7 +712,6 @@
                         for a in cur.iter() {
                             add_arg(f, *a);
                         }
->>>>>>> 56cb2b18
                         acc.push(h);
                         return;
                     }
@@ -900,23 +733,6 @@
                     }
                 }
 
-<<<<<<< HEAD
-                if [State::COS, State::SIN, State::EXP, State::LOG].contains(&name) {
-                    if out_f.to_fun_view().get_nargs() == 1 {
-                        let arg = out_f.to_fun_view().iter().next().unwrap();
-                        if let AtomView::Num(n) = arg {
-                            if n.is_zero() && name != State::LOG || n.is_one() && name == State::LOG
-                            {
-                                if name == State::COS || name == State::EXP {
-                                    let buffer = workspace.new_num(Coefficient::one());
-                                    out.set_from_view(&buffer.as_view());
-                                    return;
-                                } else if name == State::SIN || name == State::LOG {
-                                    let buffer = workspace.new_num(Coefficient::zero());
-                                    out.set_from_view(&buffer.as_view());
-                                    return;
-                                }
-=======
                 out_f.set_normalized(true);
 
                 if [State::COS, State::SIN, State::EXP, State::LOG].contains(&id)
@@ -933,18 +749,13 @@
                                 let buffer = workspace.new_num(Coefficient::zero());
                                 out.set_from_view(&buffer.as_view());
                                 return;
->>>>>>> 56cb2b18
                             }
                         }
                     }
                 }
 
                 // try to turn the argument into a number
-<<<<<<< HEAD
-                if name == State::COEFF && out_f.to_fun_view().get_nargs() == 1 {
-=======
                 if id == State::COEFF && out_f.to_fun_view().get_nargs() == 1 {
->>>>>>> 56cb2b18
                     let arg = out_f.to_fun_view().iter().next().unwrap();
                     if let AtomView::Num(_) = arg {
                         let mut buffer = workspace.new_atom();
@@ -953,10 +764,6 @@
                         return;
                     } else if let Ok(r) = arg.to_rational_polynomial(
                         workspace,
-<<<<<<< HEAD
-                        state,
-=======
->>>>>>> 56cb2b18
                         &RationalField::new(),
                         &IntegerRing::new(),
                         None, // TODO: get a compatible one from the state?
@@ -964,38 +771,20 @@
                         // disallow wildcards in the variable map
                         if let Some(v) = r.numerator.var_map.as_ref() {
                             if v.iter().all(|v| {
-<<<<<<< HEAD
-                                if let Variable::Identifier(v) = v {
-                                    state.get_wildcard_level(*v) == 0
-=======
                                 if let Variable::Symbol(v) = v {
                                     v.get_wildcard_level() == 0
->>>>>>> 56cb2b18
                                 } else {
                                     false
                                 }
                             }) {
-<<<<<<< HEAD
-                                let nn = out.to_num();
-                                nn.set_from_coeff(Coefficient::RationalPolynomial(r));
-=======
                                 out.to_num(Coefficient::RationalPolynomial(r));
->>>>>>> 56cb2b18
                                 return;
                             }
                         }
                     }
                 }
 
-<<<<<<< HEAD
-                if let Some(Linear) = state
-                    .get_function_attributes(name)
-                    .iter()
-                    .find(|a| matches!(a, Linear))
-                {
-=======
                 if id.is_linear() {
->>>>>>> 56cb2b18
                     // linearize sums
                     if out_f
                         .to_fun_view()
@@ -1017,24 +806,6 @@
                         }
 
                         let mut acc = Vec::new();
-<<<<<<< HEAD
-                        cartesian_product(workspace, &arg_buf, name, &mut vec![], &mut acc);
-
-                        let mut add_h = workspace.new_atom();
-                        let add = add_h.to_add();
-
-                        let mut h = workspace.new_atom();
-                        for a in acc {
-                            a.as_view().normalize(workspace, state, &mut h);
-                            add.extend(h.as_view());
-                        }
-
-                        add.set_dirty(true);
-
-                        drop(arg_buf);
-
-                        add_h.as_view().normalize(workspace, state, out);
-=======
                         cartesian_product(workspace, &arg_buf, id, &mut vec![], &mut acc);
 
                         let mut add_h = workspace.new_atom();
@@ -1047,7 +818,6 @@
                         }
 
                         add_h.as_view().normalize(workspace, out);
->>>>>>> 56cb2b18
                         return;
                     }
 
@@ -1062,39 +832,24 @@
                         let mut new_term = workspace.new_atom();
                         let t = new_term.to_mul();
                         let mut new_fun = workspace.new_atom();
-<<<<<<< HEAD
-                        let nf = new_fun.to_fun();
-                        nf.set_from_name(name);
-=======
                         let nf = new_fun.to_fun(id);
->>>>>>> 56cb2b18
                         let mut coeff: Coefficient = 1.into();
                         for a in out_f.to_fun_view().iter() {
                             if let AtomView::Mul(m) = a {
                                 if m.has_coefficient() {
                                     let mut stripped = workspace.new_atom();
                                     let mul = stripped.to_mul();
-<<<<<<< HEAD
-                                    for a in m.iter() {
-                                        if let AtomView::Num(n) = a {
-                                            coeff = coeff.mul(n.get_coeff_view().to_owned(), state);
-=======
 
                                     for a in m.iter() {
                                         if let AtomView::Num(n) = a {
                                             coeff = coeff * n.get_coeff_view().to_owned();
->>>>>>> 56cb2b18
                                         } else {
                                             mul.extend(a);
                                         }
                                     }
-<<<<<<< HEAD
-                                    mul.set_has_coefficient(false); // TODO: no need to normalize?
-=======
 
                                     mul.set_has_coefficient(false);
                                     mul.set_normalized(true);
->>>>>>> 56cb2b18
                                     nf.add_arg(stripped.as_view());
                                 } else {
                                     nf.add_arg(a);
@@ -1104,31 +859,15 @@
                             }
                         }
 
-<<<<<<< HEAD
-                        nf.set_dirty(true);
-                        t.extend(new_fun.as_view());
-                        t.extend(workspace.new_num(coeff).as_view());
-                        t.set_dirty(true);
-                        t.as_view().normalize(workspace, state, out);
-=======
                         t.extend(new_fun.as_view());
                         t.extend(workspace.new_num(coeff).as_view());
                         t.as_view().normalize(workspace, out);
->>>>>>> 56cb2b18
                         return;
                     }
                 }
 
-<<<<<<< HEAD
-                if state.get_function_attributes(name).contains(&Symmetric)
-                    || state.get_function_attributes(name).contains(&Antisymmetric)
-                {
-                    let mut arg_buf: SmallVec<[(usize, BufferHandle<Atom<P>>); 20]> =
-                        SmallVec::new();
-=======
                 if id.is_symmetric() || id.is_antisymmetric() {
                     let mut arg_buf: SmallVec<[(usize, _); 20]> = SmallVec::new();
->>>>>>> 56cb2b18
 
                     for (i, a) in out_f.to_fun_view().iter().enumerate() {
                         let mut handle = workspace.new_atom();
@@ -1138,21 +877,12 @@
 
                     arg_buf.sort_by(|a, b| a.1.as_view().cmp(&b.1.as_view()));
 
-<<<<<<< HEAD
-                    if state.get_function_attributes(name).contains(&Antisymmetric) {
-=======
                     if id.is_antisymmetric() {
->>>>>>> 56cb2b18
                         if arg_buf
                             .windows(2)
                             .any(|w| w[0].1.as_view() == w[1].1.as_view())
                         {
-<<<<<<< HEAD
-                            let on = out.to_num();
-                            on.set_from_coeff(Coefficient::zero());
-=======
                             out.to_num(Coefficient::zero());
->>>>>>> 56cb2b18
                             return;
                         }
 
@@ -1169,23 +899,12 @@
 
                         if swaps % 2 == 1 {
                             let mut handle = workspace.new_atom();
-<<<<<<< HEAD
-                            let out_f = handle.to_fun();
-                            out_f.set_from_name(name);
-=======
                             let out_f = handle.to_fun(id);
 
->>>>>>> 56cb2b18
                             for (_, a) in arg_buf {
                                 out_f.add_arg(a.as_view());
                             }
 
-<<<<<<< HEAD
-                            let m = out.to_mul();
-                            m.extend(handle.as_view());
-                            handle.to_num().set_from_coeff((-1).into());
-                            m.extend(handle.as_view());
-=======
                             out_f.set_normalized(true);
 
                             let m = out.to_mul();
@@ -1193,18 +912,12 @@
                             handle.to_num((-1).into());
                             m.extend(handle.as_view());
                             m.set_normalized(true);
->>>>>>> 56cb2b18
 
                             return;
                         }
                     }
 
-<<<<<<< HEAD
-                    let out_f = out.to_fun();
-                    out_f.set_from_name(name);
-=======
                     let out_f = out.to_fun(id);
->>>>>>> 56cb2b18
                     for (_, a) in arg_buf {
                         out_f.add_arg(a.as_view());
                     }
@@ -1237,12 +950,7 @@
                         let exp_num = e.get_coeff_view();
                         if exp_num == CoefficientView::Natural(0, 1) {
                             // x^0 = 1
-<<<<<<< HEAD
-                            let n = out.to_num();
-                            n.set_from_coeff(1.into());
-=======
                             out.to_num(1.into());
->>>>>>> 56cb2b18
                             break 'pow_simplify;
                         } else if exp_num == CoefficientView::Natural(1, 1) {
                             // remove power of 1
@@ -1250,24 +958,6 @@
                             break 'pow_simplify;
                         } else if let AtomView::Num(n) = base_handle.as_view() {
                             // simplify a number to a numerical power
-<<<<<<< HEAD
-                            let (new_base_num, new_exp_num) =
-                                n.get_coeff_view().pow(&exp_num, state);
-
-                            if new_exp_num == 1.into() {
-                                let out = out.to_num();
-                                out.set_from_coeff(new_base_num);
-                                break 'pow_simplify;
-                            }
-
-                            let nb = base_handle.get_mut().to_num();
-                            nb.set_from_coeff(new_base_num);
-
-                            let ne = exp_handle.get_mut().to_num();
-                            ne.set_from_coeff(new_exp_num);
-                        } else if let AtomView::Var(v) = base_handle.as_view() {
-                            if v.get_name() == State::I {
-=======
                             let (new_base_num, new_exp_num) = n.get_coeff_view().pow(&exp_num);
 
                             if new_exp_num == 1.into() {
@@ -1279,24 +969,15 @@
                             exp_handle.to_num(new_exp_num);
                         } else if let AtomView::Var(v) = base_handle.as_view() {
                             if v.get_symbol() == State::I {
->>>>>>> 56cb2b18
                                 if let CoefficientView::Natural(n, d) = exp_num {
                                     let mut new_base = workspace.new_atom();
 
                                     // the case n < 0 is handled automagically
                                     if n % 2 == 0 {
                                         if n % 4 == 0 {
-<<<<<<< HEAD
-                                            let n = new_base.to_num();
-                                            n.set_from_coeff(1.into());
-                                        } else {
-                                            let n = new_base.to_num();
-                                            n.set_from_coeff((-1).into());
-=======
                                             new_base.to_num(1.into());
                                         } else {
                                             new_base.to_num((-1).into());
->>>>>>> 56cb2b18
                                         }
                                     } else if (n - 1) % 4 == 0 {
                                         new_base.set_from_view(&base_handle.as_view());
@@ -1304,11 +985,7 @@
                                         let n = new_base.to_mul();
                                         n.extend(base_handle.as_view());
                                         let mut helper = workspace.new_atom();
-<<<<<<< HEAD
-                                        helper.to_num().set_from_coeff((-1).into());
-=======
                                         helper.to_num((-1).into());
->>>>>>> 56cb2b18
                                         n.extend(helper.as_view());
                                         new_base.as_view().normalize(workspace, &mut helper);
                                         std::mem::swap(&mut new_base, &mut helper);
@@ -1318,16 +995,8 @@
                                         out.set_from_view(&new_base.as_view());
                                     } else {
                                         let mut new_exp = workspace.new_atom();
-<<<<<<< HEAD
-                                        new_exp.to_num().set_from_coeff((1i64, d).into());
-                                        out.to_pow().set_from_base_and_exp(
-                                            new_base.as_view(),
-                                            new_exp.as_view(),
-                                        );
-=======
                                         new_exp.to_num((1i64, d).into());
                                         out.to_pow(new_base.as_view(), new_exp.as_view());
->>>>>>> 56cb2b18
                                     }
 
                                     break 'pow_simplify;
@@ -1337,23 +1006,14 @@
                             // simplify x^2^3
                             let (p_base_base, p_base_exp) = p_base.get_base_exp();
                             if let AtomView::Num(n) = p_base_exp {
-<<<<<<< HEAD
-                                let new_exp = n.get_coeff_view().mul(&exp_num, state);
-=======
                                 let new_exp = n.get_coeff_view() * exp_num;
->>>>>>> 56cb2b18
 
                                 if new_exp == 1.into() {
                                     out.set_from_view(&p_base_base);
                                     break 'pow_simplify;
                                 }
 
-<<<<<<< HEAD
-                                let ne = exp_handle.get_mut().to_num();
-                                ne.set_from_coeff(new_exp);
-=======
                                 exp_handle.to_num(new_exp);
->>>>>>> 56cb2b18
 
                                 let p = out.to_pow(p_base_base, exp_handle.as_view());
                                 p.set_normalized(true);
@@ -1448,10 +1108,6 @@
                 if cur_len == 0 {
                     out.set_from_view(&last_buf.as_view());
                 } else {
-<<<<<<< HEAD
-                    let on = out.to_num();
-                    on.set_from_coeff(Coefficient::zero());
-=======
                     let v = last_buf.as_view();
                     if let AtomView::Num(n) = v {
                         if !n.is_zero() {
@@ -1466,7 +1122,6 @@
                         out_add.extend(v);
                         out_add.set_normalized(true);
                     }
->>>>>>> 56cb2b18
                 }
             }
         }
