--- conflicted
+++ resolved
@@ -9,13 +9,9 @@
         finite_field::FiniteFieldCore, rational_polynomial::RationalPolynomial, Ring, RingPrinter,
     },
     poly::{polynomial::MultivariatePolynomial, Exponent, MonomialOrder},
-<<<<<<< HEAD
-    representations::{default::FunView, AddView, AtomView, MulView, NumView, PowView, VarView},
-=======
     representations::{
         default::FunView, AddView, AtomView, MulView, NumView, PowView, Symbol, VarView,
     },
->>>>>>> b576d544
     state::State,
     tensors::matrix::Matrix,
 };
@@ -143,11 +139,7 @@
     }
 }
 
-<<<<<<< HEAD
-impl<'a, 'b> fmt::Display for AtomPrinter<'a> {
-=======
 impl<'a> fmt::Display for AtomPrinter<'a> {
->>>>>>> b576d544
     fn fmt(&self, f: &mut fmt::Formatter) -> fmt::Result {
         let print_state = PrintState {
             level: 0,
@@ -158,15 +150,12 @@
     }
 }
 
-<<<<<<< HEAD
-=======
 impl std::fmt::Display for Symbol {
     fn fmt(&self, f: &mut std::fmt::Formatter<'_>) -> std::fmt::Result {
         f.write_str(&State::get_name(*self))
     }
 }
 
->>>>>>> b576d544
 impl<'a> AtomView<'a> {
     fn fmt_debug(&self, fmt: &mut fmt::Formatter) -> fmt::Result {
         match self {
@@ -219,9 +208,6 @@
 
         let id = self.get_symbol();
         let name = State::get_name(id);
-<<<<<<< HEAD
-        if name.ends_with('_') {
-=======
 
         if opts.latex {
             match id {
@@ -231,7 +217,6 @@
                 _ => f.write_str(name),
             }
         } else if name.ends_with('_') {
->>>>>>> b576d544
             f.write_fmt(format_args!("{}", name.as_str().cyan().italic()))
         } else if opts.color_builtin_functions && State::is_builtin(id) {
             f.write_fmt(format_args!("{}", name.as_str().purple()))
@@ -368,10 +353,6 @@
                 "[{}]",
                 RationalPolynomialPrinter {
                     poly: p,
-<<<<<<< HEAD
-
-=======
->>>>>>> b576d544
                     opts: *opts,
                     add_parentheses: false,
                 }
@@ -435,11 +416,6 @@
             first = false;
 
             if let AtomView::Add(_) = x {
-<<<<<<< HEAD
-                f.write_char('(')?;
-                x.fmt_output(f, opts, print_state)?;
-                f.write_char(')')?;
-=======
                 if opts.latex {
                     f.write_str("\\left(")?;
                 } else {
@@ -451,7 +427,6 @@
                 } else {
                     f.write_char(')')?;
                 }
->>>>>>> b576d544
             } else {
                 x.fmt_output(f, opts, print_state)?;
             }
@@ -477,10 +452,6 @@
 
         let id = self.get_symbol();
         let name = State::get_name(id);
-<<<<<<< HEAD
-        if name.ends_with('_') {
-            f.write_fmt(format_args!("{}", name.as_str().cyan().italic()))?;
-=======
 
         if opts.latex {
             if name == "cos" || name == "sin" || name == "exp" || name == "log" {
@@ -488,7 +459,6 @@
             } else {
                 f.write_fmt(format_args!("{}\\!\\left(", name))?;
             }
->>>>>>> b576d544
         } else {
             if name.ends_with('_') {
                 f.write_fmt(format_args!("{}", name.as_str().cyan().italic()))?;
@@ -580,11 +550,6 @@
                 };
 
         if base_needs_parentheses {
-<<<<<<< HEAD
-            f.write_char('(')?;
-            b.fmt_output(f, opts, print_state)?;
-            f.write_char(')')?;
-=======
             if opts.latex {
                 f.write_str("\\left(")?;
             } else {
@@ -596,7 +561,6 @@
             } else {
                 f.write_char(')')?;
             }
->>>>>>> b576d544
         } else {
             b.fmt_output(f, opts, print_state)?;
         }
@@ -673,10 +637,6 @@
     ) -> FactorizedRationalPolynomialPrinter<'a, R, E> {
         FactorizedRationalPolynomialPrinter {
             poly,
-<<<<<<< HEAD
-
-=======
->>>>>>> b576d544
             opts: PrintOptions::default(),
             add_parentheses: false,
         }
@@ -688,10 +648,6 @@
     ) -> FactorizedRationalPolynomialPrinter<'a, R, E> {
         FactorizedRationalPolynomialPrinter {
             poly,
-<<<<<<< HEAD
-
-=======
->>>>>>> b576d544
             opts,
             add_parentheses: false,
         }
@@ -745,11 +701,7 @@
                         RingPrinter {
                             ring: &self.poly.numerator.field,
                             element: &self.poly.denom_coeff,
-<<<<<<< HEAD
-                            opts: &self.opts,
-=======
                             opts: self.opts,
->>>>>>> b576d544
                             in_product: false
                         },
                     ))?;
@@ -858,11 +810,7 @@
                         RingPrinter {
                             ring: &self.poly.numerator.field,
                             element: &self.poly.denom_coeff,
-<<<<<<< HEAD
-                            opts: &self.opts,
-=======
                             opts: self.opts,
->>>>>>> b576d544
                             in_product: false
                         }
                     ))?;
@@ -934,11 +882,7 @@
                     RingPrinter {
                         ring: &self.poly.numerator.field,
                         element: &self.poly.denom_coeff,
-<<<<<<< HEAD
-                        opts: &self.opts,
-=======
-                        opts: self.opts,
->>>>>>> b576d544
+                        opts: self.opts,
                         in_product: true
                     }
                 ));
@@ -972,11 +916,7 @@
                     RingPrinter {
                         ring: &self.poly.numerator.field,
                         element: &self.poly.denom_coeff,
-<<<<<<< HEAD
-                        opts: &self.opts,
-=======
-                        opts: self.opts,
->>>>>>> b576d544
+                        opts: self.opts,
                         in_product: true
                     }
                 ))?;
@@ -1057,18 +997,10 @@
                     "[{},{}]",
                     PolynomialPrinter {
                         poly: &self.poly.numerator,
-<<<<<<< HEAD
-
-=======
->>>>>>> b576d544
                         opts: self.opts,
                     },
                     PolynomialPrinter {
                         poly: &self.poly.denominator,
-<<<<<<< HEAD
-
-=======
->>>>>>> b576d544
                         opts: self.opts,
                     }
                 ))?;
@@ -1083,10 +1015,6 @@
                     "{}",
                     PolynomialPrinter {
                         poly: &self.poly.numerator,
-<<<<<<< HEAD
-
-=======
->>>>>>> b576d544
                         opts: self.opts,
                     }
                 ))
@@ -1095,10 +1023,6 @@
                     "({})",
                     PolynomialPrinter {
                         poly: &self.poly.numerator,
-<<<<<<< HEAD
-
-=======
->>>>>>> b576d544
                         opts: self.opts,
                     }
                 ))
@@ -1109,18 +1033,10 @@
                     "\\frac{{{}}}{{{}}}",
                     PolynomialPrinter {
                         poly: &self.poly.numerator,
-<<<<<<< HEAD
-
-=======
->>>>>>> b576d544
                         opts: self.opts,
                     },
                     PolynomialPrinter {
                         poly: &self.poly.denominator,
-<<<<<<< HEAD
-
-=======
->>>>>>> b576d544
                         opts: self.opts,
                     }
                 ));
@@ -1131,10 +1047,6 @@
                     "{}",
                     PolynomialPrinter {
                         poly: &self.poly.numerator,
-<<<<<<< HEAD
-
-=======
->>>>>>> b576d544
                         opts: self.opts,
                     }
                 ))?;
@@ -1143,10 +1055,6 @@
                     "({})",
                     PolynomialPrinter {
                         poly: &self.poly.numerator,
-<<<<<<< HEAD
-
-=======
->>>>>>> b576d544
                         opts: self.opts,
                     }
                 ))?;
@@ -1173,10 +1081,6 @@
                         "/{}",
                         PolynomialPrinter {
                             poly: &self.poly.denominator,
-<<<<<<< HEAD
-
-=======
->>>>>>> b576d544
                             opts: self.opts,
                         }
                     ));
@@ -1252,11 +1156,7 @@
                         RingPrinter {
                             ring: &self.poly.field,
                             element: monomial.coefficient,
-<<<<<<< HEAD
-                            opts: &self.opts,
-=======
                             opts: self.opts,
->>>>>>> b576d544
                             in_product: true
                         }
                     )?;
@@ -1274,11 +1174,7 @@
                     write!(f, "*")?;
                 }
 
-<<<<<<< HEAD
-                f.write_str(&var_id.to_string())?;
-=======
                 f.write_str(var_id)?;
->>>>>>> b576d544
 
                 if e.to_u32() != 1 {
                     if self.opts.latex {
@@ -1335,11 +1231,7 @@
                         RingPrinter {
                             ring: &self.matrix.field,
                             element: c,
-<<<<<<< HEAD
-                            opts: &self.opts,
-=======
                             opts: self.opts,
->>>>>>> b576d544
                             in_product: false,
                         },
                     ))?;
@@ -1364,11 +1256,7 @@
                         RingPrinter {
                             ring: &self.matrix.field,
                             element: c,
-<<<<<<< HEAD
-                            opts: &self.opts,
-=======
                             opts: self.opts,
->>>>>>> b576d544
                             in_product: false,
                         },
                     ))?;
