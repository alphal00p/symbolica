--- conflicted
+++ resolved
@@ -2,23 +2,11 @@
 use bytes::{Buf, BufMut};
 use std::cmp::Ordering;
 
-<<<<<<< HEAD
-use crate::{
-    coefficient::{Coefficient, CoefficientView},
-    state::{ResettableBuffer, State},
-};
-
-use super::{
-    coefficient::{PackedRationalNumberReader, PackedRationalNumberWriter},
-    Add, Atom, AtomSet, AtomView, Convert, Fun, Identifier, ListSlice, Mul, Num, OwnedAdd,
-    OwnedFun, OwnedMul, OwnedNum, OwnedPow, OwnedVar, Pow, SliceType, Var,
-=======
 use crate::coefficient::{Coefficient, CoefficientView};
 
 use super::{
     coefficient::{PackedRationalNumberReader, PackedRationalNumberWriter},
     AtomView, SliceType, Symbol,
->>>>>>> 56cb2b18
 };
 
 const NUM_ID: u8 = 1;
@@ -71,9 +59,6 @@
         Num { data: buffer }
     }
 
-<<<<<<< HEAD
-    fn set_from_coeff(&mut self, num: Coefficient) {
-=======
     #[inline]
     pub fn from_view_into(a: &NumView<'_>, mut buffer: RawAtom) -> Num {
         buffer.clear();
@@ -83,7 +68,6 @@
 
     #[inline]
     pub fn set_from_coeff(&mut self, num: Coefficient) {
->>>>>>> 56cb2b18
         self.data.clear();
         self.data.put_u8(NUM_ID);
         num.write_packed(&mut self.data);
@@ -99,11 +83,7 @@
         let nv = self.to_num_view();
         let a = nv.get_coeff_view();
         let b = other.get_coeff_view();
-<<<<<<< HEAD
-        let n = a.add(&b, state);
-=======
         let n = a + b;
->>>>>>> 56cb2b18
 
         self.data.truncate(1);
         n.write_packed(&mut self.data);
@@ -113,11 +93,7 @@
         let nv = self.to_num_view();
         let a = nv.get_coeff_view();
         let b = other.get_coeff_view();
-<<<<<<< HEAD
-        let n = a.mul(&b, state);
-=======
         let n = a * b;
->>>>>>> 56cb2b18
 
         self.data.truncate(1);
         n.write_packed(&mut self.data);
@@ -127,24 +103,20 @@
     pub fn to_num_view(&self) -> NumView {
         NumView { data: &self.data }
     }
-<<<<<<< HEAD
+
+    #[inline(always)]
+    pub fn as_view(&self) -> AtomView {
+        AtomView::Num(self.to_num_view())
+    }
+
+    #[inline(always)]
+    pub fn into_raw(self) -> RawAtom {
+        self.data
+    }
 
     #[inline(always)]
     fn as_view(&self) -> AtomView<Self::P> {
         AtomView::Num(self.to_num_view())
-    }
-}
-=======
->>>>>>> 56cb2b18
-
-    #[inline(always)]
-    pub fn as_view(&self) -> AtomView {
-        AtomView::Num(self.to_num_view())
-    }
-
-    #[inline(always)]
-    pub fn into_raw(self) -> RawAtom {
-        self.data
     }
 }
 
@@ -215,15 +187,6 @@
         self.data.clear();
         self.data.extend(view.data);
     }
-<<<<<<< HEAD
-
-    #[inline(always)]
-    fn as_view(&self) -> AtomView<Self::P> {
-        AtomView::Var(self.to_var_view())
-    }
-}
-=======
->>>>>>> 56cb2b18
 
     #[inline(always)]
     pub fn as_view(&self) -> AtomView {
@@ -359,15 +322,6 @@
         self.data.clear();
         self.data.extend(view.data);
     }
-<<<<<<< HEAD
-
-    #[inline(always)]
-    fn as_view(&self) -> AtomView<Self::P> {
-        AtomView::Fun(self.to_fun_view())
-    }
-}
-=======
->>>>>>> 56cb2b18
 
     #[inline(always)]
     pub fn as_view(&self) -> AtomView {
@@ -427,15 +381,6 @@
         self.data.clear();
         self.data.extend(view.data);
     }
-<<<<<<< HEAD
-
-    #[inline(always)]
-    fn as_view(&self) -> AtomView<Self::P> {
-        AtomView::Pow(self.to_pow_view())
-    }
-}
-=======
->>>>>>> 56cb2b18
 
     #[inline(always)]
     pub fn as_view(&self) -> AtomView {
@@ -607,15 +552,6 @@
             self.data[0] &= !MUL_HAS_COEFF_FLAG;
         }
     }
-<<<<<<< HEAD
-
-    #[inline(always)]
-    fn as_view(&self) -> AtomView<Self::P> {
-        AtomView::Mul(self.to_mul_view())
-    }
-}
-=======
->>>>>>> 56cb2b18
 
     #[inline(always)]
     pub fn as_view(&self) -> AtomView {
@@ -737,15 +673,6 @@
         self.data.clear();
         self.data.extend(view.data);
     }
-<<<<<<< HEAD
-
-    #[inline(always)]
-    fn as_view(&self) -> AtomView<Self::P> {
-        AtomView::Add(self.to_add_view())
-    }
-}
-=======
->>>>>>> 56cb2b18
 
     #[inline(always)]
     pub fn as_view(&self) -> AtomView {
@@ -976,11 +903,7 @@
     }
 
     #[inline]
-<<<<<<< HEAD
-    fn get_coeff_view(&self) -> CoefficientView<'_> {
-=======
     pub fn get_coeff_view(&self) -> CoefficientView<'a> {
->>>>>>> 56cb2b18
         self.data[1..].get_coeff_view().0
     }
 
@@ -1392,11 +1315,7 @@
     }
 
     #[inline]
-<<<<<<< HEAD
-    fn get(&self, index: usize) -> AtomView<'a, Self::P> {
-=======
     pub fn get(&self, index: usize) -> AtomView<'a> {
->>>>>>> 56cb2b18
         let start = self.fast_forward(index);
         Self::get_entry(start.data).0
     }
