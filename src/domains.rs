--- conflicted
+++ resolved
@@ -62,11 +62,7 @@
 pub struct RingPrinter<'a, R: Ring> {
     pub ring: &'a R,
     pub element: &'a R::Element,
-<<<<<<< HEAD
-    pub opts: &'a PrintOptions,
-=======
     pub opts: PrintOptions,
->>>>>>> b576d544
     pub in_product: bool,
 }
 
@@ -84,10 +80,6 @@
 impl<'a, R: Ring> Display for RingPrinter<'a, R> {
     fn fmt(&self, f: &mut Formatter<'_>) -> std::fmt::Result {
         self.ring
-<<<<<<< HEAD
-            .fmt_display(self.element, self.opts, self.in_product, f)
-=======
             .fmt_display(self.element, &self.opts, self.in_product, f)
->>>>>>> b576d544
     }
 }