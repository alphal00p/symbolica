use std::{
    cmp::Ordering,
    fmt::{Display, Error, Formatter},
    ops::{Add, AddAssign, Div, DivAssign, Mul, MulAssign, Neg, Rem, Sub, SubAssign},
    str::FromStr,
};

use rand::Rng;
use rug::{
    integer::IntegerExt64,
    ops::{Pow, RemRounding},
    Complete, Integer as MultiPrecisionInteger,
};

use crate::{printer::PrintOptions, utils};

use super::{
    finite_field::{FiniteField, FiniteFieldCore, FiniteFieldWorkspace, Mersenne64, ToFiniteField},
    rational::Rational,
    EuclideanDomain, Ring,
};

pub const SMALL_PRIMES: [i64; 100] = [
    2, 3, 5, 7, 11, 13, 17, 19, 23, 29, 31, 37, 41, 43, 47, 53, 59, 61, 67, 71, 73, 79, 83, 89, 97,
    101, 103, 107, 109, 113, 127, 131, 137, 139, 149, 151, 157, 163, 167, 173, 179, 181, 191, 193,
    197, 199, 211, 223, 227, 229, 233, 239, 241, 251, 257, 263, 269, 271, 277, 281, 283, 293, 307,
    311, 313, 317, 331, 337, 347, 349, 353, 359, 367, 373, 379, 383, 389, 397, 401, 409, 419, 421,
    431, 433, 439, 443, 449, 457, 461, 463, 467, 479, 487, 491, 499, 503, 509, 521, 523, 541,
];

#[derive(Clone, Copy, PartialEq, Eq, Debug)]
pub struct IntegerRing;

impl Default for IntegerRing {
    fn default() -> Self {
        Self::new()
    }
}

impl IntegerRing {
    pub fn new() -> IntegerRing {
        IntegerRing
    }
}

#[derive(Clone, PartialEq, Eq, Hash)]
pub enum Integer {
    Natural(i64),
    Double(i128),
    Large(MultiPrecisionInteger),
}

impl From<i32> for Integer {
    #[inline]
    fn from(value: i32) -> Self {
        Integer::Natural(value as i64)
    }
}

impl From<i64> for Integer {
    #[inline]
    fn from(value: i64) -> Self {
        Integer::Natural(value)
    }
}

impl From<u64> for Integer {
    #[inline]
    fn from(value: u64) -> Self {
        if value <= i64::MAX as u64 {
            Integer::Natural(value as i64)
        } else {
            Integer::Double(value as i128)
        }
    }
}

impl FromStr for Integer {
    type Err = &'static str;

    fn from_str(s: &str) -> Result<Self, Self::Err> {
        if s.len() <= 20 {
            if let Ok(n) = s.parse::<i64>() {
                return Ok(Integer::Natural(n));
            }
        }

        if s.len() <= 40 {
            if let Ok(n) = s.parse::<i128>() {
                return Ok(Integer::Double(n));
            }
        }

        if let Ok(n) = s.parse::<MultiPrecisionInteger>() {
            Ok(Integer::Large(n))
        } else {
            Err("Could not parse integer")
        }
    }
}

impl std::fmt::Debug for Integer {
    fn fmt(&self, f: &mut Formatter<'_>) -> std::fmt::Result {
        match self {
            Self::Natural(n) => std::fmt::Display::fmt(n, f),
            Self::Double(n) => std::fmt::Display::fmt(n, f),
            Self::Large(n) => std::fmt::Display::fmt(n, f),
        }
    }
}

impl ToFiniteField<u32> for Integer {
    fn to_finite_field(&self, field: &FiniteField<u32>) -> <FiniteField<u32> as Ring>::Element {
        match self {
            &Integer::Natural(n) => field.to_element(n.rem_euclid(field.get_prime() as i64) as u32),
            &Integer::Double(n) => field.to_element(n.rem_euclid(field.get_prime() as i128) as u32),
            Integer::Large(r) => field.to_element(r.mod_u(field.get_prime())),
        }
    }
}

impl ToFiniteField<u64> for Integer {
    fn to_finite_field(&self, field: &FiniteField<u64>) -> <FiniteField<u64> as Ring>::Element {
        match self {
            &Integer::Natural(n) => {
                if field.get_prime() > i64::MAX as u64 {
                    field.to_element((n as i128).rem_euclid(field.get_prime() as i128) as u64)
                } else {
                    field.to_element(n.rem_euclid(field.get_prime() as i64) as u64)
                }
            }
            &Integer::Double(n) => field.to_element(n.rem_euclid(field.get_prime() as i128) as u64),
            Integer::Large(r) => field.to_element(r.mod_u64(field.get_prime())),
        }
    }
}

impl ToFiniteField<Integer> for Integer {
    fn to_finite_field(
        &self,
        field: &FiniteField<Integer>,
    ) -> <FiniteField<Integer> as Ring>::Element {
        field.to_element(self.clone())
    }
}

impl ToFiniteField<Mersenne64> for Integer {
    fn to_finite_field(
        &self,
        _field: &FiniteField<Mersenne64>,
    ) -> <FiniteField<Mersenne64> as Ring>::Element {
        match self {
            &Integer::Natural(n) => n.rem_euclid(Mersenne64::PRIME as i64) as u64,
            &Integer::Double(n) => n.rem_euclid(Mersenne64::PRIME as i128) as u64,
            Integer::Large(r) => r.mod_u64(Mersenne64::PRIME),
        }
    }
}

pub trait FromFiniteField<UField: FiniteFieldWorkspace>
where
    FiniteField<UField>: FiniteFieldCore<UField>,
{
    fn from_finite_field(
        field: &FiniteField<UField>,
        element: <FiniteField<UField> as Ring>::Element,
    ) -> Self;
    fn from_prime(field: &FiniteField<UField>) -> Self;
}

impl FromFiniteField<u32> for Integer {
    fn from_finite_field(
        field: &FiniteField<u32>,
        element: <FiniteField<u32> as Ring>::Element,
    ) -> Self {
        Integer::Natural(field.from_element(&element) as i64)
    }

    fn from_prime(field: &FiniteField<u32>) -> Self {
        Integer::Natural(field.get_prime() as i64)
    }
}

impl FromFiniteField<u64> for Integer {
    fn from_finite_field(
        field: &FiniteField<u64>,
        element: <FiniteField<u64> as Ring>::Element,
    ) -> Self {
        let r = field.from_element(&element);
        if r <= i64::MAX as u64 {
            Integer::Natural(r as i64)
        } else {
            Integer::Double(r as i128)
        }
    }

    fn from_prime(field: &FiniteField<u64>) -> Self {
        let r = field.get_prime();
        if r <= i64::MAX as u64 {
            Integer::Natural(r as i64)
        } else {
            Integer::Double(r as i128)
        }
    }
}

impl FromFiniteField<Mersenne64> for Integer {
    fn from_finite_field(_field: &FiniteField<Mersenne64>, element: u64) -> Self {
        Integer::Natural(element as i64)
    }

    fn from_prime(_field: &FiniteField<Mersenne64>) -> Self {
        Integer::Natural(Mersenne64::PRIME as i64)
    }
}

impl Integer {
    pub fn new(num: i64) -> Integer {
        Integer::Natural(num)
    }

    #[inline]
    fn simplify(&mut self) -> &mut Self {
        match self {
            Integer::Double(n) => {
                *self = Integer::from_double(*n);
            }
            Integer::Large(l) => {
                if let Some(n) = l.to_i64() {
                    *self = Integer::Natural(n);
                } else if let Some(n) = l.to_i128() {
                    *self = Integer::Double(n);
                }
            }
            _ => {}
        }
        self
    }

    #[inline]
    pub fn from_large(n: MultiPrecisionInteger) -> Integer {
        if let Some(n) = n.to_i64() {
            Integer::Natural(n)
        } else if let Some(n) = n.to_i128() {
            Integer::Double(n)
        } else {
            Integer::Large(n)
        }
    }

    #[inline]
    pub fn from_double(n: i128) -> Integer {
        if n >= i64::MIN as i128 && n <= i64::MAX as i128 {
            Integer::Natural(n as i64)
        } else {
            Integer::Double(n)
        }
    }

    #[inline]
    pub fn from_f64(f: f64) -> Integer {
        Self::from_large(MultiPrecisionInteger::from_f64(f).unwrap())
    }

    pub fn to_rational(&self) -> Rational {
        match self {
            Integer::Natural(n) => Rational::Natural(*n, 1),
            &Integer::Double(n) => Rational::Large(n.into()),
            Integer::Large(r) => Rational::Large(r.into()),
        }
    }

    #[inline]
    pub fn is_zero(&self) -> bool {
        match self {
            Integer::Natural(n) => *n == 0,
            _ => false,
        }
    }

    #[inline]
    pub fn is_one(&self) -> bool {
        match self {
            Integer::Natural(n) => *n == 1,
            _ => false,
        }
    }

    #[inline]
    pub fn is_negative(&self) -> bool {
        match self {
            Integer::Natural(n) => *n < 0,
            Integer::Double(n) => *n < 0,
            Integer::Large(r) => MultiPrecisionInteger::from(r.signum_ref()) == -1,
        }
    }

    #[inline]
    pub fn zero() -> Integer {
        Integer::Natural(0)
    }

    #[inline]
    pub fn one() -> Integer {
        Integer::Natural(1)
    }

    pub fn abs(&self) -> Integer {
        match self {
            Integer::Natural(n) => {
                if *n == i64::MIN {
                    Integer::Double((*n as i128).abs())
                } else {
                    Integer::Natural(n.abs())
                }
            }
            Integer::Double(n) => {
                if *n == i128::MIN {
                    Integer::Large(MultiPrecisionInteger::from(*n).abs())
                } else {
                    Integer::Double(n.abs())
                }
            }
            Integer::Large(n) => Integer::Large(n.clone().abs()),
        }
    }

    pub fn abs_cmp(&self, other: &Self) -> Ordering {
        match (self, other) {
            (Integer::Large(n1), Integer::Large(n2)) => n1.as_abs().cmp(&n2.as_abs()),
            (Integer::Natural(n1), Integer::Large(n2)) => n2
                .as_abs()
                .partial_cmp(&n1.unsigned_abs())
                .unwrap_or(Ordering::Equal)
                .reverse(),
            (Integer::Double(n1), Integer::Large(n2)) => n2
                .as_abs()
                .partial_cmp(&n1.unsigned_abs())
                .unwrap_or(Ordering::Equal)
                .reverse(),
            (Integer::Large(n1), Integer::Natural(n2)) => n1
                .as_abs()
                .partial_cmp(&n2.unsigned_abs())
                .unwrap_or(Ordering::Equal),
            (Integer::Large(n1), Integer::Double(n2)) => n1
                .as_abs()
                .partial_cmp(&n2.unsigned_abs())
                .unwrap_or(Ordering::Equal),
            (_, _) => self.abs().cmp(&other.abs()),
        }
    }

    /// Compute `n` factorial (`n!`).
    pub fn factorial(n: u32) -> Integer {
        if n <= 20 {
            let mut f: i64 = 1;
            for x in 2..=n as i64 {
                f *= x;
            }
            Integer::Natural(f)
        } else {
            Integer::Large(rug::Integer::factorial(n).complete())
        }
    }

    /// Compute the binomial coefficient `(n k) = n!/(k!(n-k)!)`.
    ///
    /// The implementation does not to overflow.
    pub fn binom(n: i64, mut k: i64) -> Integer {
        if n < 0 || k < 0 || k > n {
            return Integer::zero();
        }
        if k > n / 2 {
            k = n - k
        }
        let mut res = Integer::one();
        for i in 1..=k {
            res *= n - k + i;
            res /= i;
        }
        res
    }

    /// Compute the multinomial coefficient `(k_1+...+k_n)!/(k_1!*...*k_n!)`
    ///
    /// The implementation does not to overflow.
    pub fn multinom(k: &[u32]) -> Integer {
        let mut mcr = Integer::one();
        let mut accum = 0i64;
        for v in k {
            if let Some(res) = accum.checked_add(*v as i64) {
                accum = res;
            } else {
                panic!("Sum of occurrences exceeds i64: {:?}", k);
            }

            mcr *= &Self::binom(accum, *v as i64);
        }
        mcr
    }

    pub fn pow(&self, e: u64) -> Integer {
        if e > u32::MAX as u64 {
            panic!("Power of exponentation is larger than 2^32: {}", e);
        }
        let e = e as u32;

        if e == 0 {
            return Integer::one();
        }

        match self {
            Integer::Natural(n1) => {
                if let Some(pn) = n1.checked_pow(e) {
                    Integer::Natural(pn)
                } else if let Some(pn) = (*n1 as i128).checked_pow(e) {
                    Integer::Double(pn)
                } else {
                    Integer::Large(MultiPrecisionInteger::from(*n1).pow(e))
                }
            }
            Integer::Double(n1) => {
                if let Some(pn) = n1.checked_pow(e) {
                    Integer::Double(pn)
                } else {
                    Integer::Large(MultiPrecisionInteger::from(*n1).pow(e))
                }
            }
            Integer::Large(r) => Integer::Large(r.pow(e).into()),
        }
    }

    /// Use Garner's algorithm for the Chinese remainder theorem
    /// to reconstruct an `x` that satisfies `n1 = x % p1` and `n2 = x % p2`.
    /// The `x` will be in the range `[-p1*p2/2,p1*p2/2]`.
    pub fn chinese_remainder(n1: Integer, n2: Integer, p1: Integer, p2: Integer) -> Integer {
        // make sure n1 < n2
        if match (&n1, &n2) {
            (Integer::Natural(n1), Integer::Natural(n2)) => n1 > n2,
            (Integer::Natural(_), Integer::Large(_)) => false,
            (Integer::Natural(_), Integer::Double(_)) => false,
            (Integer::Double(_), Integer::Natural(_)) => true,
            (Integer::Double(_), Integer::Large(_)) => false,
            (Integer::Large(_), Integer::Natural(_)) => true,
            (Integer::Large(_), Integer::Double(_)) => true,
            (Integer::Double(n1), Integer::Double(n2)) => n1 > n2,
            (Integer::Large(r1), Integer::Large(r2)) => r1 > r2,
        } {
            return Self::chinese_remainder(n2, n1, p2, p1);
        }

        let p1 = match p1 {
            Integer::Natural(n) => MultiPrecisionInteger::from(n),
            Integer::Double(n) => MultiPrecisionInteger::from(n),
            Integer::Large(r) => r,
        };
        let p2 = match p2 {
            Integer::Natural(n) => MultiPrecisionInteger::from(n),
            Integer::Double(n) => MultiPrecisionInteger::from(n),
            Integer::Large(r) => r,
        };

        let n1 = match n1 {
            Integer::Natural(n) => MultiPrecisionInteger::from(n),
            Integer::Double(n) => MultiPrecisionInteger::from(n),
            Integer::Large(r) => r,
        };
        let n2 = match n2 {
            Integer::Natural(n) => MultiPrecisionInteger::from(n),
            Integer::Double(n) => MultiPrecisionInteger::from(n),
            Integer::Large(r) => r,
        };

        // convert to mixed-radix notation
        let gamma1 = (p1.clone() % p2.clone())
            .invert(&p2)
            .unwrap_or_else(|_| panic!("Could not invert {} in {}", p1, p2));

        let v1 = ((n2 - n1.clone()) * gamma1) % p2.clone();

        // convert to standard representation
        let r = v1 * p1.clone() + n1;

        let res = if r.clone() * 2 > p1.clone() * p2.clone() {
            r - p1 * p2
        } else {
            r
        };

        Integer::from_large(res)
    }

    /// Perform the symmetric mod `p` on `self`.
    #[inline]
    pub fn symmetric_mod(&self, p: &Integer) -> Integer {
        let c = self % p;

        if &c * &2u64.into() > *p {
            &c - p
        } else {
            c
        }
    }

    /// Compute the modular inverse of `self` in the ring with size `n`.
    /// `self` and `n` must be coprime.
    pub fn mod_inverse(&self, n: &Integer) -> Integer {
        let mut t0 = Integer::zero();
        let mut t1 = Integer::one();
        let mut r0 = n.clone();
        let mut r1 = self.clone();

        while !r1.is_zero() {
            let (q, r) = IntegerRing::new().quot_rem(&r0, &r1);
            (t1, t0) = (&t0 - &(&q * &t1), t1);
            (r1, r0) = (r, r1);
        }

        if r0 > Integer::one() {
            panic!("{} is not invertible in ring {}", self, n);
        }
        if t0.is_negative() {
            t0 += n;
        }

        t0
    }
}

impl Display for Integer {
    fn fmt(&self, f: &mut std::fmt::Formatter<'_>) -> std::fmt::Result {
        match self {
            Integer::Natural(n) => n.fmt(f),
            Integer::Double(n) => n.fmt(f),
            Integer::Large(r) => r.fmt(f),
        }
    }
}

impl Display for IntegerRing {
    fn fmt(&self, _: &mut std::fmt::Formatter<'_>) -> std::fmt::Result {
        Ok(())
    }
}

impl PartialOrd for Integer {
    fn partial_cmp(&self, other: &Self) -> Option<std::cmp::Ordering> {
        match (self, other) {
            (Integer::Natural(n1), Integer::Natural(n2)) => n1.partial_cmp(n2),
            (Integer::Natural(n1), Integer::Large(n2)) => n1.partial_cmp(n2),
            (Integer::Large(n1), Integer::Natural(n2)) => n1.partial_cmp(n2),
            (Integer::Large(n1), Integer::Large(n2)) => n1.partial_cmp(n2),
            (Integer::Natural(n1), Integer::Double(n2)) => (*n1 as i128).partial_cmp(n2),
            (Integer::Double(n1), Integer::Natural(n2)) => n1.partial_cmp(&(*n2 as i128)),
            (Integer::Double(n1), Integer::Double(n2)) => n1.partial_cmp(n2),
            (Integer::Double(n1), Integer::Large(n2)) => n1.partial_cmp(n2),
            (Integer::Large(n1), Integer::Double(n2)) => n1.partial_cmp(n2),
        }
    }
}

impl Ord for Integer {
    fn cmp(&self, other: &Self) -> std::cmp::Ordering {
        self.partial_cmp(other).unwrap()
    }
}

impl Ring for IntegerRing {
    type Element = Integer;

    #[inline]
    fn add(&self, a: &Self::Element, b: &Self::Element) -> Self::Element {
        a + b
    }

    #[inline]
    fn sub(&self, a: &Self::Element, b: &Self::Element) -> Self::Element {
        a - b
    }

    #[inline]
    fn mul(&self, a: &Self::Element, b: &Self::Element) -> Self::Element {
        a * b
    }

    #[inline]
    fn add_assign(&self, a: &mut Self::Element, b: &Self::Element) {
        *a += b;
    }

    #[inline]
    fn sub_assign(&self, a: &mut Self::Element, b: &Self::Element) {
        *a -= b;
    }

    #[inline]
    fn mul_assign(&self, a: &mut Self::Element, b: &Self::Element) {
        *a *= b;
    }

    #[inline(always)]
    fn add_mul_assign(&self, a: &mut Self::Element, b: &Self::Element, c: &Self::Element) {
        if let Integer::Large(l) = a {
            // prevent the creation of a GMP integer b * c
            match (b, c) {
                (Integer::Natural(b1), Integer::Large(c1)) => l.add_assign(b1 * c1),
                (Integer::Double(b1), Integer::Large(c1)) => l.add_assign(b1 * c1),
                (Integer::Large(b1), Integer::Natural(c1)) => l.add_assign(b1 * c1),
                (Integer::Large(b1), Integer::Double(c1)) => l.add_assign(b1 * c1),
                (Integer::Large(b1), Integer::Large(c1)) => l.add_assign(b1 * c1),
                _ => {
                    return *a += b * c;
                }
            }

            a.simplify();
            return;
        }

        *a += b * c;
    }

    #[inline(always)]
    fn sub_mul_assign(&self, a: &mut Self::Element, b: &Self::Element, c: &Self::Element) {
        if let Integer::Large(l) = a {
            match (b, c) {
                (Integer::Natural(b1), Integer::Large(c1)) => l.sub_assign(b1 * c1),
                (Integer::Double(b1), Integer::Large(c1)) => l.sub_assign(b1 * c1),
                (Integer::Large(b1), Integer::Natural(c1)) => l.sub_assign(b1 * c1),
                (Integer::Large(b1), Integer::Double(c1)) => l.sub_assign(b1 * c1),
                (Integer::Large(b1), Integer::Large(c1)) => l.sub_assign(b1 * c1),
                _ => {
                    return *a -= b * c;
                }
            }

            a.simplify();
            return;
        }

        *a -= b * c;
    }

    #[inline]
    fn neg(&self, a: &Self::Element) -> Self::Element {
        -a
    }

    #[inline]
    fn zero(&self) -> Self::Element {
        Integer::zero()
    }

    #[inline]
    fn one(&self) -> Self::Element {
        Integer::one()
    }

    #[inline]
    fn nth(&self, n: u64) -> Self::Element {
        if n <= i64::MAX as u64 {
            Integer::Natural(n as i64)
        } else {
            Integer::Double(n as i128)
        }
    }

    #[inline]
    fn pow(&self, b: &Self::Element, e: u64) -> Self::Element {
        b.pow(e)
    }

    #[inline]
    fn is_zero(a: &Self::Element) -> bool {
        match a {
            Integer::Natural(r) => *r == 0,
            Integer::Double(_) => false,
            Integer::Large(_) => false,
        }
    }

    #[inline]
    fn is_one(&self, a: &Self::Element) -> bool {
        match a {
            Integer::Natural(r) => *r == 1,
            Integer::Double(_) => false,
            Integer::Large(_) => false,
        }
    }

    fn one_is_gcd_unit() -> bool {
        true
    }

    fn is_characteristic_zero(&self) -> bool {
        true
    }

    fn sample(&self, rng: &mut impl rand::RngCore, range: (i64, i64)) -> Self::Element {
        let r = rng.gen_range(range.0..range.1);
        Integer::Natural(r)
    }

    fn fmt_display(
        &self,
        element: &Self::Element,
<<<<<<< HEAD
        _opts: &PrintOptions,
=======
        opts: &PrintOptions,
>>>>>>> b576d544
        _in_product: bool,
        f: &mut Formatter<'_>,
    ) -> Result<(), Error> {
        if opts.explicit_rational_polynomial {
            match element {
                Integer::Natural(n) => n.fmt(f),
                Integer::Double(n) => n.fmt(f),
                Integer::Large(r) => {
                    // write the GMP number in hexadecimal representation,
                    // since the conversion is much faster than for the decimal representation
                    if r.is_negative() {
                        write!(f, "-#{:X}", r.as_abs())
                    } else if f.sign_plus() {
                        write!(f, "+#{:X}", r)
                    } else {
                        write!(f, "#{:X}", r)
                    }
                }
            }
        } else {
            element.fmt(f)
        }
    }
}

impl EuclideanDomain for IntegerRing {
    fn rem(&self, a: &Self::Element, b: &Self::Element) -> Self::Element {
        a % b
    }

    fn quot_rem(&self, a: &Self::Element, b: &Self::Element) -> (Self::Element, Self::Element) {
        if b.is_zero() {
            panic!("Cannot divide by zero");
        }

        match (a, b) {
            (Integer::Natural(aa), Integer::Natural(bb)) => {
                if let Some(q) = aa.checked_div_euclid(*bb) {
                    (Integer::Natural(q), a - &(b * &Integer::Natural(q)))
                } else {
                    (Integer::Double(-(i64::MIN as i128)), Integer::zero())
                }
            }
            (Integer::Natural(a), Integer::Double(b)) => {
                // we always have |a| <= |b|
                if *a < 0 {
                    if *b > 0 {
                        (Integer::Natural(-1), Integer::from_double(*a as i128 + *b))
                    } else {
                        (Integer::Natural(1), Integer::from_double(*a as i128 - *b))
                    }
                } else {
                    (Integer::zero(), Integer::Natural(*a))
                }
            }
            (Integer::Double(aa), Integer::Natural(bb)) => {
                if let Some(q) = aa.checked_div_euclid(*bb as i128) {
                    let q = Integer::from_double(q);
                    (q.clone(), a - &(b * &q))
                } else {
                    (
                        Integer::Large(MultiPrecisionInteger::from(i128::MIN).neg()),
                        Integer::zero(),
                    )
                }
            }
            (Integer::Double(aa), Integer::Double(bb)) => {
                let q = Integer::from_double(aa.div_euclid(*bb)); // b != -1
                (q.clone(), a - &(b * &q))
            }
            (Integer::Natural(a), Integer::Large(b)) => {
                if *a < 0 {
                    if *b > 0 {
                        (Integer::Natural(-1), Integer::from_large((a + b).into()))
                    } else {
                        (Integer::Natural(1), Integer::from_large((a - b).into()))
                    }
                } else {
                    (Integer::zero(), Integer::Natural(*a))
                }
            }
            (Integer::Large(a), Integer::Natural(b)) => {
                let r = a.clone().div_rem_euc(MultiPrecisionInteger::from(*b));
                (Integer::from_large(r.0), Integer::from_large(r.1))
            }
            (Integer::Large(a), Integer::Large(b)) => {
                let r = a.clone().div_rem_euc(b.clone());
                (Integer::from_large(r.0), Integer::from_large(r.1))
            }

            (Integer::Double(a), Integer::Large(b)) => {
                if *a < 0 {
                    if *b > 0 {
                        (Integer::Natural(-1), Integer::from_large((a + b).into()))
                    } else {
                        (Integer::Natural(1), Integer::from_large((a - b).into()))
                    }
                } else {
                    (Integer::zero(), Integer::Double(*a))
                }
            }
            (Integer::Large(a), Integer::Double(b)) => {
                let r = a.clone().div_rem_euc(MultiPrecisionInteger::from(*b));
                (Integer::from_large(r.0), Integer::from_large(r.1))
            }
        }
    }

    fn gcd(&self, a: &Self::Element, b: &Self::Element) -> Self::Element {
        match (a, b) {
            (Integer::Natural(n1), Integer::Natural(n2)) => {
                let gcd = utils::gcd_signed(*n1, *n2);
                if gcd == i64::MAX as u64 + 1 {
                    // n1 == n2 == u64::MIN
                    Integer::Double(gcd as i128)
                } else {
                    Integer::Natural(gcd as i64)
                }
            }
            (Integer::Natural(n1), Integer::Large(r2))
            | (Integer::Large(r2), Integer::Natural(n1)) => {
                let r1 = MultiPrecisionInteger::from(*n1);
                Integer::from_large(r1.gcd(r2))
            }
            (Integer::Large(r1), Integer::Large(r2)) => Integer::from_large(r1.clone().gcd(r2)),
            (Integer::Natural(r1), Integer::Double(r2))
            | (Integer::Double(r2), Integer::Natural(r1)) => {
                Integer::from_double(utils::gcd_signed_i128(*r1 as i128, *r2) as i128)
            }
            (Integer::Double(r1), Integer::Double(r2)) => {
                let gcd = utils::gcd_signed_i128(*r1, *r2);
                if gcd == i128::MAX as u128 + 1 {
                    Integer::Large(MultiPrecisionInteger::from(gcd))
                } else {
                    Integer::from_double(gcd as i128)
                }
            }
            (Integer::Double(r1), Integer::Large(r2)) => {
                Integer::from_large(MultiPrecisionInteger::from(*r1).clone().gcd(r2))
            }
            (Integer::Large(r1), Integer::Double(r2)) => {
                Integer::from_large(r1.clone().gcd(&MultiPrecisionInteger::from(*r2)))
            }
        }
    }
}

impl<'b> Add<&'b Integer> for Integer {
    type Output = Integer;

    #[inline(always)]
    fn add(self, rhs: &'b Integer) -> Integer {
        if let Integer::Large(r) = self {
            match rhs {
                Integer::Natural(n) => Integer::from_large(*n + r),
                Integer::Double(n) => Integer::from_large(*n + r),
                Integer::Large(n) => Integer::from_large(n + r),
            }
        } else {
            &self + rhs
        }
    }
}

impl<'a, 'b> Add<&'b Integer> for &'a Integer {
    type Output = Integer;

    #[inline(always)]
    fn add(self, rhs: &'b Integer) -> Integer {
        match (self, rhs) {
            (Integer::Natural(n1), Integer::Natural(n2)) => {
                if let Some(num) = n1.checked_add(*n2) {
                    Integer::Natural(num)
                } else {
                    Integer::Double(*n1 as i128 + *n2 as i128)
                }
            }
            (Integer::Natural(n1), Integer::Double(r2))
            | (Integer::Double(r2), Integer::Natural(n1)) => {
                if let Some(num) = (*n1 as i128).checked_add(*r2) {
                    Integer::from_double(num)
                } else {
                    Integer::Large(MultiPrecisionInteger::from(*r2) + *n1)
                }
            }
            (Integer::Double(r1), Integer::Double(r2)) => {
                if let Some(num) = r1.checked_add(*r2) {
                    Integer::from_double(num)
                } else {
                    Integer::Large(MultiPrecisionInteger::from(*r1) + *r2)
                }
            }
            (Integer::Natural(n1), Integer::Large(r2))
            | (Integer::Large(r2), Integer::Natural(n1)) => Integer::from_large((*n1 + r2).into()),
            (Integer::Double(n1), Integer::Large(r2))
            | (Integer::Large(r2), Integer::Double(n1)) => Integer::from_large((*n1 + r2).into()),
            (Integer::Large(r1), Integer::Large(r2)) => Integer::from_large((r1 + r2).into()),
        }
    }
}

impl<'a> Sub<Integer> for &'a Integer {
    type Output = Integer;

    #[inline(always)]
    fn sub(self, rhs: Integer) -> Integer {
        if let Integer::Large(r) = rhs {
            match self {
                Integer::Natural(n) => Integer::from_large(*n - r),
                Integer::Double(n) => Integer::from_large(*n - r),
                Integer::Large(n) => Integer::from_large(n - r),
            }
        } else {
            self - &rhs
        }
    }
}

impl<'a, 'b> Sub<&'b Integer> for &'a Integer {
    type Output = Integer;

    #[inline(always)]
    fn sub(self, rhs: &'b Integer) -> Integer {
        match (self, rhs) {
            (Integer::Natural(n1), Integer::Natural(n2)) => {
                if let Some(num) = n1.checked_sub(*n2) {
                    Integer::Natural(num)
                } else {
                    Integer::Double(*n1 as i128 - *n2 as i128)
                }
            }
            (Integer::Natural(n1), Integer::Double(r2)) => {
                if let Some(num) = (*n1 as i128).checked_sub(*r2) {
                    Integer::from_double(num)
                } else {
                    Integer::Large(MultiPrecisionInteger::from(*n1) - *r2)
                }
            }
            (Integer::Double(r1), Integer::Natural(r2)) => {
                if let Some(num) = r1.checked_sub(*r2 as i128) {
                    Integer::from_double(num)
                } else {
                    Integer::Large(MultiPrecisionInteger::from(*r1) - *r2)
                }
            }
            (Integer::Double(r1), Integer::Double(r2)) => {
                if let Some(num) = r1.checked_sub(*r2) {
                    Integer::from_double(num)
                } else {
                    Integer::Large(MultiPrecisionInteger::from(*r1) - *r2)
                }
            }
            (Integer::Natural(n1), Integer::Large(r2)) => Integer::from_large((*n1 - r2).into()),
            (Integer::Large(r1), Integer::Natural(n2)) => Integer::from_large((r1 - *n2).into()),
            (Integer::Double(n1), Integer::Large(r2)) => Integer::from_large((*n1 - r2).into()),
            (Integer::Large(r1), Integer::Double(n2)) => Integer::from_large((r1 - *n2).into()),
            (Integer::Large(r1), Integer::Large(r2)) => Integer::from_large((r1 - r2).into()),
        }
    }
}

impl<'a> Mul<&'a Integer> for Integer {
    type Output = Integer;

    #[inline(always)]
    fn mul(self, rhs: &'a Integer) -> Integer {
        if let Integer::Large(r) = self {
            match rhs {
                Integer::Natural(n) => Integer::from_large(*n * r),
                Integer::Double(n) => Integer::from_large(*n * r),
                Integer::Large(n) => Integer::from_large(n * r),
            }
        } else {
            &self * rhs
        }
    }
}

impl<'a, 'b> Mul<&'b Integer> for &'a Integer {
    type Output = Integer;

    #[inline(always)]
    fn mul(self, rhs: &'b Integer) -> Integer {
        match (self, rhs) {
            (Integer::Natural(n1), Integer::Natural(n2)) => {
                if let Some(num) = n1.checked_mul(*n2) {
                    Integer::Natural(num)
                } else {
                    Integer::Double(*n1 as i128 * *n2 as i128)
                }
            }
            (Integer::Natural(n1), Integer::Double(r2))
            | (Integer::Double(r2), Integer::Natural(n1)) => {
                if let Some(num) = (*n1 as i128).checked_mul(*r2) {
                    Integer::from_double(num)
                } else {
                    Integer::Large(MultiPrecisionInteger::from(*r2) * *n1)
                }
            }
            (Integer::Double(r1), Integer::Double(r2)) => {
                if let Some(num) = r1.checked_mul(*r2) {
                    Integer::from_double(num)
                } else {
                    Integer::Large(MultiPrecisionInteger::from(*r1) * *r2)
                }
            }
            (Integer::Natural(n1), Integer::Large(r2))
            | (Integer::Large(r2), Integer::Natural(n1)) => Integer::from_large((n1 * r2).into()),
            (Integer::Double(n1), Integer::Large(r2))
            | (Integer::Large(r2), Integer::Double(n1)) => Integer::from_large((n1 * r2).into()),
            (Integer::Large(r1), Integer::Large(r2)) => Integer::from_large((r1 * r2).into()),
        }
    }
}

impl<'a, 'b> Div<&'b Integer> for &'a Integer {
    type Output = Integer;

    #[inline(always)]
    fn div(self, rhs: &'b Integer) -> Integer {
        match (self, rhs) {
            (Integer::Natural(n1), Integer::Natural(n2)) => {
                if let Some(num) = n1.checked_div(*n2) {
                    Integer::Natural(num)
                } else {
                    Integer::Double(*n1 as i128 / *n2 as i128)
                }
            }
            (Integer::Natural(n1), Integer::Double(r2)) => {
                if let Some(num) = (*n1 as i128).checked_div(*r2) {
                    Integer::from_double(num)
                } else {
                    Integer::Large(MultiPrecisionInteger::from(*n1) / *r2)
                }
            }
            (Integer::Double(r1), Integer::Natural(r2)) => {
                if let Some(num) = r1.checked_div(*r2 as i128) {
                    Integer::from_double(num)
                } else {
                    Integer::Large(MultiPrecisionInteger::from(*r1) / *r2)
                }
            }
            (Integer::Double(r1), Integer::Double(r2)) => {
                if let Some(num) = r1.checked_div(*r2) {
                    Integer::from_double(num)
                } else {
                    Integer::Large(MultiPrecisionInteger::from(*r1) / *r2)
                }
            }
            (Integer::Natural(n1), Integer::Large(r2)) => Integer::from_large((*n1 / r2).into()),
            (Integer::Large(r1), Integer::Natural(n2)) => Integer::from_large((r1 / *n2).into()),
            (Integer::Double(n1), Integer::Large(r2)) => Integer::from_large((*n1 / r2).into()),
            (Integer::Large(r1), Integer::Double(n2)) => Integer::from_large((r1 / *n2).into()),
            (Integer::Large(r1), Integer::Large(r2)) => Integer::from_large((r1 / r2).into()),
        }
    }
}

impl<'a> Add<i64> for &'a Integer {
    type Output = Integer;

    #[inline(always)]
    fn add(self, rhs: i64) -> Integer {
        match self {
            Integer::Natural(n1) => {
                if let Some(num) = n1.checked_add(rhs) {
                    Integer::Natural(num)
                } else {
                    Integer::Double(*n1 as i128 + rhs as i128)
                }
            }
            Integer::Double(n1) => {
                if let Some(num) = n1.checked_add(rhs as i128) {
                    Integer::from_double(num)
                } else {
                    Integer::Large(MultiPrecisionInteger::from(*n1) + rhs)
                }
            }
            Integer::Large(n1) => Integer::from_large((n1 + rhs).into()),
        }
    }
}

impl<'a> Sub<i64> for &'a Integer {
    type Output = Integer;

    #[inline(always)]
    fn sub(self, rhs: i64) -> Integer {
        match self {
            Integer::Natural(n1) => {
                if let Some(num) = n1.checked_sub(rhs) {
                    Integer::Natural(num)
                } else {
                    Integer::Double(*n1 as i128 - rhs as i128)
                }
            }
            Integer::Double(n1) => {
                if let Some(num) = n1.checked_sub(rhs as i128) {
                    Integer::from_double(num)
                } else {
                    Integer::Large(MultiPrecisionInteger::from(*n1) - rhs)
                }
            }
            Integer::Large(n1) => Integer::from_large((n1 - rhs).into()),
        }
    }
}

impl<'a> Mul<i64> for &'a Integer {
    type Output = Integer;

    #[inline(always)]
    fn mul(self, rhs: i64) -> Integer {
        match self {
            Integer::Natural(n1) => {
                if let Some(num) = n1.checked_mul(rhs) {
                    Integer::Natural(num)
                } else {
                    Integer::Double(*n1 as i128 * rhs as i128)
                }
            }
            Integer::Double(n1) => {
                if let Some(num) = n1.checked_mul(rhs as i128) {
                    Integer::from_double(num)
                } else {
                    Integer::Large(MultiPrecisionInteger::from(*n1) * rhs)
                }
            }
            Integer::Large(n1) => Integer::from_large((n1 * rhs).into()),
        }
    }
}

impl<'a> Div<i64> for &'a Integer {
    type Output = Integer;

    #[inline(always)]
    fn div(self, rhs: i64) -> Integer {
        match self {
            Integer::Natural(n1) => {
                if let Some(num) = n1.checked_div(rhs) {
                    Integer::Natural(num)
                } else {
                    Integer::Double(*n1 as i128 / rhs as i128)
                }
            }
            Integer::Double(n1) => {
                if let Some(num) = n1.checked_div(rhs as i128) {
                    Integer::from_double(num)
                } else {
                    Integer::Large(MultiPrecisionInteger::from(*n1) / rhs)
                }
            }
            Integer::Large(n1) => Integer::from_large((n1 / rhs).into()),
        }
    }
}

impl AddAssign<Integer> for Integer {
    #[inline(always)]
    fn add_assign(&mut self, rhs: Integer) {
        if let Integer::Large(l) = self {
            match rhs {
                Integer::Natural(r) => l.add_assign(r),
                Integer::Double(r) => l.add_assign(r),
                Integer::Large(r) => l.add_assign(r),
            }

            self.simplify();
        } else {
            *self = rhs + &*self;
        }
    }
}

impl<'a> AddAssign<&'a Integer> for Integer {
    #[inline(always)]
    fn add_assign(&mut self, rhs: &'a Integer) {
        if let Integer::Large(l) = self {
            match rhs {
                Integer::Natural(r) => l.add_assign(*r),
                Integer::Double(r) => l.add_assign(*r),
                Integer::Large(r) => l.add_assign(r),
            }

            self.simplify();
        } else {
            *self = &*self + rhs;
        }
    }
}

impl SubAssign<Integer> for Integer {
    #[inline(always)]
    fn sub_assign(&mut self, rhs: Integer) {
        if let Integer::Large(l) = self {
            match rhs {
                Integer::Natural(r) => l.sub_assign(r),
                Integer::Double(r) => l.sub_assign(r),
                Integer::Large(r) => l.sub_assign(r),
            }

            self.simplify();
        } else {
            *self = &*self - rhs;
        }
    }
}

impl<'a> SubAssign<&'a Integer> for Integer {
    #[inline(always)]
    fn sub_assign(&mut self, rhs: &'a Integer) {
        if let Integer::Large(l) = self {
            match rhs {
                Integer::Natural(r) => l.sub_assign(*r),
                Integer::Double(r) => l.sub_assign(*r),
                Integer::Large(r) => l.sub_assign(r),
            }

            self.simplify();
        } else {
            *self = &*self - rhs;
        }
    }
}

impl<'a> MulAssign<&'a Integer> for Integer {
    #[inline(always)]
    fn mul_assign(&mut self, rhs: &'a Integer) {
        if let Integer::Large(l) = self {
            match rhs {
                Integer::Natural(r) => l.mul_assign(*r),
                Integer::Double(r) => l.mul_assign(*r),
                Integer::Large(r) => l.mul_assign(r),
            }

            self.simplify();
        } else {
            *self = &*self * rhs;
        }
    }
}

impl<'a> DivAssign<&'a Integer> for Integer {
    #[inline(always)]
    fn div_assign(&mut self, rhs: &'a Integer) {
        if let Integer::Large(l) = self {
            match rhs {
                Integer::Natural(r) => l.div_assign(*r),
                Integer::Double(r) => l.div_assign(*r),
                Integer::Large(r) => l.div_assign(r),
            }

            self.simplify();
        } else {
            *self = &*self / rhs;
        }
    }
}

impl MulAssign<i64> for Integer {
    #[inline]
    fn mul_assign(&mut self, rhs: i64) {
        *self = (&*self) * rhs;
    }
}

impl DivAssign<i64> for Integer {
    #[inline]
    fn div_assign(&mut self, rhs: i64) {
        *self = (&*self) / rhs;
    }
}

impl<'a> Neg for &'a Integer {
    type Output = Integer;

    #[inline]
    fn neg(self) -> Self::Output {
        match self {
            Integer::Natural(n) => {
                if let Some(neg) = n.checked_neg() {
                    Integer::Natural(neg)
                } else {
                    Integer::Double((*n as i128).neg())
                }
            }
            Integer::Double(n) => {
                if let Some(neg) = n.checked_neg() {
                    Integer::from_double(neg)
                } else {
                    Integer::Large(MultiPrecisionInteger::from(*n).neg())
                }
            }
            Integer::Large(r) => Integer::from_large(r.neg().into()),
        }
    }
}

impl<'a> Rem for &'a Integer {
    type Output = Integer;

    fn rem(self, rhs: Self) -> Self::Output {
        if rhs.is_zero() {
            panic!("Cannot divide by zero");
        }

        match (self, rhs) {
            (Integer::Natural(a), Integer::Natural(b)) => {
                if let Some(r) = a.checked_rem_euclid(*b) {
                    Integer::Natural(r)
                } else {
                    Integer::zero()
                }
            }
            (Integer::Natural(a), Integer::Double(b)) => {
                // b must be larger than a, so division is never needed
                if *a < 0 {
                    if *b > 0 {
                        Integer::from_double(*a as i128 + *b)
                    } else {
                        Integer::from_double(*a as i128 - *b)
                    }
                } else {
                    Integer::Natural(*a)
                }
            }
            (Integer::Natural(a), Integer::Large(b)) => {
                if *a < 0 {
                    if *b > 0 {
                        Integer::from_large((a + b).into())
                    } else {
                        Integer::from_large((a - b).into())
                    }
                } else {
                    Integer::Natural(*a)
                }
            }
            (Integer::Double(a), Integer::Large(b)) => {
                if *a < 0 {
                    if *b > 0 {
                        Integer::from_large((a + b).into())
                    } else {
                        Integer::from_large((a - b).into())
                    }
                } else {
                    Integer::Double(*a)
                }
            }
            (Integer::Double(a), Integer::Natural(b)) => {
                if let Some(r) = a.checked_rem_euclid(*b as i128) {
                    Integer::from_double(r)
                } else {
                    Integer::zero()
                }
            }
            (Integer::Double(a), Integer::Double(b)) => {
                if let Some(r) = a.checked_rem_euclid(*b) {
                    Integer::from_double(r)
                } else {
                    Integer::zero()
                }
            }
            (Integer::Large(a), Integer::Natural(b)) => {
                Integer::from_large(a.rem_euc(MultiPrecisionInteger::from(*b)))
            }
            (Integer::Large(a), Integer::Double(b)) => {
                Integer::from_large(a.rem_euc(MultiPrecisionInteger::from(*b)))
            }
            (Integer::Large(a), Integer::Large(b)) => Integer::from_large(a.rem_euc(b).into()),
        }
    }
}

#[derive(Clone, Copy, PartialEq, Eq, Debug)]
pub struct MultiPrecisionIntegerRing;

impl Display for MultiPrecisionIntegerRing {
    fn fmt(&self, _: &mut std::fmt::Formatter<'_>) -> std::fmt::Result {
        Ok(())
    }
}

impl Default for MultiPrecisionIntegerRing {
    fn default() -> Self {
        Self::new()
    }
}

impl MultiPrecisionIntegerRing {
    pub fn new() -> MultiPrecisionIntegerRing {
        MultiPrecisionIntegerRing
    }
}

impl Ring for MultiPrecisionIntegerRing {
    type Element = MultiPrecisionInteger;

    #[inline]
    fn add(&self, a: &Self::Element, b: &Self::Element) -> Self::Element {
        a.clone() + b
    }

    #[inline]
    fn sub(&self, a: &Self::Element, b: &Self::Element) -> Self::Element {
        a.clone() - b
    }

    #[inline]
    fn mul(&self, a: &Self::Element, b: &Self::Element) -> Self::Element {
        a.clone() * b
    }

    #[inline]
    fn add_assign(&self, a: &mut Self::Element, b: &Self::Element) {
        *a += b;
    }

    #[inline]
    fn sub_assign(&self, a: &mut Self::Element, b: &Self::Element) {
        *a -= b;
    }

    #[inline]
    fn mul_assign(&self, a: &mut Self::Element, b: &Self::Element) {
        *a *= b;
    }

    #[inline(always)]
    fn add_mul_assign(&self, a: &mut Self::Element, b: &Self::Element, c: &Self::Element) {
        a.add_assign(b * c)
    }

    #[inline(always)]
    fn sub_mul_assign(&self, a: &mut Self::Element, b: &Self::Element, c: &Self::Element) {
        a.sub_assign(b * c)
    }

    #[inline]
    fn neg(&self, a: &Self::Element) -> Self::Element {
        a.clone().neg()
    }

    #[inline]
    fn zero(&self) -> Self::Element {
        MultiPrecisionInteger::new()
    }

    #[inline]
    fn one(&self) -> Self::Element {
        MultiPrecisionInteger::from(1)
    }

    #[inline]
    fn nth(&self, n: u64) -> Self::Element {
        MultiPrecisionInteger::from(n)
    }

    #[inline]
    fn pow(&self, b: &Self::Element, e: u64) -> Self::Element {
        if e > u32::MAX as u64 {
            panic!("Power of exponentation is larger than 2^32: {}", e);
        }
        b.clone().pow(e as u32)
    }

    #[inline]
    fn is_zero(a: &Self::Element) -> bool {
        a.is_zero()
    }

    #[inline]
    fn is_one(&self, a: &Self::Element) -> bool {
        *a == self.one()
    }

    fn one_is_gcd_unit() -> bool {
        true
    }

    fn is_characteristic_zero(&self) -> bool {
        true
    }

    fn sample(&self, rng: &mut impl rand::RngCore, range: (i64, i64)) -> Self::Element {
        let r = rng.gen_range(range.0..range.1);
        MultiPrecisionInteger::from(r)
    }

    fn fmt_display(
        &self,
        element: &Self::Element,
        _opts: &PrintOptions,
        _in_product: bool,
        f: &mut Formatter<'_>,
    ) -> Result<(), Error> {
        element.fmt(f)
    }
}

impl EuclideanDomain for MultiPrecisionIntegerRing {
    fn rem(&self, a: &Self::Element, b: &Self::Element) -> Self::Element {
        a.clone() % b
    }

    fn quot_rem(&self, a: &Self::Element, b: &Self::Element) -> (Self::Element, Self::Element) {
        a.clone().div_rem_euc(b.clone())
    }

    fn gcd(&self, a: &Self::Element, b: &Self::Element) -> Self::Element {
        a.clone().gcd(b)
    }
}<|MERGE_RESOLUTION|>--- conflicted
+++ resolved
@@ -704,11 +704,7 @@
     fn fmt_display(
         &self,
         element: &Self::Element,
-<<<<<<< HEAD
-        _opts: &PrintOptions,
-=======
         opts: &PrintOptions,
->>>>>>> b576d544
         _in_product: bool,
         f: &mut Formatter<'_>,
     ) -> Result<(), Error> {
