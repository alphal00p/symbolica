--- conflicted
+++ resolved
@@ -1,12 +1,8 @@
-<<<<<<< HEAD
-use std::{cmp::Ordering, ops::Div, sync::Arc};
-=======
 use std::{
     cmp::Ordering,
     ops::{Add, Div, Mul},
     sync::Arc,
 };
->>>>>>> 56cb2b18
 
 use ahash::HashMap;
 use rug::{
@@ -27,15 +23,8 @@
         EuclideanDomain, Field, Ring,
     },
     poly::{polynomial::MultivariatePolynomial, Variable, INLINED_EXPONENTS},
-<<<<<<< HEAD
-    representations::{
-        Add, Atom, AtomSet, AtomView, Mul, Num, OwnedAdd, OwnedMul, OwnedNum, OwnedPow, Pow, Var,
-    },
-    state::{FiniteFieldIndex, ResettableBuffer, State, Workspace},
-=======
     representations::{Atom, AtomView},
     state::{FiniteFieldIndex, State, Workspace},
->>>>>>> 56cb2b18
 };
 
 pub trait ConvertToRing: Ring {
@@ -65,15 +54,12 @@
     }
 }
 
-<<<<<<< HEAD
-=======
 impl From<i32> for Coefficient {
     fn from(value: i32) -> Self {
         Coefficient::Rational(value.into())
     }
 }
 
->>>>>>> 56cb2b18
 impl From<(i64, i64)> for Coefficient {
     #[inline]
     fn from(r: (i64, i64)) -> Self {
@@ -137,11 +123,6 @@
             Coefficient::RationalPolynomial(r) => r.numerator.is_zero(),
         }
     }
-<<<<<<< HEAD
-
-    pub fn add(self, other: Coefficient, state: &State) -> Coefficient {
-        match (self, other) {
-=======
 }
 
 impl Add for Coefficient {
@@ -149,7 +130,6 @@
 
     fn add(self, rhs: Coefficient) -> Coefficient {
         match (self, rhs) {
->>>>>>> 56cb2b18
             (Coefficient::Rational(r1), Coefficient::Rational(r2)) => {
                 Coefficient::Rational(r1 + r2)
             }
@@ -157,19 +137,11 @@
                 if i1 != i2 {
                     panic!(
                         "Cannot add numbers from different finite fields: p1={}, p2={}",
-<<<<<<< HEAD
-                        state.get_finite_field(i1).get_prime(),
-                        state.get_finite_field(i2).get_prime()
-                    );
-                }
-                let f = state.get_finite_field(i1);
-=======
                         State::get_finite_field(i1).get_prime(),
                         State::get_finite_field(i2).get_prime()
                     );
                 }
                 let f = State::get_finite_field(i1);
->>>>>>> 56cb2b18
                 Coefficient::FiniteField(f.add(&n1, &n2), i1)
             }
             (Coefficient::FiniteField(_, _), _) => {
@@ -201,11 +173,6 @@
             }
         }
     }
-<<<<<<< HEAD
-
-    pub fn mul(self, other: Coefficient, state: &State) -> Coefficient {
-        match (self, other) {
-=======
 }
 
 impl Mul for Coefficient {
@@ -213,7 +180,6 @@
 
     fn mul(self, rhs: Coefficient) -> Self::Output {
         match (self, rhs) {
->>>>>>> 56cb2b18
             (Coefficient::Rational(r1), Coefficient::Rational(r2)) => {
                 Coefficient::Rational(r1 * r2)
             }
@@ -221,19 +187,11 @@
                 if i1 != i2 {
                     panic!(
                         "Cannot multiply numbers from different finite fields: p1={}, p2={}",
-<<<<<<< HEAD
-                        state.get_finite_field(i1).get_prime(),
-                        state.get_finite_field(i2).get_prime()
-                    );
-                }
-                let f = state.get_finite_field(i1);
-=======
                         State::get_finite_field(i1).get_prime(),
                         State::get_finite_field(i2).get_prime()
                     );
                 }
                 let f = State::get_finite_field(i1);
->>>>>>> 56cb2b18
                 Coefficient::FiniteField(f.mul(&n1, &n2), i1)
             }
             (Coefficient::FiniteField(_, _), _) => {
@@ -297,11 +255,7 @@
 }
 
 /// A view of a coefficient that keeps GMP rationals serialized.
-<<<<<<< HEAD
-#[derive(Debug, Clone, PartialEq, Eq)]
-=======
 #[derive(Debug, Copy, Clone, PartialEq, Eq)]
->>>>>>> 56cb2b18
 pub enum CoefficientView<'a> {
     Natural(i64, i64),
     Large(SerializedRational<'a>),
@@ -459,16 +413,6 @@
         }
     }
 
-<<<<<<< HEAD
-    pub fn add(&self, other: &CoefficientView<'_>, state: &State) -> Coefficient {
-        match (self, other) {
-            (CoefficientView::Natural(n1, d1), CoefficientView::Natural(n2, d2)) => {
-                Coefficient::Rational(Rational::Natural(*n1, *d1) + &Rational::Natural(*n2, *d2))
-            }
-            (CoefficientView::Natural(n1, d1), CoefficientView::Large(r2))
-            | (CoefficientView::Large(r2), CoefficientView::Natural(n1, d1)) => {
-                Coefficient::Rational(Rational::Natural(*n1, *d1) + &Rational::Large(r2.to_rat()))
-=======
     pub fn pow(&self, other: &CoefficientView<'_>) -> (Coefficient, Coefficient) {
         // TODO: normalize 4^1/3 to 2^(2/3)?
         match (self, other) {
@@ -605,7 +549,6 @@
             (CoefficientView::Natural(n1, d1), CoefficientView::Large(r2))
             | (CoefficientView::Large(r2), CoefficientView::Natural(n1, d1)) => {
                 Coefficient::Rational(Rational::Natural(n1, d1) + &Rational::Large(r2.to_rat()))
->>>>>>> 56cb2b18
             }
             (CoefficientView::Large(r1), CoefficientView::Large(r2)) => {
                 (r1.to_rat() + r2.to_rat()).into()
@@ -614,21 +557,12 @@
                 if i1 != i2 {
                     panic!(
                         "Cannot add numbers from different finite fields: p1={}, p2={}",
-<<<<<<< HEAD
-                        state.get_finite_field(*i1).get_prime(),
-                        state.get_finite_field(*i2).get_prime()
-                    );
-                }
-                let f = state.get_finite_field(*i1);
-                Coefficient::FiniteField(f.add(n1, n2), *i1)
-=======
                         State::get_finite_field(i1).get_prime(),
                         State::get_finite_field(i2).get_prime()
                     );
                 }
                 let f = State::get_finite_field(i1);
                 Coefficient::FiniteField(f.add(&n1, &n2), i1)
->>>>>>> 56cb2b18
             }
             (CoefficientView::FiniteField(_, _), _) => {
                 panic!("Cannot add finite field to non-finite number. Convert other number first?");
@@ -640,13 +574,8 @@
             | (CoefficientView::RationalPolynomial(p), CoefficientView::Natural(n, d)) => {
                 let r = (*p).clone();
                 let r2 = RationalPolynomial {
-<<<<<<< HEAD
-                    numerator: p.numerator.constant(Integer::Natural(*n)),
-                    denominator: p.denominator.constant(Integer::Natural(*d)),
-=======
                     numerator: p.numerator.constant(Integer::Natural(n)),
                     denominator: p.denominator.constant(Integer::Natural(d)),
->>>>>>> 56cb2b18
                 };
                 Coefficient::RationalPolynomial(&r + &r2)
             }
@@ -667,11 +596,7 @@
                     p1.unify_var_map(&mut p2);
                     &p1 + &p2
                 } else {
-<<<<<<< HEAD
-                    *p1 + *p2
-=======
                     p1 + p2
->>>>>>> 56cb2b18
                 };
 
                 if r.is_constant() {
@@ -682,17 +607,6 @@
             }
         }
     }
-<<<<<<< HEAD
-
-    pub fn mul(&self, other: &CoefficientView<'_>, state: &State) -> Coefficient {
-        match (self, other) {
-            (CoefficientView::Natural(n1, d1), CoefficientView::Natural(n2, d2)) => {
-                Coefficient::Rational(Rational::Natural(*n1, *d1) * &Rational::Natural(*n2, *d2))
-            }
-            (CoefficientView::Natural(n1, d1), CoefficientView::Large(r2))
-            | (CoefficientView::Large(r2), CoefficientView::Natural(n1, d1)) => {
-                Coefficient::Rational(Rational::Natural(*n1, *d1) * &Rational::Large(r2.to_rat()))
-=======
 }
 
 impl Mul for CoefficientView<'_> {
@@ -706,7 +620,6 @@
             (CoefficientView::Natural(n1, d1), CoefficientView::Large(r2))
             | (CoefficientView::Large(r2), CoefficientView::Natural(n1, d1)) => {
                 Coefficient::Rational(Rational::Natural(n1, d1) * &Rational::Large(r2.to_rat()))
->>>>>>> 56cb2b18
             }
             (CoefficientView::Large(r1), CoefficientView::Large(r2)) => {
                 (r1.to_rat() * r2.to_rat()).into()
@@ -715,21 +628,12 @@
                 if i1 != i2 {
                     panic!(
                         "Cannot multiply numbers from different finite fields: p1={}, p2={}",
-<<<<<<< HEAD
-                        state.get_finite_field(*i1).get_prime(),
-                        state.get_finite_field(*i2).get_prime()
-                    );
-                }
-                let f = state.get_finite_field(*i1);
-                Coefficient::FiniteField(f.mul(n1, n2), *i1)
-=======
                         State::get_finite_field(i1).get_prime(),
                         State::get_finite_field(i2).get_prime()
                     );
                 }
                 let f = State::get_finite_field(i1);
                 Coefficient::FiniteField(f.mul(&n1, &n2), i1)
->>>>>>> 56cb2b18
             }
             (CoefficientView::FiniteField(_, _), _) => {
                 panic!("Cannot multiply finite field to non-finite number. Convert other number first?");
@@ -740,11 +644,7 @@
             (CoefficientView::Natural(n, d), CoefficientView::RationalPolynomial(p))
             | (CoefficientView::RationalPolynomial(p), CoefficientView::Natural(n, d)) => {
                 let mut r = (*p).clone();
-<<<<<<< HEAD
-                let (n, d) = (Integer::Natural(*n), Integer::Natural(*d));
-=======
                 let (n, d) = (Integer::Natural(n), Integer::Natural(d));
->>>>>>> 56cb2b18
 
                 let gcd1 = IntegerRing::new().gcd(&n, &r.denominator.content());
                 let gcd2 = IntegerRing::new().gcd(&d, &r.numerator.content());
@@ -771,11 +671,7 @@
                     p1.unify_var_map(&mut p2);
                     &p1 * &p2
                 } else {
-<<<<<<< HEAD
-                    *p1 * *p2
-=======
                     p1 * p2
->>>>>>> 56cb2b18
                 };
 
                 if r.is_constant() {
@@ -786,133 +682,6 @@
             }
         }
     }
-<<<<<<< HEAD
-
-    pub fn pow(&self, other: &CoefficientView<'_>, _state: &State) -> (Coefficient, Coefficient) {
-        // TODO: normalize 4^1/3 to 2^(2/3)?
-        match (self, other) {
-            (&CoefficientView::Natural(mut n1, mut d1), &CoefficientView::Natural(mut n2, d2)) => {
-                if n2 < 0 {
-                    if n1 == 0 {
-                        panic!("Division by 0");
-                    }
-
-                    n2 = n2.saturating_abs();
-                    (n1, d1) = (d1, n1);
-                }
-
-                if n2 <= u32::MAX as i64 {
-                    if let Some(pn) = n1.checked_pow(n2 as u32) {
-                        if let Some(pd) = d1.checked_pow(n2 as u32) {
-                            // TODO: simplify 4^(1/2)
-                            return ((pn, pd).into(), (1, d2).into());
-                        }
-                    }
-
-                    (
-                        MultiPrecisionRational::from((n1, d1)).pow(n2 as u32).into(),
-                        (1, d2).into(),
-                    )
-                } else {
-                    panic!("Power is too large: {}", n2);
-                }
-            }
-            (&CoefficientView::RationalPolynomial(r), &CoefficientView::Natural(n2, d2)) => {
-                if n2.unsigned_abs() > u32::MAX as u64 {
-                    panic!("Power is too large: {}", n2);
-                }
-
-                if n2 < 0 {
-                    let r = r.clone().inv();
-                    (
-                        Coefficient::RationalPolynomial(r.pow(n2.unsigned_abs())),
-                        (1, d2).into(),
-                    )
-                } else {
-                    (
-                        Coefficient::RationalPolynomial(r.pow(n2 as u64)),
-                        (1, d2).into(),
-                    )
-                }
-            }
-            (&CoefficientView::Large(r), &CoefficientView::Natural(n2, d2)) => {
-                if n2.unsigned_abs() > u32::MAX as u64 {
-                    panic!("Power is too large: {}", n2);
-                }
-
-                if n2 < 0 {
-                    let r = r.to_rat().clone().recip();
-                    (r.pow(n2.unsigned_abs() as u32).into(), (1, d2).into())
-                } else {
-                    (r.to_rat().pow(n2 as u32).into(), (1, d2).into())
-                }
-            }
-            _ => {
-                unimplemented!(
-                    "Power of configuration {:?}^{:?} is not implemented",
-                    self,
-                    other
-                );
-            }
-        }
-    }
-
-    pub fn cmp(&self, other: &CoefficientView) -> Ordering {
-        match (self, other) {
-            (&CoefficientView::Natural(n1, d1), &CoefficientView::Natural(n2, d2)) => {
-                // TODO: improve
-                if n1 < 0 && n2 > 0 {
-                    return Ordering::Less;
-                }
-                if n1 > 0 && n2 < 0 {
-                    return Ordering::Greater;
-                }
-
-                match n1.checked_mul(d2) {
-                    Some(a1) => match n2.checked_mul(d1) {
-                        Some(a2) => a1.cmp(&a2),
-                        None => MultiPrecisionInteger::from(a1).cmp(
-                            &(MultiPrecisionInteger::from(n2) * MultiPrecisionInteger::from(d1)),
-                        ),
-                    },
-                    None => (MultiPrecisionInteger::from(n1) * MultiPrecisionInteger::from(d2))
-                        .cmp(&(MultiPrecisionInteger::from(n2) * MultiPrecisionInteger::from(d1))),
-                }
-            }
-            (CoefficientView::Large(n1), CoefficientView::Large(n2)) => {
-                n1.to_rat().cmp(&n2.to_rat())
-            }
-            (CoefficientView::FiniteField(n1, _), CoefficientView::FiniteField(n2, _)) => {
-                n1.0.cmp(&n2.0)
-            }
-            (&CoefficientView::Natural(n1, d1), CoefficientView::Large(n2)) => {
-                MultiPrecisionRational::from((n1, d1)).cmp(&n2.to_rat())
-            }
-            (CoefficientView::Large(n1), &CoefficientView::Natural(n2, d2)) => {
-                n1.to_rat().cmp(&MultiPrecisionRational::from((n2, d2)))
-            }
-            _ => unreachable!(),
-        }
-    }
-
-    pub fn is_integer(&self) -> bool {
-        match self {
-            CoefficientView::Natural(_, d) => *d == 1,
-            CoefficientView::Large(r) => r.to_rat().is_integer(),
-            CoefficientView::FiniteField(_, _) => true,
-            CoefficientView::RationalPolynomial(_) => false,
-        }
-    }
-}
-
-impl<'a, P: AtomSet> AtomView<'a, P> {
-    pub fn set_coefficient_ring(
-        &self,
-        vars: &Arc<Vec<Variable>>,
-        state: &State,
-        workspace: &Workspace<P>,
-        out: &mut Atom<P>,
-=======
 }
 
 impl Add<i64> for CoefficientView<'_> {
@@ -960,7 +729,6 @@
         vars: &Arc<Vec<Variable>>,
         workspace: &Workspace,
         out: &mut Atom,
->>>>>>> 56cb2b18
     ) -> bool {
         match self {
             AtomView::Num(n) => {
@@ -979,30 +747,6 @@
                             r.denominator = r.denominator.rearrange_with_growth(&order);
                             r.numerator.var_map = Some(vars.clone());
                             r.denominator.var_map = r.numerator.var_map.clone();
-<<<<<<< HEAD
-                            out.to_num()
-                                .set_from_coeff(Coefficient::RationalPolynomial(r));
-                            true
-                        } else {
-                            let mut n1 = workspace.new_atom();
-                            r.numerator.to_expression(
-                                workspace,
-                                state,
-                                &HashMap::default(),
-                                &mut n1,
-                            );
-
-                            let mut n1_conv = workspace.new_atom();
-                            n1.as_view()
-                                .set_coefficient_ring(vars, state, workspace, &mut n1_conv);
-
-                            let mut n2 = workspace.new_atom();
-                            r.denominator.to_expression(
-                                workspace,
-                                state,
-                                &HashMap::default(),
-                                &mut n2,
-=======
                             out.to_num(Coefficient::RationalPolynomial(r));
                             true
                         } else {
@@ -1015,7 +759,6 @@
                                 vars,
                                 workspace,
                                 &mut n1_conv,
->>>>>>> 56cb2b18
                             );
 
                             let mut n2 = workspace.new_atom();
@@ -1032,16 +775,8 @@
                             // create n1/n2
                             let mut n3 = workspace.new_atom();
                             let mut exp = workspace.new_atom();
-<<<<<<< HEAD
-                            exp.to_num()
-                                .set_from_coeff(Coefficient::Rational((-1i64).into()));
-                            let n3p = n3.to_pow();
-                            n3p.set_from_base_and_exp(n2_conv.as_view(), exp.as_view());
-                            n3p.set_dirty(true);
-=======
                             exp.to_num(Coefficient::Rational((-1i64).into()));
                             n3.to_pow(n2_conv.as_view(), exp.as_view());
->>>>>>> 56cb2b18
 
                             let mut m = workspace.new_atom();
                             let mm = m.to_mul();
@@ -1074,19 +809,10 @@
                     poly.append_monomial(Integer::one(), &e);
                     let den = poly.one();
 
-<<<<<<< HEAD
-                    out.to_num().set_from_coeff(Coefficient::RationalPolynomial(
-                        RationalPolynomial {
-                            numerator: poly,
-                            denominator: den,
-                        },
-                    ));
-=======
                     out.to_num(Coefficient::RationalPolynomial(RationalPolynomial {
                         numerator: poly,
                         denominator: den,
                     }));
->>>>>>> 56cb2b18
                     true
                 } else {
                     out.set_from_view(self);
