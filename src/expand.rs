--- conflicted
+++ resolved
@@ -1,23 +1,13 @@
-<<<<<<< HEAD
-=======
 use std::ops::DerefMut;
 
->>>>>>> 56cb2b18
 use smallvec::SmallVec;
 
 use crate::{
     coefficient::CoefficientView,
     combinatorics::CombinationWithReplacementIterator,
     domains::integer::Integer,
-<<<<<<< HEAD
-    representations::{
-        Add, Atom, AtomSet, AtomView, Mul, Num, OwnedAdd, OwnedMul, OwnedNum, OwnedPow, Pow,
-    },
-    state::{BufferHandle, State, Workspace},
-=======
     representations::{Atom, AtomView},
     state::{RecycledAtom, Workspace},
->>>>>>> 56cb2b18
 };
 
 impl Atom {
@@ -73,11 +63,7 @@
                 changed |= exp.expand_with_ws_into(workspace, &mut new_exp);
 
                 let (negative, num) = 'get_num: {
-<<<<<<< HEAD
-                    if let AtomView::Num(n) = new_exp.get().as_view() {
-=======
                     if let AtomView::Num(n) = new_exp.as_view() {
->>>>>>> 56cb2b18
                         if let CoefficientView::Natural(n, 1) = n.get_coeff_view() {
                             if n.unsigned_abs() <= u32::MAX as u64 {
                                 break 'get_num (n < 0, n.unsigned_abs() as u32);
@@ -112,17 +98,9 @@
                         for (a, pow) in args.iter().zip(new_term) {
                             if *pow != 0 {
                                 let mut new_exp_h = workspace.new_atom();
-<<<<<<< HEAD
-                                let new_exp = new_exp_h.get_mut().to_num();
-                                new_exp.set_from_coeff((*pow as i64).into());
-                                new_pow.set_from_base_and_exp(*a, new_exp_h.get().as_view());
-                                new_pow.set_dirty(true);
-                                p.extend(hhh.get().as_view());
-=======
                                 new_exp_h.to_num((*pow as i64).into());
                                 hhh.to_pow(*a, new_exp_h.as_view());
                                 p.extend(hhh.as_view());
->>>>>>> 56cb2b18
                             }
                         }
 
@@ -136,21 +114,12 @@
 
                         let coeff_f = Integer::multinom(new_term);
                         if coeff_f != Integer::one() {
-<<<<<<< HEAD
-                            coeff.set_from_coeff(coeff_f.into());
-
-                            if let Atom::Mul(m) = expanded_child.get_mut() {
-                                m.extend(coeff_h.get().as_view());
-                                m.set_dirty(true);
-                                add.extend(expanded_child.get().as_view());
-=======
                             let mut coeff_h = workspace.new_atom();
                             coeff_h.to_num(coeff_f.into());
 
                             if let Atom::Mul(m) = expanded_child.deref_mut() {
                                 m.extend(coeff_h.as_view());
                                 add.extend(expanded_child.as_view());
->>>>>>> 56cb2b18
                             } else {
                                 let mut mul_h = workspace.new_atom();
                                 let mul = mul_h.to_mul();
@@ -165,12 +134,7 @@
 
                     if negative {
                         let mut num_h = workspace.new_atom();
-<<<<<<< HEAD
-                        let num = num_h.get_mut().to_num();
-                        num.set_from_coeff((-1i64).into());
-=======
                         num_h.to_num((-1i64).into());
->>>>>>> 56cb2b18
 
                         let mut pow_h = workspace.new_atom();
                         pow_h.to_pow(add_h.as_view(), num_h.as_view());
@@ -186,12 +150,7 @@
                     let mul = mul_h.to_mul();
 
                     let mut exp_h = workspace.new_atom();
-<<<<<<< HEAD
-                    let exp = exp_h.get_mut().to_num();
-                    exp.set_from_coeff((num as i64).into());
-=======
                     exp_h.to_num((num as i64).into());
->>>>>>> 56cb2b18
 
                     for arg in m.iter() {
                         let mut pow_h = workspace.new_atom();
@@ -201,12 +160,7 @@
 
                     if negative {
                         let mut num_h = workspace.new_atom();
-<<<<<<< HEAD
-                        let num = num_h.get_mut().to_num();
-                        num.set_from_coeff((-1).into());
-=======
                         num_h.to_num((-1).into());
->>>>>>> 56cb2b18
 
                         let mut pow_h = workspace.new_atom();
                         pow_h.to_pow(mul_h.as_view(), num_h.as_view());
