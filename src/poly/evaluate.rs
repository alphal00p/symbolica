--- conflicted
+++ resolved
@@ -7,22 +7,11 @@
 use rand::{thread_rng, Rng};
 
 use crate::{
-<<<<<<< HEAD
-    domains::Ring,
-    representations::{Atom, AtomView},
-    state::State,
-};
-use crate::{
-=======
->>>>>>> b576d544
     domains::{
         float::NumericalFloatLike,
         rational::{Rational, RationalField},
         EuclideanDomain,
     },
-<<<<<<< HEAD
-    representations::Symbol,
-=======
     representations::{FunctionBuilder, Symbol},
     state::Workspace,
 };
@@ -31,7 +20,6 @@
     evaluate::EvaluationFn,
     representations::{Atom, AtomView},
     state::State,
->>>>>>> b576d544
 };
 
 use super::{polynomial::MultivariatePolynomial, Exponent};
