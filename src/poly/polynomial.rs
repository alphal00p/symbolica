use ahash::{HashMap, HashMapExt};
use std::cmp::{Ordering, Reverse};
use std::collections::{BTreeMap, BinaryHeap};
use std::fmt::Display;
use std::marker::PhantomData;
use std::mem;
use std::ops::{Add, Div, Mul, Neg, Sub};
use std::sync::Arc;

use crate::domains::integer::{Integer, IntegerRing};
use crate::domains::rational::RationalField;
<<<<<<< HEAD
use crate::domains::{EuclideanDomain, Field, Ring, RingPrinter};
use crate::printer::{PolynomialPrinter, PrintOptions};
use crate::state::State;
=======
use crate::domains::{EuclideanDomain, Field, Ring};
use crate::printer::PolynomialPrinter;
>>>>>>> 56cb2b18

use super::gcd::PolynomialGCD;
use super::{Exponent, LexOrder, MonomialOrder, Variable, INLINED_EXPONENTS};
use smallvec::{smallvec, SmallVec};

/// Multivariate polynomial with a sparse degree and variable dense representation.
// TODO: implement EuclideanDomain for MultivariatePolynomial
#[derive(Clone)]
pub struct MultivariatePolynomial<F: Ring, E: Exponent, O: MonomialOrder = LexOrder> {
    // Data format: the i-th monomial is stored as coefficients[i] and
    // exponents[i * nvars .. (i + 1) * nvars]. Terms are always expanded and sorted by the exponents via
    // cmp_exponents().
    pub coefficients: Vec<F::Element>,
    pub exponents: Vec<E>,
    pub nvars: usize,
    pub field: F,
    pub var_map: Option<Arc<Vec<Variable>>>,
    pub(crate) _phantom: PhantomData<O>,
}

impl<F: Ring, E: Exponent, O: MonomialOrder> MultivariatePolynomial<F, E, O> {
    /// Constructs a zero polynomial. Instead of using this constructor,
    /// prefer to create new polynomials from existing ones, so that the
    /// variable map and field are inherited.
    #[inline]
    pub fn new(
        nvars: usize,
        field: &F,
        cap: Option<usize>,
        var_map: Option<Arc<Vec<Variable>>>,
    ) -> Self {
        Self {
            coefficients: Vec::with_capacity(cap.unwrap_or(0)),
            exponents: Vec::with_capacity(cap.unwrap_or(0) * nvars),
            nvars,
            field: field.clone(),
            var_map,
            _phantom: PhantomData,
        }
    }

    /// Constructs a zero polynomial, inheriting the field and variable map from `self`.
    #[inline]
    pub fn zero(&self) -> Self {
        Self {
            coefficients: vec![],
            exponents: vec![],
            nvars: self.nvars,
            field: self.field.clone(),
            var_map: self.var_map.clone(),
            _phantom: PhantomData,
        }
    }

    /// Constructs a zero polynomial with the given number of variables and capacity,
    /// inheriting the field and variable map from `self`.
    #[inline]
    pub fn zero_with_capacity(&self, cap: usize) -> Self {
        Self {
            coefficients: Vec::with_capacity(cap),
            exponents: Vec::with_capacity(cap * self.nvars),
            nvars: self.nvars,
            field: self.field.clone(),
            var_map: self.var_map.clone(),
            _phantom: PhantomData,
        }
    }

    /// Constructs a constant polynomial,
    /// inheriting the field and variable map from `self`.
    #[inline]
    pub fn constant(&self, coeff: F::Element) -> Self {
        if F::is_zero(&coeff) {
            return self.zero();
        }

        Self {
            coefficients: vec![coeff],
            exponents: vec![E::zero(); self.nvars],
            nvars: self.nvars,
            field: self.field.clone(),
            var_map: self.var_map.clone(),
            _phantom: PhantomData,
        }
    }

    /// Constructs a polynomial that is one, inheriting the field and variable map from `self`.
    #[inline]
    pub fn one(&self) -> Self {
        Self {
            coefficients: vec![self.field.one()],
            exponents: vec![E::zero(); self.nvars],
            nvars: self.nvars,
            field: self.field.clone(),
            var_map: self.var_map.clone(),
            _phantom: PhantomData,
        }
    }

    /// Constructs a polynomial with a single term.
    #[inline]
    pub fn monomial(&self, coeff: F::Element, exponents: Vec<E>) -> Self {
        debug_assert!(self.nvars == exponents.len());

        if F::is_zero(&coeff) {
            return self.zero();
        }

        Self {
            coefficients: vec![coeff],
            nvars: exponents.len(),
            exponents,
            field: self.field.clone(),
            var_map: self.var_map.clone(),
            _phantom: PhantomData,
        }
    }

    /// Get the ith monomial
    pub fn to_monomial_view(&self, i: usize) -> MonomialView<F, E> {
        assert!(i < self.nterms());

        MonomialView {
            coefficient: &self.coefficients[i],
            exponents: self.exponents(i),
        }
    }

    #[inline]
    pub fn reserve(&mut self, cap: usize) -> &mut Self {
        self.coefficients.reserve(cap);
        self.exponents.reserve(cap * self.nvars);
        self
    }

    #[inline]
    pub fn is_zero(&self) -> bool {
        self.nterms() == 0
    }

    #[inline]
    pub fn is_one(&self) -> bool {
        self.nterms() == 1
            && self.field.is_one(&self.coefficients[0])
            && self.exponents.iter().all(|x| x.is_zero())
    }

    /// Returns the number of terms in the polynomial.
    #[inline]
    pub fn nterms(&self) -> usize {
        self.coefficients.len()
    }

    /// Returns the number of variables in the polynomial.
    #[inline]
    pub fn nvars(&self) -> usize {
        self.nvars
    }

    /// Returns true if the polynomial is constant.
    #[inline]
    pub fn is_constant(&self) -> bool {
        if self.is_zero() {
            return true;
        }
        if self.nterms() >= 2 {
            return false;
        }
        debug_assert!(!F::is_zero(self.coefficients.first().unwrap()));
        return self.exponents.iter().all(|e| e.is_zero());
    }

    /// Get the constant term of the polynomial.
    #[inline]
    pub fn get_constant(&self) -> F::Element {
        if self.is_zero() || !self.exponents.iter().all(|e| e.is_zero()) {
            return self.field.zero();
        }

        self.coefficients[0].clone()
    }

    /// Returns the `index`th monomial, starting from the back.
    #[inline]
    pub fn coefficient_back(&self, index: usize) -> &F::Element {
        &self.coefficients[self.nterms() - index - 1]
    }

    /// Returns the slice for the exponents of the specified monomial.
    #[inline]
    pub fn exponents(&self, index: usize) -> &[E] {
        //&self.exponents[index * self.nvars..(index + 1) * self.nvars]
        unsafe {
            self.exponents
                .get_unchecked(index * self.nvars..(index + 1) * self.nvars)
        }
    }

    /// Returns the slice for the exponents of the specified monomial
    /// starting from the back.
    #[inline]
    pub fn exponents_back(&self, index: usize) -> &[E] {
        let index = self.nterms() - index - 1;
        &self.exponents[index * self.nvars..(index + 1) * self.nvars]
    }

    pub fn last_exponents(&self) -> &[E] {
        assert!(self.nterms() > 0);
        &self.exponents[(self.nterms() - 1) * self.nvars..self.nterms() * self.nvars]
    }

    /// Returns the mutable slice for the exponents of the specified monomial.
    #[inline]
    pub fn exponents_mut(&mut self, index: usize) -> &mut [E] {
        &mut self.exponents[index * self.nvars..(index + 1) * self.nvars]
    }

    /// Returns the number of variables in the polynomial.
    #[inline]
    pub fn clear(&mut self) {
        self.coefficients.clear();
        self.exponents.clear();
    }

    /// Get the variable map.
    pub fn get_var_map(&self) -> Option<&Arc<Vec<Variable>>> {
        self.var_map.as_ref()
    }

    /// Unify the variable maps of two polynomials, i.e.
    /// rewrite a polynomial in `x` and one in `y` to a
    /// two polynomial in `x` and `y`.
    ///
    /// The variable map will be inherited from
    /// `self` and will be extended by variables occurring
    /// in `other`.
    pub fn unify_var_map(&mut self, other: &mut Self) {
        assert!(
            (self.var_map.is_some() || self.nvars == 0)
                && (other.var_map.is_some() || other.nvars == 0)
        );

        if self.var_map == other.var_map {
            return;
        }

        let mut new_var_map = self
            .var_map
            .as_ref()
            .map(|x| (**x).clone())
            .unwrap_or_default();
        let mut new_var_pos_other = vec![0; other.nvars];
        for (pos, v) in new_var_pos_other.iter_mut().zip(
            other
                .var_map
                .as_ref()
                .map(|x| x.as_ref())
                .unwrap_or(&vec![]),
        ) {
            if let Some(p) = new_var_map.iter().position(|x| x == v) {
                *pos = p;
            } else {
                *pos = new_var_map.len();
                new_var_map.push(v.clone());
            }
        }

        let mut newexp = vec![E::zero(); new_var_map.len() * self.nterms()];

        for t in 0..self.nterms() {
            newexp[t * new_var_map.len()..t * new_var_map.len() + self.nvars]
                .copy_from_slice(self.exponents(t));
        }

        self.nvars = new_var_map.len();
        self.var_map = Some(Arc::new(new_var_map));
        self.exponents = newexp;

        // reconstruct 'other' with correct monomial ordering
        let mut newother = Self::new(
            self.nvars,
            &other.field,
            Some(other.nterms()),
            self.var_map.clone(),
        );
        let mut newexp = vec![E::zero(); self.nvars];
        for t in other.into_iter() {
            for c in &mut newexp {
                *c = E::zero();
            }

            for (var, e) in t.exponents.iter().enumerate() {
                newexp[new_var_pos_other[var]] = *e;
            }
            newother.append_monomial(t.coefficient.clone(), &newexp);
        }
        *other = newother;
    }

    /// Reverse the monomial ordering in-place.
    fn reverse(&mut self) {
        let nterms = self.nterms();
        if nterms < 2 {
            return;
        }

        self.coefficients.reverse();

        let midu = if nterms % 2 == 0 {
            self.nvars * (nterms / 2)
        } else {
            self.nvars * (nterms / 2 + 1)
        };

        let (l, r) = self.exponents.split_at_mut(midu);

        let rend = r.len();
        for i in 0..nterms / 2 {
            l[i * self.nvars..(i + 1) * self.nvars]
                .swap_with_slice(&mut r[rend - (i + 1) * self.nvars..rend - i * self.nvars]);
        }
    }

    /// Check if the polynomial is sorted and has only non-zero coefficients
    pub fn check_consistency(&self) {
        assert_eq!(self.coefficients.len(), self.nterms());
        assert_eq!(self.exponents.len(), self.nterms() * self.nvars);

        for c in &self.coefficients {
            if F::is_zero(c) {
                panic!("Inconsistent polynomial (0 coefficient): {}", self);
            }
        }

        for t in 1..self.nterms() {
            match O::cmp(self.exponents(t), self.exponents(t - 1)) {
                Ordering::Equal => panic!("Inconsistent polynomial (equal monomials): {}", self),
                Ordering::Less => panic!(
                    "Inconsistent polynomial (wrong monomial ordering): {}",
                    self
                ),
                Ordering::Greater => {}
            }
        }
    }

    /// Append a monomial to the back. It merges with the last monomial if the
    /// exponents are equal.
    #[inline]
    pub fn append_monomial_back(&mut self, coefficient: F::Element, exponents: &[E]) {
        if F::is_zero(&coefficient) {
            return;
        }

        let nterms = self.nterms();
        if nterms > 0 && exponents == self.last_exponents() {
            self.field
                .add_assign(&mut self.coefficients[nterms - 1], &coefficient);

            if F::is_zero(&self.coefficients[nterms - 1]) {
                self.coefficients.pop();
                self.exponents.truncate((nterms - 1) * self.nvars);
            }
        } else {
            self.coefficients.push(coefficient);
            self.exponents.extend_from_slice(exponents);
        }
    }

    /// Appends a monomial to the polynomial.
    pub fn append_monomial(&mut self, coefficient: F::Element, exponents: &[E]) {
        if F::is_zero(&coefficient) {
            return;
        }
        if self.nvars != exponents.len() {
            panic!(
                "nvars mismatched: got {}, expected {}",
                exponents.len(),
                self.nvars
            );
        }

        // should we append to the back?
        if self.nterms() == 0 || O::cmp(self.last_exponents(), exponents).is_lt() {
            self.coefficients.push(coefficient);
            self.exponents.extend_from_slice(exponents);
            return;
        }

        if O::cmp(self.exponents(0), exponents).is_gt() {
            self.coefficients.insert(0, coefficient);
            self.exponents.splice(0..0, exponents.iter().cloned());
            return;
        }

        // Binary search to find the insert-point.
        let mut l = 0;
        let mut r = self.nterms();

        while l <= r {
            let m = (l + r) / 2;
            let c = O::cmp(exponents, self.exponents(m)); // note the reversal

            match c {
                Ordering::Equal => {
                    // Add the two coefficients.
                    self.field
                        .add_assign(&mut self.coefficients[m], &coefficient);
                    if F::is_zero(&self.coefficients[m]) {
                        // The coefficient becomes zero. Remove this monomial.
                        self.coefficients.remove(m);
                        let i = m * self.nvars;
                        self.exponents.splice(i..i + self.nvars, Vec::new());
                    }
                    return;
                }
                Ordering::Greater => {
                    l = m + 1;

                    if l == self.nterms() {
                        self.coefficients.push(coefficient);
                        self.exponents.extend_from_slice(exponents);
                        return;
                    }
                }
                Ordering::Less => {
                    if m == 0 {
                        self.coefficients.insert(0, coefficient);
                        self.exponents.splice(0..0, exponents.iter().cloned());
                        return;
                    }

                    r = m - 1;
                }
            }
        }

        self.coefficients.insert(l, coefficient);
        let i = l * self.nvars;
        self.exponents.splice(i..i, exponents.iter().cloned());
    }

    /// Take the derivative of the polynomial w.r.t the variable `var`.
    pub fn derivative(&self, var: usize) -> Self {
        debug_assert!(var < self.nvars);

        let mut res = self.zero_with_capacity(self.nterms());

        let mut exp = vec![E::zero(); self.nvars];
        for x in self {
            if x.exponents[var] > E::zero() {
                exp.copy_from_slice(x.exponents);
                let pow = exp[var].to_u32() as u64;
                exp[var] = exp[var] - E::one();
                res.append_monomial(self.field.mul(x.coefficient, &self.field.nth(pow)), &exp);
            }
        }

        res
    }
}

impl<F: Ring + std::fmt::Debug, E: Exponent + std::fmt::Debug, O: MonomialOrder> std::fmt::Debug
    for MultivariatePolynomial<F, E, O>
{
    fn fmt(&self, f: &mut std::fmt::Formatter) -> std::fmt::Result {
        if self.is_zero() {
            return write!(f, "[]");
        }
        let mut first = true;
        write!(f, "[ ")?;
        for monomial in self {
            if first {
                first = false;
            } else {
                write!(f, ", ")?;
            }
            write!(
                f,
                "{{ {:?}, {:?} }}",
                monomial.coefficient, monomial.exponents
            )?;
        }
        write!(f, " ]")
    }
}

impl<F: Ring + Display, E: Exponent, O: MonomialOrder> Display for MultivariatePolynomial<F, E, O> {
<<<<<<< HEAD
    fn fmt(&self, f: &mut fmt::Formatter) -> fmt::Result {
        if f.sign_plus() {
            f.write_char('+')?;
        }

        let mut is_first_term = true;
        for monomial in self {
            let mut is_first_factor = true;
            if self.field.is_one(monomial.coefficient) {
                if !is_first_term {
                    write!(f, "+")?;
                }
            } else if monomial.coefficient.eq(&self.field.neg(&self.field.one())) {
                write!(f, "-")?;
            } else {
                if is_first_term {
                    self.field.fmt_display(
                        monomial.coefficient,
                        None,
                        &PrintOptions::default(),
                        true,
                        f,
                    )?;
                } else {
                    write!(
                        f,
                        "{:+}",
                        RingPrinter {
                            ring: &self.field,
                            element: monomial.coefficient,
                            state: None,
                            opts: &PrintOptions::default(),
                            in_product: true
                        }
                    )?;
                }
                is_first_factor = false;
            }
            is_first_term = false;
            for (i, e) in monomial.exponents.iter().enumerate() {
                if e.is_zero() {
                    continue;
                }
                if is_first_factor {
                    is_first_factor = false;
                } else {
                    write!(f, "*")?;
                }
                write!(f, "x{}", i)?;
                if e.to_u32() != 1 {
                    write!(f, "^{}", e)?;
                }
            }
            if is_first_factor {
                write!(f, "1")?;
            }
        }
        if is_first_term {
            write!(f, "0")?;
        }

        Display::fmt(&self.field, f)
=======
    fn fmt(&self, f: &mut std::fmt::Formatter) -> std::fmt::Result {
        PolynomialPrinter::new(self).fmt(f)
>>>>>>> 56cb2b18
    }
}

impl<F: Ring + PartialEq, E: Exponent, O: MonomialOrder> PartialEq
    for MultivariatePolynomial<F, E, O>
{
    #[inline]
    fn eq(&self, other: &Self) -> bool {
        if self.nvars != other.nvars {
            if self.is_constant() != other.is_constant() {
                return false;
            }

            if self.is_zero() != other.is_zero() {
                return false;
            }

            if self.is_zero() {
                return true;
            }

            if self.is_constant() {
                return self.coefficients[0] == other.coefficients[0];
            }

            // TODO: what is expected here?
            unimplemented!(
                "Cannot compare non-constant polynomials with different variable maps yet"
            );
        }
        if self.nterms() != other.nterms() {
            return false;
        }
        self.exponents.eq(&other.exponents) && self.coefficients.eq(&other.coefficients)
    }
}

impl<F: Ring + Eq, E: Exponent, O: MonomialOrder> Eq for MultivariatePolynomial<F, E, O> {}

impl<F: Ring, E: Exponent, O: MonomialOrder> Add for MultivariatePolynomial<F, E, O> {
    type Output = Self;

    fn add(mut self, mut other: Self) -> Self::Output {
        debug_assert_eq!(self.field, other.field);
        debug_assert!(other.var_map.is_none() || self.var_map == other.var_map); // TODO: remove?

        if self.is_zero() {
            return other;
        }
        if other.is_zero() {
            return self;
        }
        if self.nvars != other.nvars {
            panic!("nvars mismatched");
        }

        // Merge the two polynomials, which are assumed to be already sorted.

        let mut new_coefficients = vec![self.field.zero(); self.nterms() + other.nterms()];
        let mut new_exponents: Vec<E> =
            vec![E::zero(); self.nvars * (self.nterms() + other.nterms())];
        let mut new_nterms = 0;
        let mut i = 0;
        let mut j = 0;

        macro_rules! insert_monomial {
            ($source:expr, $index:expr) => {
                mem::swap(
                    &mut new_coefficients[new_nterms],
                    &mut $source.coefficients[$index],
                );

                new_exponents[new_nterms * $source.nvars..(new_nterms + 1) * $source.nvars]
                    .clone_from_slice($source.exponents($index));
                new_nterms += 1;
            };
        }

        while i < self.nterms() && j < other.nterms() {
            let c = O::cmp(self.exponents(i), other.exponents(j));
            match c {
                Ordering::Less => {
                    insert_monomial!(self, i);
                    i += 1;
                }
                Ordering::Greater => {
                    insert_monomial!(other, j);
                    j += 1;
                }
                Ordering::Equal => {
                    self.field
                        .add_assign(&mut self.coefficients[i], &other.coefficients[j]);
                    if !F::is_zero(&self.coefficients[i]) {
                        insert_monomial!(self, i);
                    }
                    i += 1;
                    j += 1;
                }
            }
        }

        while i < self.nterms() {
            insert_monomial!(self, i);
            i += 1;
        }

        while j < other.nterms() {
            insert_monomial!(other, j);
            j += 1;
        }

        new_coefficients.truncate(new_nterms);
        new_exponents.truncate(self.nvars * new_nterms);

        Self {
            coefficients: new_coefficients,
            exponents: new_exponents,
            nvars: self.nvars,
            field: self.field,
            var_map: self.var_map,
            _phantom: PhantomData,
        }
    }
}

impl<'a, 'b, F: Ring, E: Exponent, O: MonomialOrder> Add<&'a MultivariatePolynomial<F, E, O>>
    for &'b MultivariatePolynomial<F, E, O>
{
    type Output = MultivariatePolynomial<F, E, O>;

    fn add(self, other: &'a MultivariatePolynomial<F, E, O>) -> Self::Output {
        (self.clone()).add(other.clone())
    }
}

impl<F: Ring, E: Exponent, O: MonomialOrder> Sub for MultivariatePolynomial<F, E, O> {
    type Output = Self;

    fn sub(self, other: Self) -> Self::Output {
        self.add(other.neg())
    }
}

impl<'a, 'b, F: Ring, E: Exponent, O: MonomialOrder> Sub<&'a MultivariatePolynomial<F, E, O>>
    for &'b MultivariatePolynomial<F, E, O>
{
    type Output = MultivariatePolynomial<F, E, O>;

    fn sub(self, other: &'a MultivariatePolynomial<F, E, O>) -> Self::Output {
        (self.clone()).add(other.clone().neg())
    }
}

impl<F: Ring, E: Exponent, O: MonomialOrder> Neg for MultivariatePolynomial<F, E, O> {
    type Output = Self;
    fn neg(mut self) -> Self::Output {
        // Negate coefficients of all terms.
        for c in &mut self.coefficients {
            *c = self.field.neg(c);
        }
        self
    }
}

impl<'a, 'b, F: Ring, E: Exponent> Mul<&'a MultivariatePolynomial<F, E, LexOrder>>
    for &'b MultivariatePolynomial<F, E, LexOrder>
{
    type Output = MultivariatePolynomial<F, E, LexOrder>;

    #[inline]
    fn mul(self, other: &'a MultivariatePolynomial<F, E, LexOrder>) -> Self::Output {
        self.heap_mul(other)
    }
}

impl<'a, F: Ring, E: Exponent> Mul<&'a MultivariatePolynomial<F, E, LexOrder>>
    for MultivariatePolynomial<F, E, LexOrder>
{
    type Output = MultivariatePolynomial<F, E, LexOrder>;

    #[inline]
    fn mul(self, other: &'a MultivariatePolynomial<F, E, LexOrder>) -> Self::Output {
        self.heap_mul(other)
    }
}

impl<'a, 'b, F: EuclideanDomain, E: Exponent> Div<&'a MultivariatePolynomial<F, E, LexOrder>>
    for &'b MultivariatePolynomial<F, E, LexOrder>
{
    type Output = MultivariatePolynomial<F, E, LexOrder>;

    fn div(self, other: &'a MultivariatePolynomial<F, E, LexOrder>) -> Self::Output {
        self.divides(other)
            .unwrap_or_else(|| panic!("No clean division of {} by {}", self, other))
    }
}

impl<'a, F: EuclideanDomain, E: Exponent> Div<&'a MultivariatePolynomial<F, E, LexOrder>>
    for MultivariatePolynomial<F, E, LexOrder>
{
    type Output = MultivariatePolynomial<F, E, LexOrder>;

    fn div(
        self: MultivariatePolynomial<F, E, LexOrder>,
        other: &'a MultivariatePolynomial<F, E, LexOrder>,
    ) -> Self::Output {
        (&self).div(other)
    }
}

impl<F: Ring, E: Exponent, O: MonomialOrder> MultivariatePolynomial<F, E, O> {
    /// Change the monomial order of the polynomial from `O` to `ON`.
    pub fn reorder<ON: MonomialOrder>(&self) -> MultivariatePolynomial<F, E, ON> {
        let mut sorted_index: Vec<_> = (0..self.nterms()).collect();
        sorted_index.sort_by(|a, b| ON::cmp(self.exponents(*a), self.exponents(*b)));

        let coefficients: Vec<_> = sorted_index
            .iter()
            .map(|i| self.coefficients[*i].clone())
            .collect();
        let exponents: Vec<_> = sorted_index
            .iter()
            .flat_map(|i| self.exponents(*i))
            .cloned()
            .collect();

        MultivariatePolynomial {
            coefficients,
            exponents,
            nvars: self.nvars,
            field: self.field.clone(),
            var_map: self.var_map.clone(),
            _phantom: PhantomData,
        }
    }

    /// Multiply every coefficient with `other`.
    pub fn mul_coeff(mut self, other: F::Element) -> Self {
        for c in &mut self.coefficients {
            self.field.mul_assign(c, &other);
        }

        for i in (0..self.nterms()).rev() {
            if F::is_zero(&self.coefficients[i]) {
                self.coefficients.remove(i);
                self.exponents.drain(i * self.nvars..(i + 1) * self.nvars);
            }
        }

        self
    }

    /// Map a coefficient using the function `f`.
    pub fn map_coeff<U: Ring, T: Fn(&F::Element) -> U::Element>(
        &self,
        f: T,
        field: U,
    ) -> MultivariatePolynomial<U, E, O> {
        let mut coefficients = Vec::with_capacity(self.coefficients.len());
        let mut exponents = Vec::with_capacity(self.exponents.len());

        for m in self.into_iter() {
            let nc = f(m.coefficient);
            if !U::is_zero(&nc) {
                coefficients.push(nc);
                exponents.extend(m.exponents);
            }
        }

        MultivariatePolynomial {
            coefficients,
            exponents,
            nvars: self.nvars,
            field,
            var_map: self.var_map.clone(),
            _phantom: PhantomData,
        }
    }

    /// Add `exponents` to every exponent.
    pub fn mul_exp(mut self, exponents: &[E]) -> Self {
        debug_assert_eq!(self.nvars, exponents.len());

        if self.nvars == 0 {
            return self;
        }

        for e in self.exponents.chunks_mut(self.nvars) {
            for (e1, e2) in e.iter_mut().zip(exponents) {
                *e1 = e1.checked_add(e2).expect("overflow in adding exponents");
            }
        }

        self
    }

    #[inline]
    pub fn max_coeff(&self) -> &F::Element {
        self.coefficients.last().unwrap()
    }

    #[inline]
    pub fn max_exp(&self) -> &[E] {
        if self.coefficients.is_empty() {
            panic!("Cannot get max exponent of empty polynomial");
        }

        &self.exponents[(self.nterms() - 1) * self.nvars..self.nterms() * self.nvars]
    }

    /// Add a new monomial with coefficient `other` and exponent one.
    pub fn add_monomial(mut self, other: F::Element) -> Self {
        let nvars = self.nvars;
        self.append_monomial(other, &vec![E::zero(); nvars]);
        self
    }

    #[inline]
    fn mul_monomial(self, coefficient: &F::Element, exponents: &[E]) -> Self {
        self.mul_coeff(coefficient.clone()).mul_exp(exponents)
    }

    /// Get the degree of the variable `x`.
    /// This operation is O(n).
    pub fn degree(&self, x: usize) -> E {
        if self.nvars == 0 {
            return E::zero();
        }

        let mut max = E::zero();
        for e in self.exponents.iter().skip(x).step_by(self.nvars) {
            if max < *e {
                max = *e;
            }
        }
        max
    }

    // Get the highest degree of a variable in the leading monomial.
    pub fn ldegree(&self, v: usize) -> E {
        if self.is_zero() {
            return E::zero();
        }
        self.last_exponents()[v]
    }

    /// Get the highest degree of the leading monomial.
    pub fn ldegree_max(&self) -> E {
        if self.is_zero() {
            return E::zero();
        }
        *self.last_exponents().iter().max().unwrap_or(&E::zero())
    }

    /// Get the leading coefficient.
    pub fn lcoeff(&self) -> F::Element {
        if self.is_zero() {
            return self.field.zero();
        }
        self.coefficients.last().unwrap().clone()
    }

    /// Perform self % var^pow.
    pub fn mod_var(&self, var: usize, pow: E) -> Self {
        let mut m = self.zero();
        for t in self.into_iter() {
            if t.exponents[var] < pow {
                m.append_monomial(t.coefficient.clone(), t.exponents);
            }
        }
        m
    }
}

impl<F: Ring, E: Exponent> MultivariatePolynomial<F, E, LexOrder> {
    /// Get the leading coefficient under a given variable ordering.
    /// This operation is O(n) if the variables are out of order.
    pub fn lcoeff_varorder(&self, vars: &[usize]) -> F::Element {
        if vars.windows(2).all(|s| s[0] < s[1]) {
            return self.lcoeff();
        }

        let mut highest = vec![E::zero(); self.nvars];
        let mut highestc = &self.field.zero();

        'nextmon: for m in self.into_iter() {
            let mut more = false;
            for &v in vars {
                if more {
                    highest[v] = m.exponents[v];
                } else {
                    match m.exponents[v].cmp(&highest[v]) {
                        Ordering::Less => {
                            continue 'nextmon;
                        }
                        Ordering::Greater => {
                            highest[v] = m.exponents[v];
                            more = true;
                        }
                        Ordering::Equal => {}
                    }
                }
            }
            highestc = m.coefficient;
        }
        debug_assert!(!F::is_zero(highestc));
        highestc.clone()
    }

    /// Get the leading coefficient of a multivariate polynomial viewed as a
    /// univariate polynomial in `x`.
    pub fn univariate_lcoeff(&self, x: usize) -> MultivariatePolynomial<F, E, LexOrder> {
        let d = self.degree(x);
        let mut lcoeff = self.zero();

        if self.coefficients.is_empty() {
            return lcoeff;
        }

        if d == E::zero() {
            return self.clone();
        }

        let mut e = vec![E::zero(); self.nvars];
        for t in self {
            if t.exponents[x] == d {
                e.copy_from_slice(t.exponents);
                e[x] = E::zero();
                lcoeff.append_monomial(t.coefficient.clone(), &e);
            }
        }

        lcoeff
    }

    /// Get the leading coefficient viewed as a polynomial
    /// in all variables except the last variable `n`.
    pub fn lcoeff_last(&self, n: usize) -> MultivariatePolynomial<F, E, LexOrder> {
        if self.is_zero() {
            return self.clone();
        }
        // the last variable should have the least sorting priority,
        // so the last term should still be the lcoeff
        let last = self.last_exponents();

        let mut res = self.zero();
        let mut e: SmallVec<[E; INLINED_EXPONENTS]> = smallvec![E::zero(); self.nvars];

        for t in (0..self.nterms()).rev() {
            if (0..self.nvars - 1).all(|i| self.exponents(t)[i] == last[i] || i == n) {
                e[n] = self.exponents(t)[n];
                res.append_monomial(self.coefficients[t].clone(), &e);
                e[n] = E::zero();
            } else {
                break;
            }
        }

        res
    }

    /// Get the leading coefficient viewed as a polynomial
    /// in all variables with order as described in `vars` except the last variable in `vars`.
    /// This operation is O(n) if the variables are out of order.
    pub fn lcoeff_last_varorder(&self, vars: &[usize]) -> MultivariatePolynomial<F, E, LexOrder> {
        if self.is_zero() {
            return self.clone();
        }

        if vars.windows(2).all(|s| s[0] < s[1]) {
            return self.lcoeff_last(*vars.last().unwrap());
        }

        let (vars, lastvar) = vars.split_at(vars.len() - 1);

        let mut highest = vec![E::zero(); self.nvars];
        let mut indices = Vec::with_capacity(10);

        'nextmon: for (i, m) in self.into_iter().enumerate() {
            let mut more = false;
            for &v in vars {
                if more {
                    highest[v] = m.exponents[v];
                } else {
                    match m.exponents[v].cmp(&highest[v]) {
                        Ordering::Less => {
                            continue 'nextmon;
                        }
                        Ordering::Greater => {
                            highest[v] = m.exponents[v];
                            indices.clear();
                            more = true;
                        }
                        Ordering::Equal => {}
                    }
                }
            }
            indices.push(i);
        }

        let mut res = self.zero();
        let mut e = vec![E::zero(); self.nvars];
        for i in indices {
            e[lastvar[0]] = self.exponents(i)[lastvar[0]];
            res.append_monomial(self.coefficients[i].clone(), &e);
            e[lastvar[0]] = E::zero();
        }
        res
    }

    /// Change the order of the variables in the polynomial, using `order`.
    /// The map can also be reversed, by setting `inverse` to `true`.
    ///
    /// Note that the polynomial `var_map` is not updated.
    pub fn rearrange(
        &self,
        order: &[usize],
        inverse: bool,
    ) -> MultivariatePolynomial<F, E, LexOrder> {
        let mut new_exp = vec![E::zero(); self.nterms() * self.nvars];
        for (e, er) in new_exp
            .chunks_mut(self.nvars)
            .zip(self.exponents.chunks(self.nvars))
        {
            for x in 0..order.len() {
                if !inverse {
                    e[x] = er[order[x]];
                } else {
                    e[order[x]] = er[x];
                }
            }
        }

        let mut indices: Vec<usize> = (0..self.nterms()).collect();
        indices.sort_unstable_by_key(|&i| &new_exp[i * self.nvars..(i + 1) * self.nvars]);

        let mut res = self.zero_with_capacity(self.nterms());

        for i in indices {
            res.append_monomial(
                self.coefficients[i].clone(),
                &new_exp[i * self.nvars..(i + 1) * self.nvars],
            );
        }

        res
    }

    /// Change the order of the variables in the polynomial, using `order`.
    /// The order may contain `None`, to signal unmapped indices. This operation
    /// allows the polynomial to grow in size.
    ///
    /// Note that the polynomial `var_map` is not updated.
    pub fn rearrange_with_growth(
        &self,
        order: &[Option<usize>],
    ) -> MultivariatePolynomial<F, E, LexOrder> {
        let mut new_exp = vec![E::zero(); self.nterms() * order.len()];
        for (e, er) in new_exp
            .chunks_mut(order.len())
            .zip(self.exponents.chunks(self.nvars))
        {
            for x in 0..order.len() {
                if let Some(v) = order[x] {
                    e[x] = er[v];
                }
            }
        }

        let mut indices: Vec<usize> = (0..self.nterms()).collect();
        indices.sort_unstable_by_key(|&i| &new_exp[i * order.len()..(i + 1) * order.len()]);

        let mut res = MultivariatePolynomial::new(
            order.len(),
            &self.field,
            Some(self.nterms()),
            self.var_map.clone(),
        );

        for i in indices {
            res.append_monomial(
                self.coefficients[i].clone(),
                &new_exp[i * order.len()..(i + 1) * order.len()],
            );
        }

        res
    }

    /// Replace a variable `n` in the polynomial by an element from
    /// the ring `v`.
    pub fn replace(&self, n: usize, v: &F::Element) -> MultivariatePolynomial<F, E, LexOrder> {
        let mut res = self.zero_with_capacity(self.nterms());
        let mut e: SmallVec<[E; INLINED_EXPONENTS]> = smallvec![E::zero(); self.nvars];

        // TODO: cache power taking?
        for t in self {
            if t.exponents[n] == E::zero() {
                res.append_monomial(t.coefficient.clone(), t.exponents);
                continue;
            }

            let c = self.field.mul(
                t.coefficient,
                &self.field.pow(v, t.exponents[n].to_u32() as u64),
            );

            e.copy_from_slice(t.exponents);
            e[n] = E::zero();
            res.append_monomial(c, &e);
        }

        res
    }

    /// Replace a variable `n` in the polynomial by a polynomial `v`.
    pub fn replace_with_poly(&self, n: usize, v: &Self) -> Self {
        assert_eq!(self.var_map, v.var_map);

        if v.is_constant() {
            return self.replace(n, &v.lcoeff());
        }

        let mut res = self.zero_with_capacity(self.nterms());
        let mut exp = vec![E::zero(); self.nvars];
        for t in self {
            if t.exponents[n] == E::zero() {
                res.append_monomial(t.coefficient.clone(), &t.exponents[..self.nvars]);
                continue;
            }

            exp.copy_from_slice(t.exponents);
            exp[n] = E::zero();

            // TODO: cache v^e
            res = res
                + (&v.pow(t.exponents[n].to_u32() as usize)
                    * &self.monomial(t.coefficient.clone(), exp.clone()));
        }
        res
    }

    /// Replace all variables except `v` in the polynomial by elements from
    /// the ring.
    pub fn replace_all_except(
        &self,
        v: usize,
        r: &[(usize, F::Element)],
        cache: &mut [Vec<F::Element>],
    ) -> MultivariatePolynomial<F, E, LexOrder> {
        let mut tm: HashMap<E, F::Element> = HashMap::new();

        for t in self {
            let mut c = t.coefficient.clone();
            for (n, vv) in r {
                let p = t.exponents[*n].to_u32() as usize;
                if p > 0 {
                    if p < cache[*n].len() {
                        if F::is_zero(&cache[*n][p]) {
                            cache[*n][p] = self.field.pow(vv, p as u64);
                        }

                        self.field.mul_assign(&mut c, &cache[*n][p]);
                    } else {
                        self.field.mul_assign(&mut c, &self.field.pow(vv, p as u64));
                    }
                }
            }

            tm.entry(t.exponents[v])
                .and_modify(|e| self.field.add_assign(e, &c))
                .or_insert(c);
        }

        let mut res = self.zero();
        let mut e = vec![E::zero(); self.nvars];
        for (k, c) in tm {
            e[v] = k;
            res.append_monomial(c, &e);
            e[v] = E::zero();
        }

        res
    }

    /// Compute `self^pow`.
    pub fn pow(&self, mut pow: usize) -> Self {
        if pow == 0 {
            return self.one();
        }

        let mut x = self.clone();
        let mut y = self.one();
        while pow != 1 {
            if pow % 2 == 1 {
                y = &y * &x;
                pow -= 1;
            }

            x = &x * &x;
            pow /= 2;
        }

        x * &y
    }

    /// Create a univariate polynomial coefficient list out of a multivariate polynomial.
    /// The output is sorted in the degree.
    // TODO: allow a MultivariatePolynomial as a coefficient
    pub fn to_univariate_polynomial_list(
        &self,
        x: usize,
    ) -> Vec<(MultivariatePolynomial<F, E, LexOrder>, E)> {
        if self.coefficients.is_empty() {
            return vec![];
        }

        // get maximum degree for variable x
        let mut maxdeg = E::zero();
        for t in 0..self.nterms() {
            let d = self.exponents(t)[x];
            if d > maxdeg {
                maxdeg = d;
            }
        }

        // construct the coefficient per power of x
        let mut result = vec![];
        let mut e: SmallVec<[E; INLINED_EXPONENTS]> = smallvec![E::zero(); self.nvars];
        for d in 0..maxdeg.to_u32() + 1 {
            // TODO: add bounds estimate
            let mut a = self.zero();
            for t in 0..self.nterms() {
                if self.exponents(t)[x].to_u32() == d {
                    for (i, ee) in self.exponents(t).iter().enumerate() {
                        e[i] = *ee;
                    }
                    e[x] = E::zero();
                    a.append_monomial(self.coefficients[t].clone(), &e);
                }
            }

            if !a.is_zero() {
                result.push((a, E::from_u32(d)));
            }
        }

        result
    }

    /// Split the polynomial as a polynomial in `xs` if include is true,
    /// else excluding `xs`.
    pub fn to_multivariate_polynomial_list(
        &self,
        xs: &[usize],
        include: bool,
    ) -> HashMap<SmallVec<[E; INLINED_EXPONENTS]>, MultivariatePolynomial<F, E, LexOrder>> {
        if self.coefficients.is_empty() {
            return HashMap::new();
        }

        let mut tm: HashMap<
            SmallVec<[E; INLINED_EXPONENTS]>,
            MultivariatePolynomial<F, E, LexOrder>,
        > = HashMap::new();
        let mut e_not_in_xs = smallvec![E::zero(); self.nvars];
        let mut e_in_xs = smallvec![E::zero(); self.nvars];
        for t in self {
            for (i, ee) in t.exponents.iter().enumerate() {
                e_not_in_xs[i] = *ee;
                e_in_xs[i] = E::zero();
            }

            for x in xs {
                e_in_xs[*x] = e_not_in_xs[*x];
                e_not_in_xs[*x] = E::zero();
            }

            if include {
                tm.entry(e_in_xs.clone())
                    .and_modify(|x| x.append_monomial(t.coefficient.clone(), &e_not_in_xs))
                    .or_insert_with(|| {
                        MultivariatePolynomial::monomial(
                            self,
                            t.coefficient.clone(),
                            e_not_in_xs.to_vec(),
                        )
                    });
            } else {
                tm.entry(e_not_in_xs.clone())
                    .and_modify(|x| x.append_monomial(t.coefficient.clone(), &e_in_xs))
                    .or_insert_with(|| {
                        MultivariatePolynomial::monomial(
                            self,
                            t.coefficient.clone(),
                            e_in_xs.to_vec(),
                        )
                    });
            }
        }

        tm
    }

    pub fn mul_univariate_dense(&self, rhs: &Self, max_pow: Option<usize>) -> Self {
        if self.is_constant() {
            if let Some(m) = max_pow {
                if let Some(var) = rhs.last_exponents().iter().position(|e| *e != E::zero()) {
                    if rhs.degree(var).to_u32() > m as u32 {
                        return rhs
                            .mod_var(var, E::from_u32(m as u32 + 1))
                            .mul_coeff(self.lcoeff());
                    }
                }
            }
            return rhs.clone().mul_coeff(self.lcoeff());
        }

        if rhs.is_constant() {
            if let Some(m) = max_pow {
                if let Some(var) = self.last_exponents().iter().position(|e| *e != E::zero()) {
                    if self.degree(var).to_u32() > m as u32 {
                        return self
                            .mod_var(var, E::from_u32(m as u32 + 1))
                            .mul_coeff(rhs.lcoeff());
                    }
                }
            }
            return self.clone().mul_coeff(rhs.lcoeff());
        }

        let var = self
            .last_exponents()
            .iter()
            .position(|e| *e != E::zero())
            .unwrap();

        let d1 = self.degree(var);
        let d2 = rhs.degree(var);
        let mut max = (d1.to_u32() + d2.to_u32()) as usize;
        if let Some(m) = max_pow {
            max = max.min(m);
        }

        let mut coeffs = vec![self.field.zero(); max + 1];

        for x in self {
            for y in rhs {
                let pos = x.exponents[var].to_u32() + y.exponents[var].to_u32();
                if pos as usize > max {
                    continue;
                }

                self.field
                    .add_mul_assign(&mut coeffs[pos as usize], x.coefficient, y.coefficient);
            }
        }

        let mut exp = vec![E::zero(); self.nvars];
        let mut res = self.zero_with_capacity(coeffs.len());
        for (p, c) in coeffs.into_iter().enumerate() {
            if !F::is_zero(&c) {
                exp[var] = E::from_u32(p as u32);
                res.append_monomial(c, &exp);
            }
        }
        res
    }

    /// Multiplication for multivariate polynomials using a custom variation of the heap method
    /// described in "Sparse polynomial division using a heap" by Monagan, Pearce (2011) and using
    /// the sorting described in "Sparse Polynomial Powering Using Heaps".
    /// It uses a heap to obtain the next monomial of the result in an ordered fashion.
    /// Additionally, this method uses a hashmap with the monomial exponent as a key and a vector of all pairs
    /// of indices in `self` and `other` that have that monomial exponent when multiplied together.
    /// When a multiplication of two monomials is considered, its indices are added to the hashmap,
    /// but they are only added to the heap if the monomial exponent is new. As a result, the heap
    /// only has new monomials, and by taking (and removing) the corresponding entry from the hashmap, all
    /// monomials that have that exponent can be summed. Then, new monomials combinations are added that
    /// should be considered next as they are smaller than the current monomial.
    fn heap_mul(
        &self,
        other: &MultivariatePolynomial<F, E, LexOrder>,
    ) -> MultivariatePolynomial<F, E, LexOrder> {
        if self.nterms() == 0 || other.nterms() == 0 {
            return self.zero();
        }

        if self.nterms() == 1 {
            return other
                .clone()
                .mul_monomial(&self.coefficients[0], &self.exponents);
        }

        if other.nterms() == 1 {
            return self
                .clone()
                .mul_monomial(&other.coefficients[0], &other.exponents);
        }

        // check if the multiplication is univariate with the same variable
        let degree_sum: Vec<_> = (0..self.nvars)
            .map(|i| self.degree(i).to_u32() as usize + other.degree(i).to_u32() as usize)
            .collect();

        if degree_sum.iter().filter(|x| **x > 0).count() == 1
            && degree_sum.iter().sum::<usize>() < 5000
        {
            return self.mul_univariate_dense(other, None);
        }

        // place the smallest polynomial first, as this is faster
        // in the heap algorithm
        if self.nterms() > other.nterms() {
            return other.heap_mul(self);
        }

        // use a special routine if the exponents can be packed into a u64
        let mut pack_u8 = true;
        if self.nvars <= 8
            && degree_sum.into_iter().all(|deg| {
                if deg > 255 {
                    pack_u8 = false;
                }

                deg <= 255 || self.nvars <= 4 && deg <= 65535
            })
        {
            return self.heap_mul_packed_exp(other, pack_u8);
        }

        let mut res = self.zero_with_capacity(self.nterms());

        let mut cache: BTreeMap<Vec<E>, Vec<(usize, usize)>> = BTreeMap::new();
        let mut q_cache: Vec<Vec<(usize, usize)>> = vec![];

        // create a min-heap since our polynomials are sorted smallest to largest
        let mut h: BinaryHeap<Reverse<Vec<E>>> = BinaryHeap::with_capacity(self.nterms());

        let monom: Vec<E> = self
            .exponents(0)
            .iter()
            .zip(other.exponents(0))
            .map(|(e1, e2)| *e1 + *e2)
            .collect();
        cache.insert(monom.clone(), vec![(0, 0)]);
        h.push(Reverse(monom));

        let mut m_cache: Vec<E> = vec![E::zero(); self.nvars];

        // i=merged_index[j] signifies that self[i]*other[j] has been merged
        let mut merged_index = vec![0; other.nterms()];
        // in_heap[j] signifies that other[j] is in the heap
        let mut in_heap = vec![false; other.nterms()];
        in_heap[0] = true;

        while !h.is_empty() {
            let cur_mon = h.pop().unwrap();

            let mut coefficient = self.field.zero();

            let mut q = cache.remove(&cur_mon.0).unwrap();

            for (i, j) in q.drain(..) {
                self.field.add_mul_assign(
                    &mut coefficient,
                    &self.coefficients[i],
                    &other.coefficients[j],
                );

                merged_index[j] = i + 1;

                if i + 1 < self.nterms() && (j == 0 || merged_index[j - 1] > i + 1) {
                    for ((m, e1), e2) in m_cache
                        .iter_mut()
                        .zip(self.exponents(i + 1))
                        .zip(other.exponents(j))
                    {
                        *m = *e1 + *e2;
                    }

                    if let Some(e) = cache.get_mut(&m_cache) {
                        e.push((i + 1, j));
                    } else {
                        h.push(Reverse(m_cache.clone())); // only add when new
                        if let Some(mut qq) = q_cache.pop() {
                            qq.push((i + 1, j));
                            cache.insert(m_cache.clone(), qq);
                        } else {
                            cache.insert(m_cache.clone(), vec![(i + 1, j)]);
                        }
                    }
                } else {
                    in_heap[j] = false;
                }

                if j + 1 < other.nterms() && !in_heap[j + 1] {
                    for ((m, e1), e2) in m_cache
                        .iter_mut()
                        .zip(self.exponents(i))
                        .zip(other.exponents(j + 1))
                    {
                        *m = *e1 + *e2;
                    }

                    if let Some(e) = cache.get_mut(&m_cache) {
                        e.push((i, j + 1));
                    } else {
                        h.push(Reverse(m_cache.clone())); // only add when new

                        if let Some(mut qq) = q_cache.pop() {
                            qq.push((i, j + 1));
                            cache.insert(m_cache.clone(), qq);
                        } else {
                            cache.insert(m_cache.clone(), vec![(i, j + 1)]);
                        }
                    }

                    in_heap[j + 1] = true;
                }
            }

            q_cache.push(q);

            if !F::is_zero(&coefficient) {
                res.coefficients.push(coefficient);
                res.exponents.extend_from_slice(&cur_mon.0);
            }
        }
        res
    }

    /// Heap multiplication, but with the exponents packed into a `u64`.
    /// Each exponent is limited to 65535 if there are four or fewer variables,
    /// or 255 if there are 8 or fewer variables.
    fn heap_mul_packed_exp(
        &self,
        other: &MultivariatePolynomial<F, E, LexOrder>,
        pack_u8: bool,
    ) -> MultivariatePolynomial<F, E, LexOrder> {
        let mut res = self.zero_with_capacity(self.nterms() * other.nterms());

        let pack_a: Vec<_> = if pack_u8 {
            self.exponents
                .chunks(self.nvars)
                .map(|c| E::pack(c))
                .collect()
        } else {
            self.exponents
                .chunks(self.nvars)
                .map(|c| E::pack_u16(c))
                .collect()
        };
        let pack_b: Vec<_> = if pack_u8 {
            other
                .exponents
                .chunks(self.nvars)
                .map(|c| E::pack(c))
                .collect()
        } else {
            other
                .exponents
                .chunks(self.nvars)
                .map(|c| E::pack_u16(c))
                .collect()
        };

        let mut cache: BTreeMap<u64, Vec<(usize, usize)>> = BTreeMap::new();
        let mut q_cache: Vec<Vec<(usize, usize)>> = vec![];

        // create a min-heap since our polynomials are sorted smallest to largest
        let mut h: BinaryHeap<Reverse<u64>> = BinaryHeap::with_capacity(self.nterms());

        let monom: u64 = pack_a[0] + pack_b[0];
        cache.insert(monom, vec![(0, 0)]);
        h.push(Reverse(monom));

        // i=merged_index[j] signifies that self[i]*other[j] has been merged
        let mut merged_index = vec![0; other.nterms()];
        // in_heap[j] signifies that other[j] is in the heap
        let mut in_heap = vec![false; other.nterms()];
        in_heap[0] = true;

        while let Some(cur_mon) = h.pop() {
            let mut coefficient = self.field.zero();

            let mut q = cache.remove(&cur_mon.0).unwrap();

            for (i, j) in q.drain(..) {
                self.field.add_mul_assign(
                    &mut coefficient,
                    &self.coefficients[i],
                    &other.coefficients[j],
                );

                merged_index[j] = i + 1;

                if i + 1 < self.nterms() && (j == 0 || merged_index[j - 1] > i + 1) {
                    let m = pack_a[i + 1] + pack_b[j];
                    if let Some(e) = cache.get_mut(&m) {
                        e.push((i + 1, j));
                    } else {
                        h.push(Reverse(m)); // only add when new
                        if let Some(mut qq) = q_cache.pop() {
                            qq.push((i + 1, j));
                            cache.insert(m, qq);
                        } else {
                            cache.insert(m, vec![(i + 1, j)]);
                        }
                    }
                } else {
                    in_heap[j] = false;
                }

                if j + 1 < other.nterms() && !in_heap[j + 1] {
                    let m = pack_a[i] + pack_b[j + 1];
                    if let Some(e) = cache.get_mut(&m) {
                        e.push((i, j + 1));
                    } else {
                        h.push(Reverse(m)); // only add when new

                        if let Some(mut qq) = q_cache.pop() {
                            qq.push((i, j + 1));
                            cache.insert(m, qq);
                        } else {
                            cache.insert(m, vec![(i, j + 1)]);
                        }
                    }

                    in_heap[j + 1] = true;
                }
            }

            q_cache.push(q);

            if !F::is_zero(&coefficient) {
                res.coefficients.push(coefficient);
                let len = res.exponents.len();

                res.exponents.resize(len + self.nvars, E::zero());

                if pack_u8 {
                    E::unpack(cur_mon.0, &mut res.exponents[len..len + self.nvars]);
                } else {
                    E::unpack_u16(cur_mon.0, &mut res.exponents[len..len + self.nvars]);
                }
            }
        }
        res
    }

    /// Synthetic division for univariate polynomials, where `div` is monic.
    // TODO: create UnivariatePolynomial?
    pub fn quot_rem_univariate_monic(
        &self,
        div: &MultivariatePolynomial<F, E, LexOrder>,
    ) -> (
        MultivariatePolynomial<F, E, LexOrder>,
        MultivariatePolynomial<F, E, LexOrder>,
    ) {
        debug_assert_eq!(div.lcoeff(), self.field.one());
        if self.is_zero() {
            return (self.clone(), self.clone());
        }

        let mut dividendpos = self.nterms() - 1; // work from the back

        let mut q = self.zero_with_capacity(self.nterms());
        let mut r = self.zero();

        // determine the variable
        let mut var = 0;
        for (i, x) in self.last_exponents().iter().enumerate() {
            if !x.is_zero() {
                var = i;
                break;
            }
        }

        let m = div.ldegree_max();
        let mut pow = self.ldegree_max();

        loop {
            // find the power in the dividend if it exists
            let mut coeff = loop {
                if self.exponents(dividendpos)[var] == pow {
                    break self.coefficients[dividendpos].clone();
                }
                if dividendpos == 0 || self.exponents(dividendpos)[var] < pow {
                    break self.field.zero();
                }
                dividendpos -= 1;
            };

            let mut qindex = 0; // starting from highest
            let mut bindex = 0; // starting from lowest
            while bindex < div.nterms() && qindex < q.nterms() {
                while bindex + 1 < div.nterms()
                    && div.exponents(bindex)[var] + q.exponents(qindex)[var] < pow
                {
                    bindex += 1;
                }

                if div.exponents(bindex)[var] + q.exponents(qindex)[var] == pow {
                    self.field.sub_mul_assign(
                        &mut coeff,
                        &div.coefficients[bindex],
                        &q.coefficients[qindex],
                    );
                }

                qindex += 1;
            }

            if !F::is_zero(&coeff) {
                // can the division be performed? if not, add to rest
                // TODO: refactor
                let (quot, div) = if pow >= m {
                    (coeff, true)
                } else {
                    (coeff, false)
                };

                if div {
                    let nterms = q.nterms();
                    q.coefficients.push(quot);
                    q.exponents.resize((nterms + 1) * q.nvars, E::zero());
                    q.exponents[nterms * q.nvars + var] = pow - m;
                } else {
                    let nterms = r.nterms();
                    r.coefficients.push(quot);
                    r.exponents.resize((nterms + 1) * r.nvars, E::zero());
                    r.exponents[nterms * r.nvars + var] = pow;
                }
            }

            if pow.is_zero() {
                break;
            }

            pow = pow - E::one();
        }

        q.reverse();
        r.reverse();

        #[cfg(debug_assertions)]
        {
            if !(&q * div + r.clone() - self.clone()).is_zero() {
                panic!("Division failed: ({})/({}): q={}, r={}", self, div, q, r);
            }
        }

        (q, r)
    }

    /// Shift a variable `var` to `var+shift`.
    pub fn shift_var(&self, var: usize, shift: &F::Element) -> Self {
        let d = self.degree(var).to_u32() as usize;

        let y_poly = self.to_univariate_polynomial_list(var);

        let mut v = vec![self.zero(); d + 1];
        for (x_poly, p) in y_poly {
            v[p.to_u32() as usize] = x_poly;
        }

        for k in 0..d {
            for j in (k..d).rev() {
                v[j] = &v[j] + &v[j + 1].clone().mul_coeff(shift.clone());
            }
        }

        let mut poly = self.zero();
        for (i, mut v) in v.into_iter().enumerate() {
            for x in v.exponents.chunks_mut(self.nvars) {
                x[var] = E::from_u32(i as u32);
            }

            for m in &v {
                poly.append_monomial(m.coefficient.clone(), m.exponents);
            }
        }

        poly
    }
}

impl<F: EuclideanDomain, E: Exponent> MultivariatePolynomial<F, E, LexOrder> {
    /// Get the content from the coefficients.
    pub fn content(&self) -> F::Element {
        if self.coefficients.is_empty() {
            return self.field.zero();
        }
        let mut c = self.coefficients.first().unwrap().clone();
        for cc in self.coefficients.iter().skip(1) {
            // early return if possible (not possible for rationals)
            if F::one_is_gcd_unit() && self.field.is_one(&c) {
                break;
            }

            c = self.field.gcd(&c, cc);
        }
        c
    }

    /// Divide every coefficient with `other`.
    pub fn div_coeff(mut self, other: &F::Element) -> Self {
        for c in &mut self.coefficients {
            let (quot, rem) = self.field.quot_rem(c, other);
            debug_assert!(F::is_zero(&rem));
            *c = quot;
        }
        self
    }

    /// Make the polynomial primitive by removing the content.
    pub fn make_primitive(self) -> Self {
        let c = self.content();
        self.div_coeff(&c)
    }

    pub fn divides(
        &self,
        div: &MultivariatePolynomial<F, E, LexOrder>,
    ) -> Option<MultivariatePolynomial<F, E, LexOrder>> {
        if div.is_zero() {
            panic!("Cannot divide by 0 polynomial");
        }

        if self.is_zero() {
            return Some(self.clone());
        }

        // check if the leading coefficients divide
        if !F::is_zero(&self.field.rem(&self.lcoeff(), &div.lcoeff())) {
            return None;
        }

        if (0..self.nvars).any(|v| self.degree(v) < div.degree(v)) {
            return None;
        }

        if self.field.is_characteristic_zero() {
            // test division of constant term (evaluation at x_i = 0)
            let c = div.get_constant();
            if !F::is_zero(&c)
                && !self.field.is_one(&c)
                && !F::is_zero(&self.field.rem(&self.get_constant(), &c))
            {
                return None;
            }

            // test division at x_i = 1
            let mut num = self.field.zero();
            for c in &self.coefficients {
                self.field.add_assign(&mut num, c);
            }
            let mut den = self.field.zero();
            for c in &div.coefficients {
                self.field.add_assign(&mut den, c);
            }

            if !F::is_zero(&den)
                && !self.field.is_one(&den)
                && !F::is_zero(&self.field.rem(&num, &den))
            {
                return None;
            }
        }

        let (a, b) = self.quot_rem(div, true);
        if b.nterms() == 0 {
            Some(a)
        } else {
            None
        }
    }

    /// Compute the remainder `self % div`.
    pub fn rem(&self, div: &MultivariatePolynomial<F, E, LexOrder>) -> Self {
        self.quot_rem(div, false).1
    }

    /// Divide two multivariate polynomials and return the quotient and remainder.
    pub fn quot_rem(
        &self,
        div: &MultivariatePolynomial<F, E, LexOrder>,
        abort_on_remainder: bool,
    ) -> (
        MultivariatePolynomial<F, E, LexOrder>,
        MultivariatePolynomial<F, E, LexOrder>,
    ) {
        if div.is_zero() {
            panic!("Cannot divide by 0 polynomial");
        }

        if self.is_zero() {
            return (self.clone(), self.clone());
        }

        if div.is_one() {
            return (self.clone(), self.zero());
        }

        if self.nterms() == div.nterms() {
            if self == div {
                return (self.one(), self.zero());
            }

            // check if one is a multiple of the other
            let (q, r) = self.field.quot_rem(&self.lcoeff(), &div.lcoeff());

            if F::is_zero(&r)
                && self
                    .into_iter()
                    .zip(div)
                    .all(|(t1, t2)| t1.exponents == t2.exponents)
                && self
                    .into_iter()
                    .zip(div)
                    .all(|(t1, t2)| &self.field.mul(t2.coefficient, &q) == t1.coefficient)
            {
                return (self.constant(q), self.zero());
            }
        }

        if div.nterms() == 1 {
            let mut q = self.clone();
            let dive = div.to_monomial_view(0);

            if q.nvars > 0 {
                for ee in q.exponents.chunks_mut(q.nvars) {
                    for (e1, e2) in ee.iter_mut().zip(dive.exponents) {
                        if *e1 >= *e2 {
                            *e1 = *e1 - *e2;
                        } else {
                            return (self.zero(), self.clone());
                        }
                    }
                }
            }

            for c in &mut q.coefficients {
                let (quot, rem) = q.field.quot_rem(c, dive.coefficient);
                *c = quot;
                if !F::is_zero(&rem) {
                    // TODO: support upgrade to a RationalField
                    return (self.zero(), self.clone());
                }
            }

            return (q, self.zero());
        }

        // check if the division is univariate with the same variable
        let degree_sum: Vec<_> = (0..self.nvars)
            .map(|i| self.degree(i).to_u32() as usize + div.degree(i).to_u32() as usize)
            .collect();

        if div.field.is_one(&div.lcoeff()) && degree_sum.iter().filter(|x| **x > 0).count() == 1 {
            return self.quot_rem_univariate_monic(div);
        }

        let mut pack_u8 = true;
        if self.nvars <= 8
            && (0..self.nvars).all(|i| {
                let deg = self.degree(i).to_u32();
                if deg > 127 {
                    pack_u8 = false;
                }

                deg <= 127 || self.nvars <= 4 && deg <= 32767
            })
        {
            self.heap_division_packed_exp(div, abort_on_remainder, pack_u8)
        } else {
            self.heap_division(div, abort_on_remainder)
        }
    }

    /// Heap division for multivariate polynomials, using a cache so that only unique
    /// monomial exponents appear in the heap.
    /// Reference: "Sparse polynomial division using a heap" by Monagan, Pearce (2011)
    pub fn heap_division(
        &self,
        div: &MultivariatePolynomial<F, E, LexOrder>,
        abort_on_remainder: bool,
    ) -> (
        MultivariatePolynomial<F, E, LexOrder>,
        MultivariatePolynomial<F, E, LexOrder>,
    ) {
        let mut q = self.zero_with_capacity(self.nterms());
        let mut r = self.zero();

        let mut div_monomial_in_heap = vec![false; div.nterms()];
        let mut merged_index_of_div_monomial_in_quotient = vec![0; div.nterms()];

        let mut cache: BTreeMap<Vec<E>, Vec<(usize, usize, bool)>> = BTreeMap::new();

        let mut h: BinaryHeap<Vec<E>> = BinaryHeap::with_capacity(self.nterms());
        let mut q_cache: Vec<Vec<(usize, usize, bool)>> = vec![];

        let mut m = vec![E::zero(); div.nvars];
        let mut m_cache = vec![E::zero(); div.nvars];
        let mut c;

        let mut k = 0;
        while !h.is_empty() || k < self.nterms() {
            if k < self.nterms() && (h.is_empty() || self.exponents_back(k) >= h.peek().unwrap()) {
                for (s, e) in m.iter_mut().zip(self.exponents_back(k)) {
                    *s = *e;
                }

                c = self.coefficient_back(k).clone();
                k += 1;
            } else {
                for (s, e) in m.iter_mut().zip(h.peek().unwrap().as_slice()) {
                    *s = *e;
                }
                c = self.field.zero();
            }

            if let Some(monomial) = h.peek() {
                if &m == monomial {
                    h.pop().unwrap();

                    let mut qs = cache.remove(&m).unwrap();
                    for (i, j, next_in_divisor) in qs.drain(..) {
                        self.field.sub_mul_assign(
                            &mut c,
                            &q.coefficients[i],
                            div.coefficient_back(j),
                        );

                        if next_in_divisor && j + 1 < div.nterms() {
                            // quotient heap product
                            for ((m, e1), e2) in m_cache
                                .iter_mut()
                                .zip(q.exponents(i))
                                .zip(div.exponents_back(j + 1))
                            {
                                *m = *e1 + *e2;
                            }

                            // TODO: make macro
                            if let Some(e) = cache.get_mut(&m_cache) {
                                e.push((i, j + 1, true));
                            } else {
                                h.push(m_cache.clone()); // only add when new
                                if let Some(mut qq) = q_cache.pop() {
                                    qq.push((i, j + 1, true));
                                    cache.insert(m_cache.clone(), qq);
                                } else {
                                    cache.insert(m_cache.clone(), vec![(i, j + 1, true)]);
                                }
                            }
                        } else if !next_in_divisor {
                            merged_index_of_div_monomial_in_quotient[j] = i + 1;

                            if i + 1 < q.nterms()
                                && (j == 1 // the divisor starts with the sub-leading term in the heap
                                    || merged_index_of_div_monomial_in_quotient[j - 1] > i + 1)
                            {
                                for ((m, e1), e2) in m_cache
                                    .iter_mut()
                                    .zip(q.exponents(i + 1))
                                    .zip(div.exponents_back(j))
                                {
                                    *m = *e1 + *e2;
                                }

                                if let Some(e) = cache.get_mut(&m_cache) {
                                    e.push((i + 1, j, false));
                                } else {
                                    h.push(m_cache.clone()); // only add when new
                                    if let Some(mut qq) = q_cache.pop() {
                                        qq.push((i + 1, j, false));
                                        cache.insert(m_cache.clone(), qq);
                                    } else {
                                        cache.insert(m_cache.clone(), vec![(i + 1, j, false)]);
                                    }
                                }
                            } else {
                                div_monomial_in_heap[j] = false;
                            }

                            if j + 1 < div.nterms() && !div_monomial_in_heap[j + 1] {
                                for ((m, e1), e2) in m_cache
                                    .iter_mut()
                                    .zip(q.exponents(i))
                                    .zip(div.exponents_back(j + 1))
                                {
                                    *m = *e1 + *e2;
                                }

                                if let Some(e) = cache.get_mut(&m_cache) {
                                    e.push((i, j + 1, false));
                                } else {
                                    h.push(m_cache.clone()); // only add when new

                                    if let Some(mut qq) = q_cache.pop() {
                                        qq.push((i, j + 1, false));
                                        cache.insert(m_cache.clone(), qq);
                                    } else {
                                        cache.insert(m_cache.clone(), vec![(i, j + 1, false)]);
                                    }
                                }

                                div_monomial_in_heap[j + 1] = true;
                            }
                        }
                    }

                    q_cache.push(qs);
                }
            }

            if F::is_zero(&c) {
                continue;
            }

            if div.last_exponents().iter().zip(&m).all(|(ge, me)| me >= ge) {
                let (quot, rem) = self.field.quot_rem(&c, &div.lcoeff());
                if !F::is_zero(&rem) {
                    if abort_on_remainder {
                        r = self.one();
                        return (q, r);
                    } else {
                        return (self.zero(), self.clone());
                    }
                }

                q.coefficients.push(quot);
                q.exponents.extend(
                    div.last_exponents()
                        .iter()
                        .zip(&m)
                        .map(|(ge, me)| *me - *ge),
                );

                if div.nterms() == 1 {
                    continue;
                }

                for ((m, e1), e2) in m_cache
                    .iter_mut()
                    .zip(q.last_exponents())
                    .zip(div.exponents_back(1))
                {
                    *m = *e1 + *e2;
                }

                if q.nterms() < div.nterms() {
                    // using quotient heap

                    if let Some(e) = cache.get_mut(&m_cache) {
                        e.push((q.nterms() - 1, 1, true));
                    } else {
                        h.push(m_cache.clone()); // only add when new
                        if let Some(mut qq) = q_cache.pop() {
                            qq.push((q.nterms() - 1, 1, true));
                            cache.insert(m_cache.clone(), qq);
                        } else {
                            cache.insert(m_cache.clone(), vec![(q.nterms() - 1, 1, true)]);
                        }
                    }
                } else if q.nterms() >= div.nterms() {
                    // using divisor heap
                    if !div_monomial_in_heap[1] {
                        div_monomial_in_heap[1] = true;

                        if let Some(e) = cache.get_mut(&m_cache) {
                            e.push((q.nterms() - 1, 1, false));
                        } else {
                            h.push(m_cache.clone()); // only add when new
                            if let Some(mut qq) = q_cache.pop() {
                                qq.push((q.nterms() - 1, 1, false));
                                cache.insert(m_cache.clone(), qq);
                            } else {
                                cache.insert(m_cache.clone(), vec![(q.nterms() - 1, 1, false)]);
                            }
                        }
                    }
                } else {
                    // switch to divisor heap
                    for index in &mut merged_index_of_div_monomial_in_quotient {
                        *index = q.nterms() - 1;
                    }
                    debug_assert!(div_monomial_in_heap.iter().any(|c| !c));
                    div_monomial_in_heap[1] = true;

                    if let Some(e) = cache.get_mut(&m_cache) {
                        e.push((q.nterms() - 1, 1, false));
                    } else {
                        h.push(m_cache.clone()); // only add when new
                        if let Some(mut qq) = q_cache.pop() {
                            qq.push((q.nterms() - 1, 1, false));
                            cache.insert(m_cache.clone(), qq);
                        } else {
                            cache.insert(m_cache.clone(), vec![(q.nterms() - 1, 1, false)]);
                        }
                    }
                }
            } else if abort_on_remainder {
                r = self.one();
                return (q, r);
            } else {
                r.coefficients.push(c);
                r.exponents.extend(&m);
            }
        }

        // q and r have the highest monomials first
        q.reverse();
        r.reverse();

        #[cfg(debug_assertions)]
        {
            if !(&q * div + r.clone() - self.clone()).is_zero() {
                panic!("Division failed: ({})/({}): q={}, r={}", self, div, q, r);
            }
        }

        (q, r)
    }

    /// Heap division, but with the exponents packed into a `u64`.
    /// Each exponent is limited to 32767 if there are 5 or fewer variables,
    /// or 127 if there are 8 or fewer variables, such that the last bit per byte can
    /// be used to check for subtraction overflow, serving as a division test.
    pub fn heap_division_packed_exp(
        &self,
        div: &MultivariatePolynomial<F, E, LexOrder>,
        abort_on_remainder: bool,
        pack_u8: bool,
    ) -> (
        MultivariatePolynomial<F, E, LexOrder>,
        MultivariatePolynomial<F, E, LexOrder>,
    ) {
        let mut q = self.zero_with_capacity(self.nterms());
        let mut r = self.zero();

        let pack_a: Vec<_> = if pack_u8 {
            self.exponents
                .chunks(self.nvars)
                .map(|c| E::pack(c))
                .collect()
        } else {
            self.exponents
                .chunks(self.nvars)
                .map(|c| E::pack_u16(c))
                .collect()
        };
        let pack_div: Vec<_> = if pack_u8 {
            div.exponents
                .chunks(div.nvars)
                .map(|c| E::pack(c))
                .collect()
        } else {
            div.exponents
                .chunks(div.nvars)
                .map(|c| E::pack_u16(c))
                .collect()
        };

        let mut div_monomial_in_heap = vec![false; div.nterms()];
        let mut merged_index_of_div_monomial_in_quotient = vec![0; div.nterms()];

        let mut cache: BTreeMap<u64, Vec<(usize, usize, bool)>> = BTreeMap::new();

        #[inline(always)]
        fn divides(a: u64, b: u64, pack_u8: bool) -> Option<u64> {
            let d = a.overflowing_sub(b).0;
            if pack_u8 && (d & 9259542123273814144u64 == 0)
                || !pack_u8 && (d & 9223512776490647552u64 == 0)
            {
                Some(d)
            } else {
                None
            }
        }

        let mut h: BinaryHeap<u64> = BinaryHeap::with_capacity(self.nterms());
        let mut q_cache: Vec<Vec<(usize, usize, bool)>> = Vec::with_capacity(self.nterms());

        let mut m;
        let mut m_cache;
        let mut c;

        let mut q_exp = Vec::with_capacity(self.nterms());

        let mut k = 0;
        while !h.is_empty() || k < self.nterms() {
            if k < self.nterms()
                && (h.is_empty() || pack_a[self.nterms() - k - 1] >= *h.peek().unwrap())
            {
                m = pack_a[self.nterms() - k - 1];

                c = self.coefficient_back(k).clone();

                k += 1;
            } else {
                m = *h.peek().unwrap();
                c = self.field.zero();
            }

            if let Some(monomial) = h.peek() {
                if &m == monomial {
                    h.pop().unwrap();

                    let mut qs = cache.remove(&m).unwrap();
                    for (i, j, next_in_divisor) in qs.drain(..) {
                        // TODO: use fraction-free routines
                        self.field.sub_mul_assign(
                            &mut c,
                            &q.coefficients[i],
                            div.coefficient_back(j),
                        );

                        if next_in_divisor && j + 1 < div.nterms() {
                            // quotient heap product
                            m_cache = q_exp[i] + pack_div[div.nterms() - (j + 1) - 1];

                            // TODO: make macro
                            if let Some(e) = cache.get_mut(&m_cache) {
                                e.push((i, j + 1, true));
                            } else {
                                h.push(m_cache); // only add when new
                                if let Some(mut qq) = q_cache.pop() {
                                    qq.push((i, j + 1, true));
                                    cache.insert(m_cache, qq);
                                } else {
                                    cache.insert(m_cache, vec![(i, j + 1, true)]);
                                }
                            }
                        } else if !next_in_divisor {
                            merged_index_of_div_monomial_in_quotient[j] = i + 1;

                            if i + 1 < q.nterms()
                                && (j == 1 // the divisor starts with the sub-leading term in the heap
                                    || merged_index_of_div_monomial_in_quotient[j - 1] > i + 1)
                            {
                                m_cache = q_exp[i + 1] + pack_div[div.nterms() - j - 1];

                                if let Some(e) = cache.get_mut(&m_cache) {
                                    e.push((i + 1, j, false));
                                } else {
                                    h.push(m_cache); // only add when new
                                    if let Some(mut qq) = q_cache.pop() {
                                        qq.push((i + 1, j, false));
                                        cache.insert(m_cache, qq);
                                    } else {
                                        cache.insert(m_cache, vec![(i + 1, j, false)]);
                                    }
                                }
                            } else {
                                div_monomial_in_heap[j] = false;
                            }

                            if j + 1 < div.nterms() && !div_monomial_in_heap[j + 1] {
                                m_cache = q_exp[i] + pack_div[div.nterms() - (j + 1) - 1];

                                if let Some(e) = cache.get_mut(&m_cache) {
                                    e.push((i, j + 1, false));
                                } else {
                                    h.push(m_cache); // only add when new

                                    if let Some(mut qq) = q_cache.pop() {
                                        qq.push((i, j + 1, false));
                                        cache.insert(m_cache, qq);
                                    } else {
                                        cache.insert(m_cache, vec![(i, j + 1, false)]);
                                    }
                                }

                                div_monomial_in_heap[j + 1] = true;
                            }
                        }
                    }

                    q_cache.push(qs);
                }
            }

            if F::is_zero(&c) {
                continue;
            }

            let q_e = divides(m, pack_div[pack_div.len() - 1], pack_u8);
            if let Some(q_e) = q_e {
                let (quot, rem) = self.field.quot_rem(&c, &div.lcoeff());
                if !F::is_zero(&rem) {
                    if abort_on_remainder {
                        r = self.one();
                        return (q, r);
                    } else {
                        return (self.zero(), self.clone());
                    }
                }

                q.coefficients.push(quot);
                let len = q.exponents.len();
                q.exponents.resize(len + self.nvars, E::zero());

                if pack_u8 {
                    E::unpack(q_e, &mut q.exponents[len..len + self.nvars]);
                } else {
                    E::unpack_u16(q_e, &mut q.exponents[len..len + self.nvars]);
                }
                q_exp.push(q_e);

                if div.nterms() == 1 {
                    continue;
                }

                m_cache = q_exp.last().unwrap() + pack_div[pack_div.len() - 2];

                if q.nterms() < div.nterms() {
                    // using quotient heap

                    if let Some(e) = cache.get_mut(&m_cache) {
                        e.push((q.nterms() - 1, 1, true));
                    } else {
                        h.push(m_cache); // only add when new
                        if let Some(mut qq) = q_cache.pop() {
                            qq.push((q.nterms() - 1, 1, true));
                            cache.insert(m_cache, qq);
                        } else {
                            cache.insert(m_cache, vec![(q.nterms() - 1, 1, true)]);
                        }
                    }
                } else if q.nterms() >= div.nterms() {
                    // using divisor heap
                    if !div_monomial_in_heap[1] {
                        div_monomial_in_heap[1] = true;

                        if let Some(e) = cache.get_mut(&m_cache) {
                            e.push((q.nterms() - 1, 1, false));
                        } else {
                            h.push(m_cache); // only add when new
                            if let Some(mut qq) = q_cache.pop() {
                                qq.push((q.nterms() - 1, 1, false));
                                cache.insert(m_cache, qq);
                            } else {
                                cache.insert(m_cache, vec![(q.nterms() - 1, 1, false)]);
                            }
                        }
                    }
                } else {
                    // switch to divisor heap
                    for index in &mut merged_index_of_div_monomial_in_quotient {
                        *index = q.nterms() - 1;
                    }
                    debug_assert!(div_monomial_in_heap.iter().any(|c| !c));
                    div_monomial_in_heap[1] = true;

                    if let Some(e) = cache.get_mut(&m_cache) {
                        e.push((q.nterms() - 1, 1, false));
                    } else {
                        h.push(m_cache); // only add when new
                        if let Some(mut qq) = q_cache.pop() {
                            qq.push((q.nterms() - 1, 1, false));
                            cache.insert(m_cache, qq);
                        } else {
                            cache.insert(m_cache, vec![(q.nterms() - 1, 1, false)]);
                        }
                    }
                }
            } else if abort_on_remainder {
                r = self.one();
                return (q, r);
            } else {
                r.coefficients.push(c);
                let len = r.exponents.len();
                r.exponents.resize(len + self.nvars, E::zero());

                if pack_u8 {
                    E::unpack(m, &mut r.exponents[len..len + self.nvars]);
                } else {
                    E::unpack_u16(m, &mut r.exponents[len..len + self.nvars]);
                }
            }
        }

        // q and r have the highest monomials first
        q.reverse();
        r.reverse();

        #[cfg(debug_assertions)]
        {
            if !(&q * div + r.clone() - self.clone()).is_zero() {
                panic!("Division failed: ({})/({}): q={}, r={}", self, div, q, r);
            }
        }

        (q, r)
    }
}

impl<F: Field, E: Exponent, O: MonomialOrder> MultivariatePolynomial<F, E, O> {
    /// Make the polynomial monic, i.e., make the leading coefficient `1` by
    /// multiplying all monomials with `1/lcoeff`.
    pub fn make_monic(self) -> Self {
        if self.lcoeff() != self.field.one() {
            let ci = self.field.inv(&self.lcoeff());
            self.mul_coeff(ci)
        } else {
            self
        }
    }
}

impl<F: Field, E: Exponent> MultivariatePolynomial<F, E, LexOrder> {
    /// Optimized division routine for univariate polynomials over a field, which
    /// makes the divisor monic first.
    pub fn quot_rem_univariate(
        &self,
        div: &mut MultivariatePolynomial<F, E, LexOrder>,
    ) -> (
        MultivariatePolynomial<F, E, LexOrder>,
        MultivariatePolynomial<F, E, LexOrder>,
    ) {
        if self.is_zero() {
            return (self.clone(), self.clone());
        }

        if div.nterms() == 1 {
            // calculate inverse once
            let inv = self.field.inv(&div.coefficients[0]);

            if div.is_constant() {
                let mut q = self.clone();
                for c in &mut q.coefficients {
                    self.field.mul_assign(c, &inv);
                }

                return (q, self.zero());
            }

            let mut q = self.zero_with_capacity(self.nterms());
            let mut r = self.zero();
            let dive = div.exponents(0);

            for m in self.into_iter() {
                if m.exponents.iter().zip(dive).all(|(a, b)| a >= b) {
                    q.coefficients.push(self.field.mul(m.coefficient, &inv));

                    for (ee, ed) in m.exponents.iter().zip(dive) {
                        q.exponents.push(*ee - *ed);
                    }
                } else {
                    r.coefficients.push(m.coefficient.clone());
                    r.exponents.extend(m.exponents);
                }
            }
            return (q, r);
        }

        // normalize the lcoeff to 1 to prevent a costly inversion
        if !self.field.is_one(&div.lcoeff()) {
            let o = div.lcoeff();
            let inv = self.field.inv(&div.lcoeff());

            for c in &mut div.coefficients {
                self.field.mul_assign(c, &inv);
            }

            let mut res = self.quot_rem_univariate_monic(div);

            for c in &mut res.0.coefficients {
                self.field.mul_assign(c, &inv);
            }

            for c in &mut div.coefficients {
                self.field.mul_assign(c, &o);
            }

            return res;
        }

        self.quot_rem_univariate_monic(div)
    }

    /// Compute self^n % m where m is a polynomial
    pub fn exp_mod_univariate(&self, mut n: Integer, m: &mut Self) -> Self {
        if n.is_zero() {
            return self.one();
        }

        // use binary exponentiation and mod at every stage
        let mut x = self.quot_rem_univariate(m).1;
        let mut y = self.one();
        while !n.is_one() {
            if (&n % &Integer::Natural(2)).is_one() {
                y = (&y * &x).quot_rem_univariate(m).1;
                n -= &Integer::one();
            }

            x = (&x * &x).quot_rem_univariate(m).1;
            n /= 2;
        }

        (x * &y).quot_rem_univariate(m).1
    }

    /// Compute `(g, s, t)` where `self * s + other * t = g`
    /// by means of the extended Euclidean algorithm.
    pub fn eea_univariate(&self, other: &Self) -> (Self, Self, Self) {
        let mut r0 = self.clone().make_monic();
        let mut r1 = other.clone().make_monic();
        let mut s0 = self.constant(self.field.inv(&self.lcoeff()));
        let mut s1 = self.zero();
        let mut t0 = self.zero();
        let mut t1 = self.constant(self.field.inv(&other.lcoeff()));

        while !r1.is_zero() {
            let (q, r) = r0.quot_rem_univariate(&mut r1);
            if F::is_zero(&r.lcoeff()) {
                return (r1, s1, t1);
            }

            let a = self.field.inv(&r.lcoeff());
            (r1, r0) = (r.mul_coeff(a.clone()), r1);
            (s1, s0) = ((s0 - &q * &s1).mul_coeff(a.clone()), s1);
            (t1, t0) = ((t0 - q * &t1).mul_coeff(a), t1);
        }

        (r0, s0, t0)
    }

    /// Compute `(s1,...,n2)` where `A0 * s0 + ... + An * sn = g`
    /// where `Ai = prod(polys[j], j != i)`
    /// by means of the extended Euclidean algorithm.
    ///
    /// The `polys` must be pairwise co-prime.
    pub fn diophantine_univariate(polys: &mut [Self], b: &Self) -> Vec<Self> {
        let mut cur = polys.last().unwrap().clone();
        let mut a = vec![cur.clone()];
        for x in polys[1..].iter().rev().skip(1) {
            cur = cur * x;
            a.push(cur.clone());
        }
        a.reverse();

        let mut ss = vec![];
        let mut cur_s = b.clone();
        for (p, aa) in polys.iter_mut().zip(&mut a) {
            let (g, s, t) = p.eea_univariate(aa);
            debug_assert!(g.is_one());
            let new_s = (t * &cur_s).quot_rem_univariate(p).1;
            ss.push(new_s);
            cur_s = (s * &cur_s).quot_rem_univariate(aa).1;
        }

        ss.push(cur_s);
        ss
    }

    /// Find a rational fraction `n(x)/d(x)`, the Pade approximant,
    ///  such that `d(x)*self-n(x)=0 mod x^(deg_n+deg_d+1)` and
    /// `deg(d(x)) <= deg_d` and `deg(n(x) <= deg_n` using the extended Euclidean algorithm.
    pub fn rational_approximant_univariate(&self, deg_n: u32, deg_d: u32) -> Option<(Self, Self)>
    where
        F: PolynomialGCD<E>,
    {
        let Some(var) = self.last_exponents().iter().position(|x| *x > E::zero()) else {
            return Some((self.clone(), self.one()));
        };

        let mut exp = self.last_exponents().to_vec();
        exp[var] = E::from_u32(deg_n) + E::from_u32(deg_d) + E::one();
        let mut v0 = self.monomial(self.field.one(), exp);
        let mut v1 = self.zero();

        let mut w0 = self.clone();
        let mut w1 = self.one();

        while w0.degree(var).to_u32() > deg_n {
            let (q, r) = v0.quot_rem_univariate(&mut w0);
            (w1, v1) = (v1 - q * &w1, w1);
            (v0, w0) = (w0, r);
        }

        // TODO: normalize denominator?
        let r = MultivariatePolynomial::gcd(&w0, &w1);

        Some((w0 / &r, w1 / &r))
    }

    /// Shift a variable `var` to `var+shift`, using an optimized routine that
    /// uses a power cache. If working in a finite field, the characteristic
    /// should be larger than the degree of the polynomial.
    pub fn shift_var_cached(&self, var: usize, shift: &F::Element) -> Self {
        let d = self.degree(var).to_u32() as usize;

        let y_poly = self.to_univariate_polynomial_list(var);
        let mut sample_powers = Vec::with_capacity(d + 1);
        let mut accum = self.field.one();

        sample_powers.push(self.field.one());
        for _ in 0..d {
            self.field.mul_assign(&mut accum, shift);
            sample_powers.push(accum.clone());
        }
        let mut v = vec![self.zero(); d + 1];
        for (x_poly, p) in y_poly {
            let i = p.to_u32() as usize;
            v[i] = x_poly.mul_coeff(sample_powers[i].clone());
        }

        for k in 0..d {
            for j in (k..d).rev() {
                v[j] = &v[j] + &v[j + 1];
            }
        }

        let mut poly = self.zero();
        let mut accum_inv = self.field.one();
        let sample_point_inv = self.field.inv(shift);
        for (i, mut v) in v.into_iter().enumerate() {
            v = v.mul_coeff(accum_inv.clone());

            for x in v.exponents.chunks_mut(self.nvars) {
                x[var] = E::from_u32(i as u32);
            }

            for m in &v {
                poly.append_monomial(m.coefficient.clone(), m.exponents);
            }

            self.field.mul_assign(&mut accum_inv, &sample_point_inv);
        }

        poly
    }
}

impl<E: Exponent> From<&MultivariatePolynomial<IntegerRing, E>>
    for MultivariatePolynomial<RationalField, E>
{
    fn from(val: &MultivariatePolynomial<IntegerRing, E>) -> Self {
        MultivariatePolynomial {
            coefficients: val.coefficients.iter().map(|x| x.into()).collect(),
            exponents: val.exponents.clone(),
            nvars: val.nvars,
            field: RationalField,
            var_map: val.var_map.clone(),
            _phantom: PhantomData,
        }
    }
}

/// View object for a term in a multivariate polynomial.
#[derive(Copy, Clone, Debug)]
pub struct MonomialView<'a, F: 'a + Ring, E: 'a + Exponent> {
    pub coefficient: &'a F::Element,
    pub exponents: &'a [E],
}

/// Iterator over terms in a multivariate polynomial.
pub struct MonomialViewIterator<'a, F: Ring, E: Exponent, O: MonomialOrder> {
    poly: &'a MultivariatePolynomial<F, E, O>,
    index: usize,
}

impl<'a, F: Ring, E: Exponent, O: MonomialOrder> Iterator for MonomialViewIterator<'a, F, E, O> {
    type Item = MonomialView<'a, F, E>;

    #[inline]
    fn next(&mut self) -> Option<Self::Item> {
        if self.index == self.poly.nterms() {
            None
        } else {
            let view = MonomialView {
                coefficient: &self.poly.coefficients[self.index],
                exponents: self.poly.exponents(self.index),
            };
            self.index += 1;
            Some(view)
        }
    }
}

impl<'a, F: Ring, E: Exponent, O: MonomialOrder> IntoIterator
    for &'a MultivariatePolynomial<F, E, O>
{
    type Item = MonomialView<'a, F, E>;
    type IntoIter = MonomialViewIterator<'a, F, E, O>;

    #[inline]
    fn into_iter(self) -> Self::IntoIter {
        Self::IntoIter {
            poly: self,
            index: 0,
        }
    }
}<|MERGE_RESOLUTION|>--- conflicted
+++ resolved
@@ -9,14 +9,8 @@
 
 use crate::domains::integer::{Integer, IntegerRing};
 use crate::domains::rational::RationalField;
-<<<<<<< HEAD
-use crate::domains::{EuclideanDomain, Field, Ring, RingPrinter};
-use crate::printer::{PolynomialPrinter, PrintOptions};
-use crate::state::State;
-=======
 use crate::domains::{EuclideanDomain, Field, Ring};
 use crate::printer::PolynomialPrinter;
->>>>>>> 56cb2b18
 
 use super::gcd::PolynomialGCD;
 use super::{Exponent, LexOrder, MonomialOrder, Variable, INLINED_EXPONENTS};
@@ -505,73 +499,8 @@
 }
 
 impl<F: Ring + Display, E: Exponent, O: MonomialOrder> Display for MultivariatePolynomial<F, E, O> {
-<<<<<<< HEAD
-    fn fmt(&self, f: &mut fmt::Formatter) -> fmt::Result {
-        if f.sign_plus() {
-            f.write_char('+')?;
-        }
-
-        let mut is_first_term = true;
-        for monomial in self {
-            let mut is_first_factor = true;
-            if self.field.is_one(monomial.coefficient) {
-                if !is_first_term {
-                    write!(f, "+")?;
-                }
-            } else if monomial.coefficient.eq(&self.field.neg(&self.field.one())) {
-                write!(f, "-")?;
-            } else {
-                if is_first_term {
-                    self.field.fmt_display(
-                        monomial.coefficient,
-                        None,
-                        &PrintOptions::default(),
-                        true,
-                        f,
-                    )?;
-                } else {
-                    write!(
-                        f,
-                        "{:+}",
-                        RingPrinter {
-                            ring: &self.field,
-                            element: monomial.coefficient,
-                            state: None,
-                            opts: &PrintOptions::default(),
-                            in_product: true
-                        }
-                    )?;
-                }
-                is_first_factor = false;
-            }
-            is_first_term = false;
-            for (i, e) in monomial.exponents.iter().enumerate() {
-                if e.is_zero() {
-                    continue;
-                }
-                if is_first_factor {
-                    is_first_factor = false;
-                } else {
-                    write!(f, "*")?;
-                }
-                write!(f, "x{}", i)?;
-                if e.to_u32() != 1 {
-                    write!(f, "^{}", e)?;
-                }
-            }
-            if is_first_factor {
-                write!(f, "1")?;
-            }
-        }
-        if is_first_term {
-            write!(f, "0")?;
-        }
-
-        Display::fmt(&self.field, f)
-=======
     fn fmt(&self, f: &mut std::fmt::Formatter) -> std::fmt::Result {
         PolynomialPrinter::new(self).fmt(f)
->>>>>>> 56cb2b18
     }
 }
 
