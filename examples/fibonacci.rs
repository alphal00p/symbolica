use symbolica::{
    id::{Match, Pattern, PatternRestriction},
    representations::{Atom, AtomView},
    state::{RecycledAtom, State},
};

fn main() {
    // prepare all patterns
    let pattern = Pattern::parse("f(x_)").unwrap();
    let rhs = Pattern::parse("f(x_ - 1) + f(x_ - 2)").unwrap();
    let lhs_zero_pat = Pattern::parse("f(0)").unwrap();
    let lhs_one_pat = Pattern::parse("f(1)").unwrap();
    let rhs_one = Atom::new_num(1).into_pattern();

    // prepare the pattern restriction `x_ > 1`
    let restrictions = (
<<<<<<< HEAD
        state.get_or_insert_var("x_"),
=======
        State::get_or_insert_var("x_"),
>>>>>>> 56cb2b18
        PatternRestriction::Filter(Box::new(|v: &Match| match v {
            Match::Single(AtomView::Num(n)) => !n.is_one() && !n.is_zero(),
            _ => false,
        })),
    )
        .into();

    let input = Atom::parse("f(10)").unwrap();
    let mut target: RecycledAtom = input.clone().into();

    println!(
        "> Repeated calls of f(x_) = f(x_ - 1) + f(x_ - 2) on {}:",
        target,
    );

    for _ in 0..9 {
<<<<<<< HEAD
        let mut out = workspace.new_atom();
        pattern.replace_all(
            target.as_view(),
            &rhs,
            &state,
            &workspace,
            Some(&restrictions),
            None,
            &mut out,
        );
=======
        let mut out = RecycledAtom::new();
        pattern.replace_all_into(target.as_view(), &rhs, Some(&restrictions), None, &mut out);
>>>>>>> 56cb2b18

        let mut out2 = RecycledAtom::new();
        out.expand_into(&mut out2);

<<<<<<< HEAD
        lhs_zero_pat.replace_all(
            out2.as_view(),
            &rhs_one,
            &state,
            &workspace,
            None,
            None,
            &mut out,
        );

        lhs_one_pat.replace_all(
            out.as_view(),
            &rhs_one,
            &state,
            &workspace,
            None,
            None,
            &mut out2,
        );
=======
        lhs_zero_pat.replace_all_into(out2.as_view(), &rhs_one, None, None, &mut out);

        lhs_one_pat.replace_all_into(out.as_view(), &rhs_one, None, None, &mut out2);
>>>>>>> 56cb2b18

        println!("\t{}", out2);

        target = out2;
    }
}<|MERGE_RESOLUTION|>--- conflicted
+++ resolved
@@ -14,11 +14,7 @@
 
     // prepare the pattern restriction `x_ > 1`
     let restrictions = (
-<<<<<<< HEAD
-        state.get_or_insert_var("x_"),
-=======
         State::get_or_insert_var("x_"),
->>>>>>> 56cb2b18
         PatternRestriction::Filter(Box::new(|v: &Match| match v {
             Match::Single(AtomView::Num(n)) => !n.is_one() && !n.is_zero(),
             _ => false,
@@ -35,50 +31,15 @@
     );
 
     for _ in 0..9 {
-<<<<<<< HEAD
-        let mut out = workspace.new_atom();
-        pattern.replace_all(
-            target.as_view(),
-            &rhs,
-            &state,
-            &workspace,
-            Some(&restrictions),
-            None,
-            &mut out,
-        );
-=======
         let mut out = RecycledAtom::new();
         pattern.replace_all_into(target.as_view(), &rhs, Some(&restrictions), None, &mut out);
->>>>>>> 56cb2b18
 
         let mut out2 = RecycledAtom::new();
         out.expand_into(&mut out2);
 
-<<<<<<< HEAD
-        lhs_zero_pat.replace_all(
-            out2.as_view(),
-            &rhs_one,
-            &state,
-            &workspace,
-            None,
-            None,
-            &mut out,
-        );
-
-        lhs_one_pat.replace_all(
-            out.as_view(),
-            &rhs_one,
-            &state,
-            &workspace,
-            None,
-            None,
-            &mut out2,
-        );
-=======
         lhs_zero_pat.replace_all_into(out2.as_view(), &rhs_one, None, None, &mut out);
 
         lhs_one_pat.replace_all_into(out.as_view(), &rhs_one, None, None, &mut out2);
->>>>>>> 56cb2b18
 
         println!("\t{}", out2);
 
