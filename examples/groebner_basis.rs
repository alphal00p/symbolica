use symbolica::{
    domains::finite_field::{FiniteField, FiniteFieldCore},
    poly::{groebner::GroebnerBasis, polynomial::MultivariatePolynomial, GrevLexOrder},
    representations::Atom,
<<<<<<< HEAD
    state::{State, Workspace},
};

fn main() {
    let mut state = State::new();
    let workspace: Workspace = Workspace::new();

    for x in 'a'..='z' {
        state.get_or_insert_var(x.to_string());
=======
    state::State,
};

fn main() {
    for x in 'a'..='z' {
        State::get_or_insert_var(x.to_string());
>>>>>>> 56cb2b18
    }

    // cyclic-4
    let polys = [
        "a b c d - 1",
        "a b c + a b d + a c d + b c d",
        "a b + b c + a d + c d",
        "a + b + c + d",
    ];

    let ideal: Vec<MultivariatePolynomial<_, u16>> = polys
        .iter()
        .map(|x| {
            let a = Atom::parse(x).unwrap().expand();
            a.as_view()
                .to_polynomial(&FiniteField::<u32>::new(13), None)
                .unwrap()
        })
        .collect();

    // compute the Groebner basis with lex ordering
    let gb = GroebnerBasis::new(&ideal, true);

    println!("Lex order basis:");
    for g in &gb.system {
        println!("\t{}", g);
    }

    // compute the Groebner basis with grevlex ordering by converting the polynomials
    let grevlex_ideal: Vec<_> = ideal.iter().map(|p| p.reorder::<GrevLexOrder>()).collect();
    let gb = GroebnerBasis::new(&grevlex_ideal, true);
    println!("Grevlex order basis:");
    for g in &gb.system {
        println!("\t{}", g);
    }
}<|MERGE_RESOLUTION|>--- conflicted
+++ resolved
@@ -2,24 +2,12 @@
     domains::finite_field::{FiniteField, FiniteFieldCore},
     poly::{groebner::GroebnerBasis, polynomial::MultivariatePolynomial, GrevLexOrder},
     representations::Atom,
-<<<<<<< HEAD
-    state::{State, Workspace},
-};
-
-fn main() {
-    let mut state = State::new();
-    let workspace: Workspace = Workspace::new();
-
-    for x in 'a'..='z' {
-        state.get_or_insert_var(x.to_string());
-=======
     state::State,
 };
 
 fn main() {
     for x in 'a'..='z' {
         State::get_or_insert_var(x.to_string());
->>>>>>> 56cb2b18
     }
 
     // cyclic-4
