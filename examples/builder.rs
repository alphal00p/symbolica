--- conflicted
+++ resolved
@@ -1,12 +1,7 @@
 use symbolica::{
-<<<<<<< HEAD
-    representations::{AsAtomView, Atom, FunctionBuilder,  },
-    state::{FunctionAttribute, State, Workspace},
-=======
     fun,
     representations::{Atom, FunctionBuilder},
     state::State,
->>>>>>> 56cb2b18
 };
 
 // fn zeros<'a>(ws:&'a Workspace,state:&'a State) -> Vec<Expr<'a>>{
@@ -23,29 +18,7 @@
 
     let f = fun!(f_id, x, y, Atom::new_num(2));
 
-<<<<<<< HEAD
-    let fatom = Atom::new_from_view(&f.as_atom_view());
-
-    // the cumbersome passing of the state and workspace can be avoided by using an
-    // AtomBuilder, which accumulates the result
-    let mut xb = x.builder(&state, &ws);
-
-    // let rugrat=rug::Rational::from_f64(0.49).unwrap();
-    // let natrat = Rational::from_large(rugrat);
-    // ws.new_num(Number::from(natrat));
-
-    // let syrn= symbolica::rings::rational::Rational::from_large(aruN);
-
-
-    xb = (-(xb + &y + &x) * &y * &ws.new_num(6)).pow(&ws.new_num(5)) / &y * &fatom;
-
-    println!("{}", xb.as_atom_view().printer(&state));
-
-
-    
-=======
     let xb = (-(&y + &x + 2) * &y * 6).npow(5) / &y * &f / 4;
 
     println!("{}", xb);
->>>>>>> 56cb2b18
 }