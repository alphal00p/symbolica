--- conflicted
+++ resolved
@@ -2,24 +2,6 @@
     coefficient::CoefficientView,
     domains::finite_field,
     id::{Condition, Match, MatchSettings, PatternRestriction},
-<<<<<<< HEAD
-    representations::{Atom, AtomView, Num},
-    state::{State, Workspace},
-};
-fn main() {
-    let mut state = State::new();
-    let workspace: Workspace = Workspace::default();
-
-    let expr = Atom::parse("f(1,2,3,4,5,6,7)", &mut state, &workspace).unwrap();
-    let pat_expr = Atom::parse("f(x__,y__,z__,w__)", &mut state, &workspace).unwrap();
-
-    let pattern = pat_expr.as_view().into_pattern(&state);
-
-    let x = state.get_or_insert_var("x__");
-    let y = state.get_or_insert_var("y__");
-    let z = state.get_or_insert_var("z__");
-    let w = state.get_or_insert_var("w__");
-=======
     representations::{Atom, AtomView},
     state::State,
 };
@@ -33,7 +15,6 @@
     let y = State::get_or_insert_var("y__");
     let z = State::get_or_insert_var("z__");
     let w = State::get_or_insert_var("w__");
->>>>>>> 56cb2b18
 
     let conditions = Condition::from((x, PatternRestriction::Length(0, Some(2))))
         & (y, PatternRestriction::Length(0, Some(4)))
@@ -69,11 +50,7 @@
             })),
         )
         & (w, PatternRestriction::Length(0, None));
-<<<<<<< HEAD
-    let settings = MatchSettings::default().into();
-=======
     let settings = MatchSettings::default();
->>>>>>> 56cb2b18
 
     println!(
         "> Matching pattern {} : 0 <= len(x) <= 2, 0 <= len(y) <= 4, len(x) >= len(y) & is_prime(z) to {}:",
@@ -81,11 +58,7 @@
         expr
     );
 
-<<<<<<< HEAD
-    let mut it = pattern.pattern_match(expr.as_view(), &state, &conditions, &settings);
-=======
     let mut it = pattern.pattern_match(expr.as_view(), &conditions, &settings);
->>>>>>> 56cb2b18
     while let Some((location, used_flags, _atom, match_stack)) = it.next() {
         println!("\tMatch at location {:?} - {:?}:", location, used_flags);
         for (id, v) in match_stack {
