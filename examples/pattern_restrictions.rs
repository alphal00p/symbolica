--- conflicted
+++ resolved
@@ -11,17 +11,10 @@
 
     let pattern = pat_expr.as_view().into_pattern();
 
-<<<<<<< HEAD
-    let x = State::get_or_insert_var("x__");
-    let y = State::get_or_insert_var("y__");
-    let z = State::get_or_insert_var("z__");
-    let w = State::get_or_insert_var("w__");
-=======
     let x = State::get_symbol("x__");
     let y = State::get_symbol("y__");
     let z = State::get_symbol("z__");
     let w = State::get_symbol("w__");
->>>>>>> b576d544
 
     let conditions = Condition::from((x, PatternRestriction::Length(0, Some(2))))
         & (y, PatternRestriction::Length(0, Some(4)))
