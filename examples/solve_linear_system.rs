--- conflicted
+++ resolved
@@ -7,10 +7,6 @@
         rational::RationalField,
         rational_polynomial::{RationalPolynomial, RationalPolynomialField},
     },
-<<<<<<< HEAD
-    parser::Token,
-=======
->>>>>>> 56cb2b18
     poly::Variable,
     representations::{Atom, AtomView},
     state::{State, Workspace},
@@ -45,11 +41,7 @@
         println!("\t ({}).x\u{20D7} = {}", r.join(","), v);
     }
 
-<<<<<<< HEAD
-    let var_map = Arc::new(vec![Variable::Identifier(state.get_or_insert_var("c"))]);
-=======
     let var_map = Arc::new(vec![Variable::Symbol(State::get_or_insert_var("c"))]);
->>>>>>> 56cb2b18
 
     let system_rat: Vec<RationalPolynomial<IntegerRing, u8>> = system
         .iter()
