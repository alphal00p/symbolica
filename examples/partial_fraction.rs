use std::sync::Arc;

use symbolica::{
    domains::{
        factorized_rational_polynomial::FactorizedRationalPolynomial, integer::IntegerRing,
        rational_polynomial::RationalPolynomial,
    },
    parser::Token,
    state::State,
};

fn univariate() {
<<<<<<< HEAD
    let workspace: Workspace = Workspace::new();

=======
>>>>>>> b576d544
    let var_names = vec!["x".into(), "y".into()];
    let var_map = Arc::new(
        var_names
            .iter()
<<<<<<< HEAD
            .map(|n| State::get_or_insert_var(n).into())
=======
            .map(|n| State::get_symbol(n).into())
>>>>>>> b576d544
            .collect(),
    );

    let field = IntegerRing::new();

    let rat: RationalPolynomial<_, u8> = Token::parse("1/((x+1)*(x+2)(x^3+2x+1))")
        .unwrap()
<<<<<<< HEAD
        .to_rational_polynomial(&workspace, &field, &field, &var_map, &var_names)
=======
        .to_rational_polynomial(&field, &field, &var_map, &var_names)
>>>>>>> b576d544
        .unwrap();

    println!("Partial fraction {}:", rat);
    for x in rat.apart(0) {
        println!("\t{}", x);
    }
}

fn multivariate() {
<<<<<<< HEAD
    let workspace: Workspace = Workspace::new();

=======
>>>>>>> b576d544
    let var_names = vec!["x".into(), "y".into()];
    let var_map = Arc::new(
        var_names
            .iter()
<<<<<<< HEAD
            .map(|n| State::get_or_insert_var(n).into())
=======
            .map(|n| State::get_symbol(n).into())
>>>>>>> b576d544
            .collect(),
    );

    let field = IntegerRing::new();

    let rat: FactorizedRationalPolynomial<_, u8> = Token::parse("1/((x+y)*(x^2+x*y+1)(x+1))")
        .unwrap()
<<<<<<< HEAD
        .to_factorized_rational_polynomial(&workspace, &field, &field, &var_map, &var_names)
=======
        .to_factorized_rational_polynomial(&field, &field, &var_map, &var_names)
>>>>>>> b576d544
        .unwrap();

    println!("Partial fraction {} in x:", rat);
    for x in rat.apart(0) {
        println!("\t{}", x);
    }
}

fn main() {
    univariate();
    multivariate();
}<|MERGE_RESOLUTION|>--- conflicted
+++ resolved
@@ -10,20 +10,11 @@
 };
 
 fn univariate() {
-<<<<<<< HEAD
-    let workspace: Workspace = Workspace::new();
-
-=======
->>>>>>> b576d544
     let var_names = vec!["x".into(), "y".into()];
     let var_map = Arc::new(
         var_names
             .iter()
-<<<<<<< HEAD
-            .map(|n| State::get_or_insert_var(n).into())
-=======
             .map(|n| State::get_symbol(n).into())
->>>>>>> b576d544
             .collect(),
     );
 
@@ -31,11 +22,7 @@
 
     let rat: RationalPolynomial<_, u8> = Token::parse("1/((x+1)*(x+2)(x^3+2x+1))")
         .unwrap()
-<<<<<<< HEAD
-        .to_rational_polynomial(&workspace, &field, &field, &var_map, &var_names)
-=======
         .to_rational_polynomial(&field, &field, &var_map, &var_names)
->>>>>>> b576d544
         .unwrap();
 
     println!("Partial fraction {}:", rat);
@@ -45,20 +32,11 @@
 }
 
 fn multivariate() {
-<<<<<<< HEAD
-    let workspace: Workspace = Workspace::new();
-
-=======
->>>>>>> b576d544
     let var_names = vec!["x".into(), "y".into()];
     let var_map = Arc::new(
         var_names
             .iter()
-<<<<<<< HEAD
-            .map(|n| State::get_or_insert_var(n).into())
-=======
             .map(|n| State::get_symbol(n).into())
->>>>>>> b576d544
             .collect(),
     );
 
@@ -66,11 +44,7 @@
 
     let rat: FactorizedRationalPolynomial<_, u8> = Token::parse("1/((x+y)*(x^2+x*y+1)(x+1))")
         .unwrap()
-<<<<<<< HEAD
-        .to_factorized_rational_polynomial(&workspace, &field, &field, &var_map, &var_names)
-=======
         .to_factorized_rational_polynomial(&field, &field, &var_map, &var_names)
->>>>>>> b576d544
         .unwrap();
 
     println!("Partial fraction {} in x:", rat);
