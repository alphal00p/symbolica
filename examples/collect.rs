use symbolica::{
    fun,
    representations::{Atom, FunctionBuilder},
    state::State,
};

fn main() {
    let input = Atom::parse("x*(1+a)+x*5*y+f(5,x)+2+y^2+x^2 + x^3").unwrap();
<<<<<<< HEAD
    let x = State::get_or_insert_var("x");
    let key = State::get_or_insert_var("key");
    let coeff = State::get_or_insert_var("coeff");
=======
    let x = State::get_symbol("x");
    let key = State::get_symbol("key");
    let coeff = State::get_symbol("coeff");
>>>>>>> b576d544

    let (r, rest) = input.coefficient_list(x);

    println!("> Coefficient list:");
    for (key, val) in r {
        println!("\t{} {}", key, val);
    }
    println!("\t1 {}", rest);

    println!("> Collect in x:");
    let out = input.collect(
        x,
        Some(Box::new(|x, out| {
            out.set_from_view(&x);
        })),
        None,
    );
    println!("\t{}", out);

    println!("> Collect in x with wrapping:");
    let out = input.collect(
        x,
        Some(Box::new(move |a, out| {
            out.set_from_view(&a);
            *out = fun!(key, out);
        })),
        Some(Box::new(move |a, out| {
            out.set_from_view(&a);
            *out = fun!(coeff, out);
        })),
    );
    println!("\t{}", out);
}<|MERGE_RESOLUTION|>--- conflicted
+++ resolved
@@ -6,15 +6,9 @@
 
 fn main() {
     let input = Atom::parse("x*(1+a)+x*5*y+f(5,x)+2+y^2+x^2 + x^3").unwrap();
-<<<<<<< HEAD
-    let x = State::get_or_insert_var("x");
-    let key = State::get_or_insert_var("key");
-    let coeff = State::get_or_insert_var("coeff");
-=======
     let x = State::get_symbol("x");
     let key = State::get_symbol("key");
     let coeff = State::get_symbol("coeff");
->>>>>>> b576d544
 
     let (r, rest) = input.coefficient_list(x);
 
