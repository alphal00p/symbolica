use symbolica::{representations::Atom, state::State};

fn main() {
<<<<<<< HEAD
    let x = State::get_or_insert_var("x");
=======
    let x = State::get_symbol("x");
>>>>>>> b576d544
    let a = Atom::parse("f(x)+x^2*y").unwrap();

    let point = Atom::parse("1").unwrap();

    let out = a.as_view().taylor_series(x, point.as_view(), 3);

    println!("{}", out);
}<|MERGE_RESOLUTION|>--- conflicted
+++ resolved
@@ -1,11 +1,7 @@
 use symbolica::{representations::Atom, state::State};
 
 fn main() {
-<<<<<<< HEAD
-    let x = State::get_or_insert_var("x");
-=======
     let x = State::get_symbol("x");
->>>>>>> b576d544
     let a = Atom::parse("f(x)+x^2*y").unwrap();
 
     let point = Atom::parse("1").unwrap();
