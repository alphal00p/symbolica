--- conflicted
+++ resolved
@@ -3,18 +3,6 @@
         integer::IntegerRing, rational::RationalField, rational_polynomial::RationalPolynomial,
     },
     representations::Atom,
-<<<<<<< HEAD
-    state::Workspace,
-};
-
-fn main() {
-    let workspace = Workspace::new();
-
-    let expr = Atom::parse("(x*y^2*5+5)^2/(2*x+5)+(x+4)/(6*x^2+1)").unwrap();
-    let rat: RationalPolynomial<IntegerRing, u8> = expr
-        .as_view()
-        .to_rational_polynomial(&workspace, &RationalField::new(), &IntegerRing::new(), None)
-=======
 };
 
 fn main() {
@@ -22,7 +10,6 @@
     let rat: RationalPolynomial<IntegerRing, u8> = expr
         .as_view()
         .to_rational_polynomial(&RationalField::new(), &IntegerRing::new(), None)
->>>>>>> b576d544
         .unwrap();
     println!("{}", rat);
 }