--- conflicted
+++ resolved
@@ -1,36 +1,10 @@
-<<<<<<< HEAD
-use symbolica::{
-    id::Pattern,
-    representations::Atom,
-    state::{ResettableBuffer, State, Workspace},
-};
-=======
 use symbolica::{id::Pattern, representations::Atom};
->>>>>>> 56cb2b18
 
 fn main() {
     let expr = Atom::parse(" f(1,2,x) + f(1,2,3)").unwrap();
     let pat = Pattern::parse("f(1,2,y_)").unwrap();
     let rhs = Pattern::parse("f(1,2,y_+1)").unwrap();
 
-<<<<<<< HEAD
-    let expr = Atom::parse(" f(1,2,x) + f(1,2,3)", &mut state, &workspace).unwrap();
-    let pat = Pattern::parse("f(1,2,y_)", &mut state, &workspace).unwrap();
-    let rhs = Pattern::parse("f(1,2,y_+1)", &mut state, &workspace).unwrap();
-
-    let mut out = Atom::new();
-    pat.replace_all(
-        expr.as_view(),
-        &rhs,
-        &state,
-        &workspace,
-        None,
-        None,
-        &mut out,
-    );
-    println!("{}", out.printer(&state));
-=======
     let out = pat.replace_all(expr.as_view(), &rhs, None, None);
     println!("{}", out);
->>>>>>> 56cb2b18
 }