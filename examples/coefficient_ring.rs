--- conflicted
+++ resolved
@@ -7,23 +7,13 @@
     println!("> In: {}", expr);
 
     let expr_yz = expr.set_coefficient_ring(&Arc::new(vec![
-<<<<<<< HEAD
-        State::get_or_insert_var("y").into(),
-        State::get_or_insert_var("z").into(),
-=======
         State::get_symbol("y").into(),
         State::get_symbol("z").into(),
->>>>>>> b576d544
     ]));
     println!("> Coefficient ring y,z: {}", expr_yz);
 
     // the coefficient must downgrade from y,z to y
-<<<<<<< HEAD
-    let expr_y =
-        expr_yz.set_coefficient_ring(&Arc::new(vec![State::get_or_insert_var("y").into()]));
-=======
     let expr_y = expr_yz.set_coefficient_ring(&Arc::new(vec![State::get_symbol("y").into()]));
->>>>>>> b576d544
     println!("> Coefficient ring y: {}", expr_y);
 
     // the coefficient must downgrade from y,z to y
