use std::sync::Arc;
<<<<<<< HEAD

use symbolica::{
    representations::Atom,
    state::{ResettableBuffer, State, Workspace},
};
=======
>>>>>>> 56cb2b18

use symbolica::{representations::Atom, state::State};

fn main() {
    let expr = Atom::parse("x*z+x*(y+2)^-1*(y+z+1)").unwrap();
    println!("> In: {}", expr);

<<<<<<< HEAD
    let mut expr_yz = Atom::new();
    expr.as_view().set_coefficient_ring(
        &Arc::new(vec![
            state.get_or_insert_var("y").into(),
            state.get_or_insert_var("z").into(),
        ]),
        &state,
        &workspace,
        &mut expr_yz,
    );
    println!("> Coefficient ring y,z: {}", expr_yz.printer(&state));

    // the coefficient must downgrade from y,z to y
    let mut expr_y = Atom::new();
    expr_yz.as_view().set_coefficient_ring(
        &Arc::new(vec![state.get_or_insert_var("y").into()]),
        &state,
        &workspace,
        &mut expr_y,
    );
    println!("> Coefficient ring y: {}", expr_y.printer(&state));
=======
    let expr_yz = expr.set_coefficient_ring(&Arc::new(vec![
        State::get_or_insert_var("y").into(),
        State::get_or_insert_var("z").into(),
    ]));
    println!("> Coefficient ring y,z: {}", expr_yz);

    // the coefficient must downgrade from y,z to y
    let expr_y =
        expr_yz.set_coefficient_ring(&Arc::new(vec![State::get_or_insert_var("y").into()]));
    println!("> Coefficient ring y: {}", expr_y);
>>>>>>> 56cb2b18

    // the coefficient must downgrade from y,z to y
    let expr_exp = expr_y.expand();
    println!("> Coefficient ring y after expansion: {}", expr_exp);
}<|MERGE_RESOLUTION|>--- conflicted
+++ resolved
@@ -1,12 +1,4 @@
 use std::sync::Arc;
-<<<<<<< HEAD
-
-use symbolica::{
-    representations::Atom,
-    state::{ResettableBuffer, State, Workspace},
-};
-=======
->>>>>>> 56cb2b18
 
 use symbolica::{representations::Atom, state::State};
 
@@ -14,29 +6,6 @@
     let expr = Atom::parse("x*z+x*(y+2)^-1*(y+z+1)").unwrap();
     println!("> In: {}", expr);
 
-<<<<<<< HEAD
-    let mut expr_yz = Atom::new();
-    expr.as_view().set_coefficient_ring(
-        &Arc::new(vec![
-            state.get_or_insert_var("y").into(),
-            state.get_or_insert_var("z").into(),
-        ]),
-        &state,
-        &workspace,
-        &mut expr_yz,
-    );
-    println!("> Coefficient ring y,z: {}", expr_yz.printer(&state));
-
-    // the coefficient must downgrade from y,z to y
-    let mut expr_y = Atom::new();
-    expr_yz.as_view().set_coefficient_ring(
-        &Arc::new(vec![state.get_or_insert_var("y").into()]),
-        &state,
-        &workspace,
-        &mut expr_y,
-    );
-    println!("> Coefficient ring y: {}", expr_y.printer(&state));
-=======
     let expr_yz = expr.set_coefficient_ring(&Arc::new(vec![
         State::get_or_insert_var("y").into(),
         State::get_or_insert_var("z").into(),
@@ -47,7 +16,6 @@
     let expr_y =
         expr_yz.set_coefficient_ring(&Arc::new(vec![State::get_or_insert_var("y").into()]));
     println!("> Coefficient ring y: {}", expr_y);
->>>>>>> 56cb2b18
 
     // the coefficient must downgrade from y,z to y
     let expr_exp = expr_y.expand();
