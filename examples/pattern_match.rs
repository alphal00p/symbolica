--- conflicted
+++ resolved
@@ -17,27 +17,9 @@
         .into();
     let settings = MatchSettings::default();
 
-<<<<<<< HEAD
-    let pattern = pat_expr.as_view().into_pattern(&state);
-    let restrictions = (
-        state.get_or_insert_var("x_"),
-        PatternRestriction::Length(1, Some(100)),
-    )
-        .into();
-    let settings = MatchSettings::default().into();
-
-    println!(
-        "> Matching pattern {} to {}:",
-        pat_expr.printer(&state),
-        expr.as_view().printer(&state)
-    );
-
-    let mut it = pattern.pattern_match(expr.as_view(), &state, &restrictions, &settings);
-=======
     println!("> Matching pattern {} to {}:", pat_expr, expr.as_view());
 
     let mut it = pattern.pattern_match(expr.as_view(), &restrictions, &settings);
->>>>>>> 56cb2b18
     while let Some((location, used_flags, _atom, match_stack)) = it.next() {
         println!("\t Match at location {:?} - {:?}:", location, used_flags);
         for (id, v) in match_stack {
