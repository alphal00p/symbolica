use std::{
    io::{self, BufRead, Write},
    sync::Arc,
};

use smartstring::{LazyCompact, SmartString};
use symbolica::{
    domains::{
        integer::IntegerRing, rational::RationalField, rational_polynomial::RationalPolynomial,
    },
    parser::Token,
    printer::{PrintOptions, RationalPolynomialPrinter},
    state::State,
};

fn main() {
    let mut buffer = String::with_capacity(2048);
    let mut stdin = io::stdin().lock();
    let mut stdout = io::stdout().lock();

    // read the number of variables
    let _ = stdin.read_line(&mut buffer).unwrap();
    let mut num_vars_and_var_names = buffer.split(' ');
    let num_vars = num_vars_and_var_names
        .next()
        .expect("Expected number of variables")
        .parse::<usize>()
        .expect("Number of vars should be a non-negative integer");

    let mut var_names: Vec<SmartString<LazyCompact>> = vec![];
    for _ in 0..num_vars {
        var_names.push(
            num_vars_and_var_names
                .next()
                .expect("Expected variable")
                .trim_end()
                .into(),
        );
    }

<<<<<<< HEAD
    let workspace = Workspace::new();
    let vars: Arc<Vec<_>> = Arc::new(
        var_names
            .iter()
            .map(|v| State::get_or_insert_var(v).into())
=======
    let vars: Arc<Vec<_>> = Arc::new(
        var_names
            .iter()
            .map(|v| State::get_symbol(v).into())
>>>>>>> b576d544
            .collect(),
    );

    let print_opt = PrintOptions {
        terms_on_new_line: false,
        color_top_level_sum: false,
        color_builtin_functions: false,
        print_finite_field: false,
        symmetric_representation_for_finite_field: false,
        explicit_rational_polynomial: false,
        number_thousands_separator: None,
        multiplication_operator: '*',
        square_brackets_for_function: false,
        num_exp_as_superscript: false,
        latex: false,
    };

    buffer.clear();
    while let Ok(n) = stdin.read_line(&mut buffer) {
        if n == 0 || buffer.starts_with('\n') || buffer.starts_with("&q") {
            break;
        }

        let r: RationalPolynomial<IntegerRing, u16> = Token::parse(&buffer)
            .unwrap()
            .to_rational_polynomial(
<<<<<<< HEAD
                &workspace,
=======
>>>>>>> b576d544
                &RationalField::new(),
                &IntegerRing::new(),
                &vars,
                &var_names,
            )
            .unwrap();

        let out_str = format!(
            "{}",
            RationalPolynomialPrinter {
                poly: &r,
                opts: print_opt,
                add_parentheses: false
            }
        );

        writeln!(&mut stdout, "{}", out_str).unwrap();

        buffer.clear();
    }
}<|MERGE_RESOLUTION|>--- conflicted
+++ resolved
@@ -38,18 +38,10 @@
         );
     }
 
-<<<<<<< HEAD
-    let workspace = Workspace::new();
-    let vars: Arc<Vec<_>> = Arc::new(
-        var_names
-            .iter()
-            .map(|v| State::get_or_insert_var(v).into())
-=======
     let vars: Arc<Vec<_>> = Arc::new(
         var_names
             .iter()
             .map(|v| State::get_symbol(v).into())
->>>>>>> b576d544
             .collect(),
     );
 
@@ -76,10 +68,6 @@
         let r: RationalPolynomial<IntegerRing, u16> = Token::parse(&buffer)
             .unwrap()
             .to_rational_polynomial(
-<<<<<<< HEAD
-                &workspace,
-=======
->>>>>>> b576d544
                 &RationalField::new(),
                 &IntegerRing::new(),
                 &vars,
