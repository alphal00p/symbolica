--- conflicted
+++ resolved
@@ -13,11 +13,7 @@
     let rhs_expr = Atom::parse("g(x_)").unwrap();
     let rhs = rhs_expr.as_view().into_pattern();
 
-<<<<<<< HEAD
-    let pattern = pat_expr.as_view().into_pattern(&state);
-=======
     let pattern = pat_expr.as_view().into_pattern();
->>>>>>> 56cb2b18
     let restrictions = Condition::default();
     let settings = MatchSettings::default();
 
@@ -30,14 +26,8 @@
 
     let mut replaced = Atom::new();
 
-<<<<<<< HEAD
-    let mut it = pattern.replace_iter(expr.as_view(), &rhs, &state, &restrictions, &settings);
-    while let Some(()) = it.next(&state, &workspace, &mut replaced) {
-        println!("\t{}", replaced.printer(&state));
-=======
     let mut it = pattern.replace_iter(expr.as_view(), &rhs, &restrictions, &settings);
     while let Some(()) = it.next(&workspace, &mut replaced) {
         println!("\t{}", replaced);
->>>>>>> 56cb2b18
     }
 }