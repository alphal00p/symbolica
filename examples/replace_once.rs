use symbolica::{
    id::{Condition, MatchSettings},
    representations::Atom,
<<<<<<< HEAD
    state::Workspace,
};

fn main() {
    let workspace = Workspace::new();

    let expr = Atom::parse("f(z)*f(f(x))*f(y)").unwrap();
    let pat_expr = Atom::parse("f(x_)").unwrap();

    let rhs_expr = Atom::parse("g(x_)").unwrap();
    let rhs = rhs_expr.as_view().into_pattern();

=======
};

fn main() {
    let expr = Atom::parse("f(z)*f(f(x))*f(y)").unwrap();
    let pat_expr = Atom::parse("f(x_)").unwrap();

    let rhs_expr = Atom::parse("g(x_)").unwrap();
    let rhs = rhs_expr.as_view().into_pattern();

>>>>>>> b576d544
    let pattern = pat_expr.as_view().into_pattern();
    let restrictions = Condition::default();
    let settings = MatchSettings::default();

    println!(
        "> Replace once {}={} in {}:",
        pat_expr.as_view(),
        rhs_expr.as_view(),
        expr.as_view()
    );

    let mut replaced = Atom::new();

    let mut it = pattern.replace_iter(expr.as_view(), &rhs, &restrictions, &settings);
<<<<<<< HEAD
    while let Some(()) = it.next(&workspace, &mut replaced) {
=======
    while let Some(()) = it.next(&mut replaced) {
>>>>>>> b576d544
        println!("\t{}", replaced);
    }
}<|MERGE_RESOLUTION|>--- conflicted
+++ resolved
@@ -1,20 +1,6 @@
 use symbolica::{
     id::{Condition, MatchSettings},
     representations::Atom,
-<<<<<<< HEAD
-    state::Workspace,
-};
-
-fn main() {
-    let workspace = Workspace::new();
-
-    let expr = Atom::parse("f(z)*f(f(x))*f(y)").unwrap();
-    let pat_expr = Atom::parse("f(x_)").unwrap();
-
-    let rhs_expr = Atom::parse("g(x_)").unwrap();
-    let rhs = rhs_expr.as_view().into_pattern();
-
-=======
 };
 
 fn main() {
@@ -24,7 +10,6 @@
     let rhs_expr = Atom::parse("g(x_)").unwrap();
     let rhs = rhs_expr.as_view().into_pattern();
 
->>>>>>> b576d544
     let pattern = pat_expr.as_view().into_pattern();
     let restrictions = Condition::default();
     let settings = MatchSettings::default();
@@ -39,11 +24,7 @@
     let mut replaced = Atom::new();
 
     let mut it = pattern.replace_iter(expr.as_view(), &rhs, &restrictions, &settings);
-<<<<<<< HEAD
-    while let Some(()) = it.next(&workspace, &mut replaced) {
-=======
     while let Some(()) = it.next(&mut replaced) {
->>>>>>> b576d544
         println!("\t{}", replaced);
     }
 }