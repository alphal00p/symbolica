--- conflicted
+++ resolved
@@ -1,13 +1,4 @@
-<<<<<<< HEAD
-use symbolica::{
-    id::Pattern,
-    representations::Atom,
-    state::{ResettableBuffer, State, Workspace},
-    streaming::TermStreamer,
-};
-=======
 use symbolica::{id::Pattern, representations::Atom, streaming::TermStreamer};
->>>>>>> 56cb2b18
 
 fn main() {
     let input = Atom::parse("x+ f(x) + 2*f(y) + 7*f(z)").unwrap();
@@ -19,17 +10,7 @@
     // map every term in the expression
     stream = stream.map(|workspace, x| {
         let mut out1 = workspace.new_atom();
-<<<<<<< HEAD
-        pattern.replace_all(x.as_view(), &rhs, &state, workspace, None, None, &mut out1);
-
-        let mut out2 = workspace.new_atom();
-        out1.as_view().normalize(workspace, &state, &mut out2);
-
-        let mut out3 = Atom::new();
-        out2.as_view().expand(workspace, &state, &mut out3);
-=======
         pattern.replace_all_into(x.as_view(), &rhs, None, None, &mut out1);
->>>>>>> 56cb2b18
 
         out1.expand()
     });
