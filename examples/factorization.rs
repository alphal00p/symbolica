use std::sync::Arc;

use symbolica::{
    domains::{
        finite_field::{FiniteField, FiniteFieldCore},
        integer::IntegerRing,
    },
    poly::{factor::Factorize, polynomial::MultivariatePolynomial, Variable},
    representations::Atom,
    state::State,
};

fn factor_ff_univariate() {
    let exp = Atom::parse("x^100-1").unwrap().expand();

    let field = FiniteField::<u32>::new(17);
    let poly: MultivariatePolynomial<_, u8> = exp.as_view().to_polynomial(&field, None).unwrap();

    let factors = poly.square_free_factorization();

    println!("Factorization of {}:", poly);
    for (f, pow) in factors {
        println!("\t({})^{}", f, pow);
    }
}

fn factor_ff_bivariate() {
    let order = Arc::new(vec![
<<<<<<< HEAD
        Variable::Symbol(State::get_or_insert_var("x")),
        Variable::Symbol(State::get_or_insert_var("y")),
=======
        Variable::Symbol(State::get_symbol("x")),
        Variable::Symbol(State::get_symbol("y")),
>>>>>>> b576d544
    ]);

    let input = "((y+1)*x^2+x*y+1)*((y^2+2)*x^2+y+1)";

    let exp = Atom::parse(input).unwrap().as_view().expand();

    let field = FiniteField::<u32>::new(17);
    let poly: MultivariatePolynomial<FiniteField<u32>, u8> =
        exp.as_view().to_polynomial(&field, Some(&order)).unwrap();

    println!("Factorization of {}:", poly);
    for (f, pow) in poly.factor() {
        println!("\t({})^{}", f, pow);
    }
}

fn factor_ff_square_free() {
    let exp = Atom::parse("(1+x)*(1+x^2)^2*(x^4+1)^3").unwrap().expand();

    let field = FiniteField::<u32>::new(3);
    let poly: MultivariatePolynomial<_, u8> = exp.as_view().to_polynomial(&field, None).unwrap();

    let factors = poly.square_free_factorization();

    println!("Square-free factorization of {}:", poly);
    for (f, pow) in factors {
        println!("\t({})^{}", f, pow);
    }
}

fn factor_square_free() {
    let exp = Atom::parse("3*(2*x^2+y)(x^3+y)^2(1+4*y)^2(1+x)")
        .unwrap()
        .expand();

    let poly: MultivariatePolynomial<_, u8> = exp
        .as_view()
        .to_polynomial(&IntegerRing::new(), None)
        .unwrap();

    let factors = poly.square_free_factorization();

    println!("Square-free factorization of {}:", poly);
    for (f, pow) in factors {
        println!("\t({})^{}", f, pow);
    }
}

fn factor_univariate_1() {
    let exp = Atom::parse("2*(4 + 3*x)*(3 + 2*x + 3*x^2)*(3 + 8*x^2)*(4 + x + x^16)")
        .unwrap()
        .expand();

    let poly: MultivariatePolynomial<_, u8> = exp
        .as_view()
        .to_polynomial(&IntegerRing::new(), None)
        .unwrap();

    let fs = poly.factor();

    println!("Factorization of {}:", poly);
    for (f, _p) in fs {
        println!("\t {}", f);
    }
}

fn factor_univariate_2() {
    let exp = Atom::parse("(x+1)(x+2)(x+3)^3(x+4)(x+5)(x^2+6)(x^3+7)(x+8)^2(x^4+9)(x^5+x+10)")
        .unwrap()
        .expand();

    let poly: MultivariatePolynomial<_, u8> = exp
        .as_view()
        .to_polynomial(&IntegerRing::new(), None)
        .unwrap();

    let fs = poly.factor();

    println!("Factorization of {}:", poly);
    for (f, p) in fs {
        println!("\t {} {}", f, p);
    }
}

fn factor_bivariate() {
    let order = Arc::new(vec![
<<<<<<< HEAD
        Variable::Symbol(State::get_or_insert_var("x")),
        Variable::Symbol(State::get_or_insert_var("y")),
=======
        Variable::Symbol(State::get_symbol("x")),
        Variable::Symbol(State::get_symbol("y")),
>>>>>>> b576d544
    ]);

    let input = "(x^2+y+x+1)(3*x+y^2+4)*(6*x*(y+1)+y+5)*(7*x*y+4)";

    let exp = Atom::parse(input).unwrap().as_view().expand();

    let field = IntegerRing::new();
    let poly: MultivariatePolynomial<_, u8> =
        exp.as_view().to_polynomial(&field, Some(&order)).unwrap();

    println!("Factorization of {}:", poly);
    for (f, pow) in poly.factor() {
        println!("\t({})^{}", f, pow);
    }
}

fn factor_multivariate() {
    let order = Arc::new(vec![
<<<<<<< HEAD
        Variable::Symbol(State::get_or_insert_var("x")),
        Variable::Symbol(State::get_or_insert_var("y")),
        Variable::Symbol(State::get_or_insert_var("z")),
        Variable::Symbol(State::get_or_insert_var("w")),
=======
        Variable::Symbol(State::get_symbol("x")),
        Variable::Symbol(State::get_symbol("y")),
        Variable::Symbol(State::get_symbol("z")),
        Variable::Symbol(State::get_symbol("w")),
>>>>>>> b576d544
    ]);

    let input = "(x*(2+2*y+2*z)+1)*(x*(4+z^2)+y+3)*(x*(w+w^2+4+y)+w+5)";

    let exp = Atom::parse(input).unwrap().as_view().expand();

    let field = IntegerRing::new();
    let poly: MultivariatePolynomial<_, u8> =
        exp.as_view().to_polynomial(&field, Some(&order)).unwrap();

    println!("Factorization of {}:", poly);
    for (f, p) in poly.factor() {
        println!("\t({})^{}", f, p);
    }
}

fn main() {
    factor_square_free();
    factor_ff_square_free();
    factor_ff_univariate();
    factor_ff_bivariate();
    factor_univariate_1();
    factor_univariate_2();
    factor_bivariate();
    factor_multivariate();
}<|MERGE_RESOLUTION|>--- conflicted
+++ resolved
@@ -26,13 +26,8 @@
 
 fn factor_ff_bivariate() {
     let order = Arc::new(vec![
-<<<<<<< HEAD
-        Variable::Symbol(State::get_or_insert_var("x")),
-        Variable::Symbol(State::get_or_insert_var("y")),
-=======
         Variable::Symbol(State::get_symbol("x")),
         Variable::Symbol(State::get_symbol("y")),
->>>>>>> b576d544
     ]);
 
     let input = "((y+1)*x^2+x*y+1)*((y^2+2)*x^2+y+1)";
@@ -119,13 +114,8 @@
 
 fn factor_bivariate() {
     let order = Arc::new(vec![
-<<<<<<< HEAD
-        Variable::Symbol(State::get_or_insert_var("x")),
-        Variable::Symbol(State::get_or_insert_var("y")),
-=======
         Variable::Symbol(State::get_symbol("x")),
         Variable::Symbol(State::get_symbol("y")),
->>>>>>> b576d544
     ]);
 
     let input = "(x^2+y+x+1)(3*x+y^2+4)*(6*x*(y+1)+y+5)*(7*x*y+4)";
@@ -144,17 +134,10 @@
 
 fn factor_multivariate() {
     let order = Arc::new(vec![
-<<<<<<< HEAD
-        Variable::Symbol(State::get_or_insert_var("x")),
-        Variable::Symbol(State::get_or_insert_var("y")),
-        Variable::Symbol(State::get_or_insert_var("z")),
-        Variable::Symbol(State::get_or_insert_var("w")),
-=======
         Variable::Symbol(State::get_symbol("x")),
         Variable::Symbol(State::get_symbol("y")),
         Variable::Symbol(State::get_symbol("z")),
         Variable::Symbol(State::get_symbol("w")),
->>>>>>> b576d544
     ]);
 
     let input = "(x*(2+2*y+2*z)+1)*(x*(4+z^2)+y+3)*(x*(w+w^2+4+y)+w+5)";
