use std::sync::Arc;

use symbolica::{
    domains::{
        finite_field::{FiniteField, FiniteFieldCore},
        integer::IntegerRing,
    },
    poly::{factor::Factorize, polynomial::MultivariatePolynomial, Variable},
    representations::Atom,
<<<<<<< HEAD
    state::{ResettableBuffer, State, Workspace},
=======
    state::State,
>>>>>>> 56cb2b18
};

fn factor_ff_univariate() {
    let exp = Atom::parse("x^100-1").unwrap().expand();

    let field = FiniteField::<u32>::new(17);
    let poly: MultivariatePolynomial<_, u8> = exp.as_view().to_polynomial(&field, None).unwrap();

    let factors = poly.square_free_factorization();

    println!("Factorization of {}:", poly);
    for (f, pow) in factors {
        println!("\t({})^{}", f, pow);
    }
}

fn factor_ff_bivariate() {
<<<<<<< HEAD
    let mut state = State::new();
    let workspace: Workspace = Workspace::new();
    let order = Arc::new(vec![
        Variable::Identifier(state.get_or_insert_var("x")),
        Variable::Identifier(state.get_or_insert_var("y")),
=======
    let order = Arc::new(vec![
        Variable::Symbol(State::get_or_insert_var("x")),
        Variable::Symbol(State::get_or_insert_var("y")),
>>>>>>> 56cb2b18
    ]);

    let input = "((y+1)*x^2+x*y+1)*((y^2+2)*x^2+y+1)";

    let exp = Atom::parse(input).unwrap().as_view().expand();

    let field = FiniteField::<u32>::new(17);
    let poly: MultivariatePolynomial<FiniteField<u32>, u8> =
        exp.as_view().to_polynomial(&field, Some(&order)).unwrap();

    println!("Factorization of {}:", poly);
    for (f, pow) in poly.factor() {
        println!("\t({})^{}", f, pow);
    }
}

fn factor_ff_square_free() {
    let exp = Atom::parse("(1+x)*(1+x^2)^2*(x^4+1)^3").unwrap().expand();

    let field = FiniteField::<u32>::new(3);
    let poly: MultivariatePolynomial<_, u8> = exp.as_view().to_polynomial(&field, None).unwrap();

    let factors = poly.square_free_factorization();

    println!("Square-free factorization of {}:", poly);
    for (f, pow) in factors {
        println!("\t({})^{}", f, pow);
    }
}

fn factor_square_free() {
    let exp = Atom::parse("3*(2*x^2+y)(x^3+y)^2(1+4*y)^2(1+x)")
        .unwrap()
        .expand();

    let poly: MultivariatePolynomial<_, u8> = exp
        .as_view()
        .to_polynomial(&IntegerRing::new(), None)
        .unwrap();

    let factors = poly.square_free_factorization();

    println!("Square-free factorization of {}:", poly);
    for (f, pow) in factors {
        println!("\t({})^{}", f, pow);
    }
}

fn factor_univariate_1() {
    let exp = Atom::parse("2*(4 + 3*x)*(3 + 2*x + 3*x^2)*(3 + 8*x^2)*(4 + x + x^16)")
        .unwrap()
        .expand();

    let poly: MultivariatePolynomial<_, u8> = exp
        .as_view()
        .to_polynomial(&IntegerRing::new(), None)
        .unwrap();

    let fs = poly.factor();

    println!("Factorization of {}:", poly);
    for (f, _p) in fs {
        println!("\t {}", f);
    }
}

fn factor_univariate_2() {
    let exp = Atom::parse("(x+1)(x+2)(x+3)^3(x+4)(x+5)(x^2+6)(x^3+7)(x+8)^2(x^4+9)(x^5+x+10)")
        .unwrap()
        .expand();

    let poly: MultivariatePolynomial<_, u8> = exp
        .as_view()
        .to_polynomial(&IntegerRing::new(), None)
        .unwrap();

    let fs = poly.factor();

    println!("Factorization of {}:", poly);
    for (f, p) in fs {
        println!("\t {} {}", f, p);
    }
}

fn factor_bivariate() {
<<<<<<< HEAD
    let mut state = State::new();
    let workspace: Workspace = Workspace::new();
    let order = Arc::new(vec![
        Variable::Identifier(state.get_or_insert_var("x")),
        Variable::Identifier(state.get_or_insert_var("y")),
=======
    let order = Arc::new(vec![
        Variable::Symbol(State::get_or_insert_var("x")),
        Variable::Symbol(State::get_or_insert_var("y")),
>>>>>>> 56cb2b18
    ]);

    let input = "(x^2+y+x+1)(3*x+y^2+4)*(6*x*(y+1)+y+5)*(7*x*y+4)";

    let exp = Atom::parse(input).unwrap().as_view().expand();

    let field = IntegerRing::new();
    let poly: MultivariatePolynomial<_, u8> =
        exp.as_view().to_polynomial(&field, Some(&order)).unwrap();

    println!("Factorization of {}:", poly);
    for (f, pow) in poly.factor() {
        println!("\t({})^{}", f, pow);
    }
}

fn factor_multivariate() {
<<<<<<< HEAD
    let mut state = State::new();
    let workspace: Workspace = Workspace::new();
    let order = Arc::new(vec![
        Variable::Identifier(state.get_or_insert_var("x")),
        Variable::Identifier(state.get_or_insert_var("y")),
        Variable::Identifier(state.get_or_insert_var("z")),
        Variable::Identifier(state.get_or_insert_var("w")),
=======
    let order = Arc::new(vec![
        Variable::Symbol(State::get_or_insert_var("x")),
        Variable::Symbol(State::get_or_insert_var("y")),
        Variable::Symbol(State::get_or_insert_var("z")),
        Variable::Symbol(State::get_or_insert_var("w")),
>>>>>>> 56cb2b18
    ]);

    let input = "(x*(2+2*y+2*z)+1)*(x*(4+z^2)+y+3)*(x*(w+w^2+4+y)+w+5)";

    let exp = Atom::parse(input).unwrap().as_view().expand();

    let field = IntegerRing::new();
    let poly: MultivariatePolynomial<_, u8> =
        exp.as_view().to_polynomial(&field, Some(&order)).unwrap();

    println!("Factorization of {}:", poly);
    for (f, p) in poly.factor() {
        println!("\t({})^{}", f, p);
    }
}

fn main() {
    factor_square_free();
    factor_ff_square_free();
    factor_ff_univariate();
    factor_ff_bivariate();
    factor_univariate_1();
    factor_univariate_2();
    factor_bivariate();
    factor_multivariate();
}<|MERGE_RESOLUTION|>--- conflicted
+++ resolved
@@ -7,11 +7,7 @@
     },
     poly::{factor::Factorize, polynomial::MultivariatePolynomial, Variable},
     representations::Atom,
-<<<<<<< HEAD
-    state::{ResettableBuffer, State, Workspace},
-=======
     state::State,
->>>>>>> 56cb2b18
 };
 
 fn factor_ff_univariate() {
@@ -29,17 +25,9 @@
 }
 
 fn factor_ff_bivariate() {
-<<<<<<< HEAD
-    let mut state = State::new();
-    let workspace: Workspace = Workspace::new();
-    let order = Arc::new(vec![
-        Variable::Identifier(state.get_or_insert_var("x")),
-        Variable::Identifier(state.get_or_insert_var("y")),
-=======
     let order = Arc::new(vec![
         Variable::Symbol(State::get_or_insert_var("x")),
         Variable::Symbol(State::get_or_insert_var("y")),
->>>>>>> 56cb2b18
     ]);
 
     let input = "((y+1)*x^2+x*y+1)*((y^2+2)*x^2+y+1)";
@@ -125,17 +113,9 @@
 }
 
 fn factor_bivariate() {
-<<<<<<< HEAD
-    let mut state = State::new();
-    let workspace: Workspace = Workspace::new();
-    let order = Arc::new(vec![
-        Variable::Identifier(state.get_or_insert_var("x")),
-        Variable::Identifier(state.get_or_insert_var("y")),
-=======
     let order = Arc::new(vec![
         Variable::Symbol(State::get_or_insert_var("x")),
         Variable::Symbol(State::get_or_insert_var("y")),
->>>>>>> 56cb2b18
     ]);
 
     let input = "(x^2+y+x+1)(3*x+y^2+4)*(6*x*(y+1)+y+5)*(7*x*y+4)";
@@ -153,21 +133,11 @@
 }
 
 fn factor_multivariate() {
-<<<<<<< HEAD
-    let mut state = State::new();
-    let workspace: Workspace = Workspace::new();
-    let order = Arc::new(vec![
-        Variable::Identifier(state.get_or_insert_var("x")),
-        Variable::Identifier(state.get_or_insert_var("y")),
-        Variable::Identifier(state.get_or_insert_var("z")),
-        Variable::Identifier(state.get_or_insert_var("w")),
-=======
     let order = Arc::new(vec![
         Variable::Symbol(State::get_or_insert_var("x")),
         Variable::Symbol(State::get_or_insert_var("y")),
         Variable::Symbol(State::get_or_insert_var("z")),
         Variable::Symbol(State::get_or_insert_var("w")),
->>>>>>> 56cb2b18
     ]);
 
     let input = "(x*(2+2*y+2*z)+1)*(x*(4+z^2)+y+3)*(x*(w+w^2+4+y)+w+5)";
