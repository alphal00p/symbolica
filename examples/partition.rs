--- conflicted
+++ resolved
@@ -2,13 +2,8 @@
 
 fn main() {
     let input = Atom::parse("f(1,3,2,3,1)").unwrap();
-<<<<<<< HEAD
-    let f = State::get_or_insert_fn("f", None).unwrap();
-    let g = State::get_or_insert_fn("g", None).unwrap();
-=======
     let f = State::get_symbol("f");
     let g = State::get_symbol("g");
->>>>>>> b576d544
 
     let o = Pattern::parse("f(x__)").unwrap().replace_all(
         input.as_view(),
