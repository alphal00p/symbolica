--- conflicted
+++ resolved
@@ -1,13 +1,4 @@
-<<<<<<< HEAD
-use symbolica::{
-    id::Pattern,
-    representations::Atom,
-    state::{ResettableBuffer, State, Workspace},
-    transformer::Transformer,
-};
-=======
 use symbolica::{id::Pattern, representations::Atom, state::State, transformer::Transformer};
->>>>>>> 56cb2b18
 
 fn main() {
     let input = Atom::parse("f(1,3,2,3,1)").unwrap();
@@ -28,29 +19,5 @@
         None,
     );
 
-<<<<<<< HEAD
-    let mut o = Atom::new();
-    Pattern::parse("f(x__)", &mut state, &workspace)
-        .unwrap()
-        .replace_all(
-            input.as_view(),
-            &Pattern::Transformer(Box::new((
-                Some(Pattern::parse("x__", &mut state, &workspace).unwrap()),
-                vec![Transformer::Partition(
-                    vec![(f, 2), (g, 2), (f, 1)],
-                    false,
-                    false,
-                )],
-            ))),
-            &state,
-            &workspace,
-            None,
-            None,
-            &mut o,
-        );
-
-    println!("> {}", o.printer(&state));
-=======
     println!("> {}", o);
->>>>>>> 56cb2b18
 }